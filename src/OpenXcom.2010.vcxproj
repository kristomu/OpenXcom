﻿<?xml version="1.0" encoding="utf-8"?>
<Project DefaultTargets="Build" ToolsVersion="4.0" xmlns="http://schemas.microsoft.com/developer/msbuild/2003">
  <ItemGroup Label="ProjectConfigurations">
    <ProjectConfiguration Include="Debug|Win32">
      <Configuration>Debug</Configuration>
      <Platform>Win32</Platform>
    </ProjectConfiguration>
    <ProjectConfiguration Include="Release|Win32">
      <Configuration>Release</Configuration>
      <Platform>Win32</Platform>
    </ProjectConfiguration>
  </ItemGroup>
  <PropertyGroup Label="Globals">
    <ProjectName>OpenXcom</ProjectName>
    <ProjectGuid>{D8F55ED4-1A4E-4111-8E83-153CF91FE25A}</ProjectGuid>
    <RootNamespace>OpenXcom</RootNamespace>
    <Keyword>Win32Proj</Keyword>
  </PropertyGroup>
  <Import Project="$(VCTargetsPath)\Microsoft.Cpp.Default.props" />
  <PropertyGroup Condition="'$(Configuration)|$(Platform)'=='Release|Win32'" Label="Configuration">
    <ConfigurationType>Application</ConfigurationType>
    <CharacterSet>Unicode</CharacterSet>
    <WholeProgramOptimization>true</WholeProgramOptimization>
  </PropertyGroup>
  <PropertyGroup Condition="'$(Configuration)|$(Platform)'=='Debug|Win32'" Label="Configuration">
    <ConfigurationType>Application</ConfigurationType>
    <CharacterSet>Unicode</CharacterSet>
  </PropertyGroup>
  <Import Project="$(VCTargetsPath)\Microsoft.Cpp.props" />
  <ImportGroup Label="ExtensionSettings">
  </ImportGroup>
  <ImportGroup Condition="'$(Configuration)|$(Platform)'=='Release|Win32'" Label="PropertySheets">
    <Import Project="$(UserRootDir)\Microsoft.Cpp.$(Platform).user.props" Condition="exists('$(UserRootDir)\Microsoft.Cpp.$(Platform).user.props')" Label="LocalAppDataPlatform" />
  </ImportGroup>
  <ImportGroup Condition="'$(Configuration)|$(Platform)'=='Debug|Win32'" Label="PropertySheets">
    <Import Project="$(UserRootDir)\Microsoft.Cpp.$(Platform).user.props" Condition="exists('$(UserRootDir)\Microsoft.Cpp.$(Platform).user.props')" Label="LocalAppDataPlatform" />
  </ImportGroup>
  <PropertyGroup Label="UserMacros" />
  <PropertyGroup>
    <_ProjectFileVersion>10.0.30319.1</_ProjectFileVersion>
    <OutDir Condition="'$(Configuration)|$(Platform)'=='Debug|Win32'">..\bin\$(Configuration)\</OutDir>
    <IntDir Condition="'$(Configuration)|$(Platform)'=='Debug|Win32'">..\obj\$(Configuration)\</IntDir>
    <LinkIncremental Condition="'$(Configuration)|$(Platform)'=='Debug|Win32'">true</LinkIncremental>
    <GenerateManifest Condition="'$(Configuration)|$(Platform)'=='Debug|Win32'">true</GenerateManifest>
    <EmbedManifest Condition="'$(Configuration)|$(Platform)'=='Debug|Win32'">true</EmbedManifest>
    <OutDir Condition="'$(Configuration)|$(Platform)'=='Release|Win32'">..\bin\$(Configuration)\</OutDir>
    <IntDir Condition="'$(Configuration)|$(Platform)'=='Release|Win32'">..\obj\$(Configuration)\</IntDir>
    <LinkIncremental Condition="'$(Configuration)|$(Platform)'=='Release|Win32'">false</LinkIncremental>
    <GenerateManifest Condition="'$(Configuration)|$(Platform)'=='Release|Win32'">true</GenerateManifest>
    <EmbedManifest Condition="'$(Configuration)|$(Platform)'=='Release|Win32'">true</EmbedManifest>
  </PropertyGroup>
  <ItemDefinitionGroup Condition="'$(Configuration)|$(Platform)'=='Debug|Win32'">
    <ClCompile>
      <Optimization>Disabled</Optimization>
      <AdditionalIncludeDirectories>..\deps\include\SDL;..\deps\include\yaml-cpp%(AdditionalIncludeDirectories)</AdditionalIncludeDirectories>
      <PreprocessorDefinitions>WIN32;_DEBUG;_CONSOLE;%(PreprocessorDefinitions)</PreprocessorDefinitions>
      <MinimalRebuild>true</MinimalRebuild>
      <BasicRuntimeChecks>EnableFastChecks</BasicRuntimeChecks>
      <RuntimeLibrary>MultiThreadedDebugDLL</RuntimeLibrary>
      <PrecompiledHeader>
      </PrecompiledHeader>
      <WarningLevel>Level3</WarningLevel>
      <DebugInformationFormat>EditAndContinue</DebugInformationFormat>
    </ClCompile>
    <Link>
      <AdditionalDependencies>yaml-cpp_d.lib;SDL_mixer.lib;SDL_gfx.lib;SDLmain.lib;SDL.lib;%(AdditionalDependencies)</AdditionalDependencies>
      <AdditionalLibraryDirectories>..\deps\lib;%(AdditionalLibraryDirectories)</AdditionalLibraryDirectories>
      <GenerateDebugInformation>true</GenerateDebugInformation>
      <SubSystem>Console</SubSystem>
      <RandomizedBaseAddress>false</RandomizedBaseAddress>
      <DataExecutionPrevention>
      </DataExecutionPrevention>
      <TargetMachine>MachineX86</TargetMachine>
      <GenerateMapFile>false</GenerateMapFile>
      <MapExports>false</MapExports>
    </Link>
    <PostBuildEvent>
      <Command>copy /y ..\deps\lib\*.dll ..\bin\</Command>
    </PostBuildEvent>
  </ItemDefinitionGroup>
  <ItemDefinitionGroup Condition="'$(Configuration)|$(Platform)'=='Release|Win32'">
    <ClCompile>
      <AdditionalIncludeDirectories>..\deps\include\SDL;..\deps\include\yaml-cpp%(AdditionalIncludeDirectories)</AdditionalIncludeDirectories>
      <PreprocessorDefinitions>WIN32;NDEBUG;_CONSOLE;%(PreprocessorDefinitions)</PreprocessorDefinitions>
      <RuntimeLibrary>MultiThreadedDLL</RuntimeLibrary>
      <PrecompiledHeader>
      </PrecompiledHeader>
      <WarningLevel>Level3</WarningLevel>
      <DebugInformationFormat>ProgramDatabase</DebugInformationFormat>
    </ClCompile>
    <Link>
      <AdditionalDependencies>yaml-cpp.lib;SDL_mixer.lib;SDL_gfx.lib;SDLmain.lib;SDL.lib;SDL_gfx.lib;%(AdditionalDependencies)</AdditionalDependencies>
      <AdditionalLibraryDirectories>..\deps\lib;%(AdditionalLibraryDirectories)</AdditionalLibraryDirectories>
      <GenerateDebugInformation>true</GenerateDebugInformation>
      <SubSystem>Windows</SubSystem>
      <OptimizeReferences>true</OptimizeReferences>
      <EnableCOMDATFolding>true</EnableCOMDATFolding>
      <RandomizedBaseAddress>false</RandomizedBaseAddress>
      <DataExecutionPrevention>
      </DataExecutionPrevention>
      <TargetMachine>MachineX86</TargetMachine>
    </Link>
    <PostBuildEvent>
      <Command>copy /y ..\deps\lib\*.dll ..\bin\</Command>
    </PostBuildEvent>
  </ItemDefinitionGroup>
  <ItemGroup>
    <ClCompile Include="Basescape\BaseInfoState.cpp" />
    <ClCompile Include="Basescape\BasescapeErrorState.cpp" />
    <ClCompile Include="Basescape\BasescapeState.cpp" />
    <ClCompile Include="Basescape\BaseView.cpp" />
    <ClCompile Include="Basescape\BuildFacilitiesState.cpp" />
    <ClCompile Include="Basescape\CraftInfoState.cpp" />
    <ClCompile Include="Basescape\CraftSoldiersState.cpp" />
    <ClCompile Include="Basescape\CraftsState.cpp" />
    <ClCompile Include="Basescape\CraftWeaponsState.cpp" />
    <ClCompile Include="Basescape\DismantleFacilityState.cpp" />
    <ClCompile Include="Basescape\ManufactureState.cpp" />
    <ClCompile Include="Basescape\MiniBaseView.cpp" />
    <ClCompile Include="Basescape\MonthlyCostsState.cpp" />
    <ClCompile Include="Basescape\PlaceFacilityState.cpp" />
    <ClCompile Include="Basescape\PlaceLiftState.cpp" />
    <ClCompile Include="Basescape\PurchaseErrorState.cpp" />
    <ClCompile Include="Basescape\PurchaseState.cpp" />
    <ClCompile Include="Basescape\ResearchState.cpp" />
    <ClCompile Include="Basescape\SellState.cpp" />
    <ClCompile Include="Basescape\SoldierInfoState.cpp" />
    <ClCompile Include="Basescape\SoldiersState.cpp" />
    <ClCompile Include="Basescape\StoresState.cpp" />
    <ClCompile Include="Basescape\TransfersState.cpp" />
    <ClCompile Include="Battlescape\BattlescapeGenerator.cpp" />
    <ClCompile Include="Battlescape\BattlescapeState.cpp" />
    <ClCompile Include="Battlescape\BattleState.cpp" />
    <ClCompile Include="Battlescape\BriefingCrashState.cpp" />
    <ClCompile Include="Battlescape\BulletSprite.cpp" />
    <ClCompile Include="Battlescape\Explosion.cpp" />
    <ClCompile Include="Battlescape\ExplosionBState.cpp" />
    <ClCompile Include="Battlescape\Map.cpp" />
    <ClCompile Include="Battlescape\Pathfinding.cpp" />
    <ClCompile Include="Battlescape\PathfindingNode.cpp" />
    <ClCompile Include="Battlescape\Position.cpp" />
    <ClCompile Include="Battlescape\Projectile.cpp" />
    <ClCompile Include="Battlescape\ProjectileFlyBState.cpp" />
    <ClCompile Include="Battlescape\TerrainModifier.cpp" />
    <ClCompile Include="Battlescape\UnitSprite.cpp" />
    <ClCompile Include="Battlescape\UnitTurnBState.cpp" />
    <ClCompile Include="Battlescape\UnitWalkBState.cpp" />
    <ClCompile Include="Engine\Action.cpp" />
    <ClCompile Include="Engine\CatFile.cpp" />
    <ClCompile Include="Engine\Exception.cpp" />
    <ClCompile Include="Engine\Font.cpp" />
    <ClCompile Include="Engine\Game.cpp" />
    <ClCompile Include="Engine\GMCat.cpp" />
    <ClCompile Include="Engine\InteractiveSurface.cpp" />
    <ClCompile Include="Engine\Language.cpp" />
    <ClCompile Include="Engine\Music.cpp" />
    <ClCompile Include="Engine\Palette.cpp" />
    <ClCompile Include="Engine\RNG.cpp" />
    <ClCompile Include="Engine\Screen.cpp" />
    <ClCompile Include="Engine\Sound.cpp" />
    <ClCompile Include="Engine\SoundSet.cpp" />
    <ClCompile Include="Engine\State.cpp" />
    <ClCompile Include="Engine\Surface.cpp" />
    <ClCompile Include="Engine\SurfaceSet.cpp" />
    <ClCompile Include="Engine\Timer.cpp" />
    <ClCompile Include="Geoscape\AbandonGameState.cpp" />
    <ClCompile Include="Geoscape\BaseNameState.cpp" />
    <ClCompile Include="Geoscape\BuildNewBaseState.cpp" />
    <ClCompile Include="Geoscape\CannotRearmState.cpp" />
    <ClCompile Include="Geoscape\ConfirmDestinationState.cpp" />
    <ClCompile Include="Geoscape\ConfirmLandingState.cpp" />
    <ClCompile Include="Geoscape\ConfirmNewBaseState.cpp" />
    <ClCompile Include="Geoscape\CraftPatrolState.cpp" />
    <ClCompile Include="Geoscape\DogfightState.cpp" />
    <ClCompile Include="Geoscape\FundingState.cpp" />
    <ClCompile Include="Geoscape\GeoscapeCraftState.cpp" />
    <ClCompile Include="Geoscape\GeoscapeErrorState.cpp" />
    <ClCompile Include="Geoscape\ProductionCompleteState.cpp" />
    <ClCompile Include="Geoscape\GeoscapeState.cpp" />
    <ClCompile Include="Geoscape\Globe.cpp" />
    <ClCompile Include="Geoscape\GraphsState.cpp" />
    <ClCompile Include="Geoscape\InterceptState.cpp" />
    <ClCompile Include="Geoscape\ItemsArrivingState.cpp" />
    <ClCompile Include="Geoscape\LowFuelState.cpp" />
    <ClCompile Include="Geoscape\MonthlyReportState.cpp" />
    <ClCompile Include="Geoscape\MultipleTargetsState.cpp" />
    <ClCompile Include="Geoscape\OptionsState.cpp" />
    <ClCompile Include="Geoscape\Polygon.cpp" />
    <ClCompile Include="Geoscape\Polyline.cpp" />
    <ClCompile Include="Geoscape\SelectDestinationState.cpp" />
    <ClCompile Include="Geoscape\TargetInfoState.cpp" />
    <ClCompile Include="Geoscape\UfoDetectedState.cpp" />
    <ClCompile Include="Geoscape\UfoLostState.cpp" />
    <ClCompile Include="Interface\ArrowButton.cpp" />
    <ClCompile Include="Interface\Bar.cpp" />
    <ClCompile Include="Interface\Cursor.cpp" />
    <ClCompile Include="Interface\FpsCounter.cpp" />
    <ClCompile Include="Interface\ImageButton.cpp" />
    <ClCompile Include="Interface\NumberText.cpp" />
    <ClCompile Include="Interface\Text.cpp" />
    <ClCompile Include="Interface\TextButton.cpp" />
    <ClCompile Include="Interface\TextEdit.cpp" />
    <ClCompile Include="Interface\TextList.cpp" />
    <ClCompile Include="Interface\Window.cpp" />
    <ClCompile Include="main.cpp" />
    <ClCompile Include="Menu\LanguageState.cpp" />
    <ClCompile Include="Menu\LoadGameState.cpp" />
    <ClCompile Include="Menu\MainMenuState.cpp" />
    <ClCompile Include="Menu\NewGameState.cpp" />
    <ClCompile Include="Menu\NoteState.cpp" />
    <ClCompile Include="Menu\SaveGameState.cpp" />
    <ClCompile Include="Menu\StartState.cpp" />
    <ClCompile Include="Menu\TestState.cpp" />
    <ClCompile Include="Resource\ResourcePack.cpp" />
    <ClCompile Include="Resource\XcomResourcePack.cpp" />
    <ClCompile Include="Ruleset\ArticleDefinition.cpp" />
    <ClCompile Include="Ruleset\City.cpp" />
    <ClCompile Include="Ruleset\MapBlock.cpp" />
    <ClCompile Include="Ruleset\MapDataSet.cpp" />
    <ClCompile Include="Ruleset\MapData.cpp" />
    <ClCompile Include="Ruleset\RuleAlien.cpp" />
    <ClCompile Include="Ruleset\RuleArmor.cpp" />
    <ClCompile Include="Ruleset\RuleBaseFacility.cpp" />
    <ClCompile Include="Ruleset\RuleCountry.cpp" />
    <ClCompile Include="Ruleset\RuleCraft.cpp" />
    <ClCompile Include="Ruleset\RuleCraftWeapon.cpp" />
    <ClCompile Include="Ruleset\RuleItem.cpp" />
    <ClCompile Include="Ruleset\RuleRegion.cpp" />
    <ClCompile Include="Ruleset\Ruleset.cpp" />
    <ClCompile Include="Ruleset\RuleSoldier.cpp" />
    <ClCompile Include="Ruleset\RuleUfo.cpp" />
    <ClCompile Include="Ruleset\RuleTerrain.cpp" />
    <ClCompile Include="Ruleset\SoldierNamePool.cpp" />
    <ClCompile Include="Ruleset\XcomRuleset.cpp" />
    <ClCompile Include="Savegame\Alien.cpp" />
    <ClCompile Include="Savegame\Base.cpp" />
    <ClCompile Include="Savegame\BaseFacility.cpp" />
    <ClCompile Include="Savegame\BattleItem.cpp" />
    <ClCompile Include="Savegame\BattleUnit.cpp" />
    <ClCompile Include="Savegame\Country.cpp" />
    <ClCompile Include="Savegame\Craft.cpp" />
    <ClCompile Include="Savegame\CraftWeapon.cpp" />
    <ClCompile Include="Savegame\GameTime.cpp" />
    <ClCompile Include="Savegame\ItemContainer.cpp" />
    <ClCompile Include="Savegame\MovingTarget.cpp" />
    <ClCompile Include="Savegame\NodeLink.cpp" />
    <ClCompile Include="Savegame\Region.cpp" />
    <ClCompile Include="Savegame\SavedBattleGame.cpp" />
    <ClCompile Include="Savegame\SavedGame.cpp" />
    <ClCompile Include="Savegame\Soldier.cpp" />
    <ClCompile Include="Savegame\Node.cpp" />
    <ClCompile Include="Savegame\Target.cpp" />
    <ClCompile Include="Savegame\Tile.cpp" />
    <ClCompile Include="Savegame\Transfer.cpp" />
    <ClCompile Include="Savegame\Ufo.cpp" />
<<<<<<< HEAD
    <ClCompile Include="Savegame\Unit.cpp" />
=======
    <ClCompile Include="Savegame\UfopaediaSaved.cpp" />
>>>>>>> e830b6f5
    <ClCompile Include="Savegame\Waypoint.cpp" />
    <ClCompile Include="Ufopaedia\ArticleState.cpp" />
    <ClCompile Include="Ufopaedia\ArticleStateText.cpp" />
    <ClCompile Include="Ufopaedia\ArticleStateTextImage.cpp" />
    <ClCompile Include="Ufopaedia\Ufopaedia.cpp" />
    <ClCompile Include="Ufopaedia\UfopaediaSelectState.cpp" />
    <ClCompile Include="Ufopaedia\UfopaediaStartState.cpp" />
  </ItemGroup>
  <ItemGroup>
    <ClInclude Include="Basescape\BaseInfoState.h" />
    <ClInclude Include="Basescape\BasescapeErrorState.h" />
    <ClInclude Include="Basescape\BasescapeState.h" />
    <ClInclude Include="Basescape\BaseView.h" />
    <ClInclude Include="Basescape\BuildFacilitiesState.h" />
    <ClInclude Include="Basescape\CraftInfoState.h" />
    <ClInclude Include="Basescape\CraftSoldiersState.h" />
    <ClInclude Include="Basescape\CraftsState.h" />
    <ClInclude Include="Basescape\CraftWeaponsState.h" />
    <ClInclude Include="Basescape\DismantleFacilityState.h" />
    <ClInclude Include="Basescape\ManufactureState.h" />
    <ClInclude Include="Basescape\MiniBaseView.h" />
    <ClInclude Include="Basescape\MonthlyCostsState.h" />
    <ClInclude Include="Basescape\PlaceFacilityState.h" />
    <ClInclude Include="Basescape\PlaceLiftState.h" />
    <ClInclude Include="Basescape\PurchaseErrorState.h" />
    <ClInclude Include="Basescape\PurchaseState.h" />
    <ClInclude Include="Basescape\ResearchState.h" />
    <ClInclude Include="Basescape\SellState.h" />
    <ClInclude Include="Basescape\SoldierInfoState.h" />
    <ClInclude Include="Basescape\SoldiersState.h" />
    <ClInclude Include="Basescape\StoresState.h" />
    <ClInclude Include="Basescape\TransfersState.h" />
    <ClInclude Include="Battlescape\BattlescapeGenerator.h" />
    <ClInclude Include="Battlescape\BattlescapeState.h" />
    <ClInclude Include="Battlescape\BattleState.h" />
    <ClInclude Include="Battlescape\BriefingCrashState.h" />
    <ClInclude Include="Battlescape\BulletSprite.h" />
    <ClInclude Include="Battlescape\Explosion.h" />
    <ClInclude Include="Battlescape\ExplosionBState.h" />
    <ClInclude Include="Battlescape\Map.h" />
    <ClInclude Include="Battlescape\Pathfinding.h" />
    <ClInclude Include="Battlescape\PathfindingNode.h" />
    <ClInclude Include="Battlescape\Position.h" />
    <ClInclude Include="Battlescape\Projectile.h" />
    <ClInclude Include="Battlescape\ProjectileFlyBState.h" />
    <ClInclude Include="Battlescape\TerrainModifier.h" />
    <ClInclude Include="Battlescape\UnitSprite.h" />
    <ClInclude Include="Battlescape\UnitTurnBState.h" />
    <ClInclude Include="Battlescape\UnitWalkBState.h" />
    <ClInclude Include="dirent.h" />
    <ClInclude Include="Engine\Action.h" />
    <ClInclude Include="Engine\CatFile.h" />
    <ClInclude Include="Engine\Exception.h" />
    <ClInclude Include="Engine\Font.h" />
    <ClInclude Include="Engine\Game.h" />
    <ClInclude Include="Engine\GMCat.h" />
    <ClInclude Include="Engine\InteractiveSurface.h" />
    <ClInclude Include="Engine\Language.h" />
    <ClInclude Include="Engine\Music.h" />
    <ClInclude Include="Engine\Palette.h" />
    <ClInclude Include="Engine\RNG.h" />
    <ClInclude Include="Engine\Screen.h" />
    <ClInclude Include="Engine\Sound.h" />
    <ClInclude Include="Engine\SoundSet.h" />
    <ClInclude Include="Engine\State.h" />
    <ClInclude Include="Engine\Surface.h" />
    <ClInclude Include="Engine\SurfaceSet.h" />
    <ClInclude Include="Engine\Timer.h" />
    <ClInclude Include="Geoscape\AbandonGameState.h" />
    <ClInclude Include="Geoscape\BaseNameState.h" />
    <ClInclude Include="Geoscape\BuildNewBaseState.h" />
    <ClInclude Include="Geoscape\CannotRearmState.h" />
    <ClInclude Include="Geoscape\ConfirmDestinationState.h" />
    <ClInclude Include="Geoscape\ConfirmLandingState.h" />
    <ClInclude Include="Geoscape\ConfirmNewBaseState.h" />
    <ClInclude Include="Geoscape\CraftPatrolState.h" />
    <ClInclude Include="Geoscape\DogfightState.h" />
    <ClInclude Include="Geoscape\FundingState.h" />
    <ClInclude Include="Geoscape\GeoscapeCraftState.h" />
    <ClInclude Include="Geoscape\GeoscapeErrorState.h" />
    <ClInclude Include="Geoscape\ProductionCompleteState.h" />
    <ClInclude Include="Geoscape\GeoscapeState.h" />
    <ClInclude Include="Geoscape\Globe.h" />
    <ClInclude Include="Geoscape\GraphsState.h" />
    <ClInclude Include="Geoscape\InterceptState.h" />
    <ClInclude Include="Geoscape\ItemsArrivingState.h" />
    <ClInclude Include="Geoscape\LowFuelState.h" />
    <ClInclude Include="Geoscape\MonthlyReportState.h" />
    <ClInclude Include="Geoscape\MultipleTargetsState.h" />
    <ClInclude Include="Geoscape\OptionsState.h" />
    <ClInclude Include="Geoscape\Polygon.h" />
    <ClInclude Include="Geoscape\Polyline.h" />
    <ClInclude Include="Geoscape\SelectDestinationState.h" />
    <ClInclude Include="Geoscape\TargetInfoState.h" />
    <ClInclude Include="Geoscape\UfoDetectedState.h" />
    <ClInclude Include="Geoscape\UfoLostState.h" />
    <ClInclude Include="Interface\ArrowButton.h" />
    <ClInclude Include="Interface\Bar.h" />
    <ClInclude Include="Interface\Cursor.h" />
    <ClInclude Include="Interface\FpsCounter.h" />
    <ClInclude Include="Interface\ImageButton.h" />
    <ClInclude Include="Interface\NumberText.h" />
    <ClInclude Include="Interface\Text.h" />
    <ClInclude Include="Interface\TextButton.h" />
    <ClInclude Include="Interface\TextEdit.h" />
    <ClInclude Include="Interface\TextList.h" />
    <ClInclude Include="Interface\Window.h" />
    <ClInclude Include="Menu\LanguageState.h" />
    <ClInclude Include="Menu\LoadGameState.h" />
    <ClInclude Include="Menu\MainMenuState.h" />
    <ClInclude Include="Menu\NewGameState.h" />
    <ClInclude Include="Menu\NoteState.h" />
    <ClInclude Include="Menu\SaveGameState.h" />
    <ClInclude Include="Menu\StartState.h" />
    <ClInclude Include="Menu\TestState.h" />
    <ClInclude Include="resource.h" />
    <ClInclude Include="Resource\ResourcePack.h" />
    <ClInclude Include="Resource\XcomResourcePack.h" />
    <ClInclude Include="Ruleset\ArticleDefinition.h" />
    <ClInclude Include="Ruleset\City.h" />
    <ClInclude Include="Ruleset\MapBlock.h" />
    <ClInclude Include="Ruleset\MapDataSet.h" />
    <ClInclude Include="Ruleset\MapData.h" />
    <ClInclude Include="Ruleset\RuleAlien.h" />
    <ClInclude Include="Ruleset\RuleArmor.h" />
    <ClInclude Include="Ruleset\RuleBaseFacility.h" />
    <ClInclude Include="Ruleset\RuleCountry.h" />
    <ClInclude Include="Ruleset\RuleCraft.h" />
    <ClInclude Include="Ruleset\RuleCraftWeapon.h" />
    <ClInclude Include="Ruleset\RuleItem.h" />
    <ClInclude Include="Ruleset\RuleRegion.h" />
    <ClInclude Include="Ruleset\Ruleset.h" />
    <ClInclude Include="Ruleset\RuleSoldier.h" />
    <ClInclude Include="Ruleset\RuleUfo.h" />
    <ClInclude Include="Ruleset\RuleTerrain.h" />
    <ClInclude Include="Ruleset\SoldierNamePool.h" />
    <ClInclude Include="Ruleset\XcomRuleset.h" />
    <ClInclude Include="Savegame\Alien.h" />
    <ClInclude Include="Savegame\Base.h" />
    <ClInclude Include="Savegame\BaseFacility.h" />
    <ClInclude Include="Savegame\BattleItem.h" />
    <ClInclude Include="Savegame\BattleUnit.h" />
    <ClInclude Include="Savegame\Country.h" />
    <ClInclude Include="Savegame\Craft.h" />
    <ClInclude Include="Savegame\CraftWeapon.h" />
    <ClInclude Include="Savegame\GameTime.h" />
    <ClInclude Include="Savegame\ItemContainer.h" />
    <ClInclude Include="Savegame\MovingTarget.h" />
    <ClInclude Include="Savegame\NodeLink.h" />
    <ClInclude Include="Savegame\Region.h" />
    <ClInclude Include="Savegame\SavedBattleGame.h" />
    <ClInclude Include="Savegame\SavedGame.h" />
    <ClInclude Include="Savegame\Soldier.h" />
    <ClInclude Include="Savegame\Node.h" />
    <ClInclude Include="Savegame\Target.h" />
    <ClInclude Include="Savegame\Tile.h" />
    <ClInclude Include="Savegame\Transfer.h" />
    <ClInclude Include="Savegame\Ufo.h" />
<<<<<<< HEAD
    <ClInclude Include="Savegame\Unit.h" />
=======
    <ClInclude Include="Savegame\UfopaediaSaved.h" />
>>>>>>> e830b6f5
    <ClInclude Include="Savegame\Waypoint.h" />
    <ClInclude Include="Ufopaedia\ArticleState.h" />
    <ClInclude Include="Ufopaedia\ArticleStateText.h" />
    <ClInclude Include="Ufopaedia\ArticleStateTextImage.h" />
    <ClInclude Include="Ufopaedia\Ufopaedia.h" />
    <ClInclude Include="Ufopaedia\UfopaediaSelectState.h" />
    <ClInclude Include="Ufopaedia\UfopaediaStartState.h" />
  </ItemGroup>
  <ItemGroup>
    <ResourceCompile Include="OpenXcom.rc" />
  </ItemGroup>
  <Import Project="$(VCTargetsPath)\Microsoft.Cpp.targets" />
  <ImportGroup Label="ExtensionTargets">
  </ImportGroup>
</Project><|MERGE_RESOLUTION|>--- conflicted
+++ resolved
@@ -1,438 +1,432 @@
-﻿<?xml version="1.0" encoding="utf-8"?>
-<Project DefaultTargets="Build" ToolsVersion="4.0" xmlns="http://schemas.microsoft.com/developer/msbuild/2003">
-  <ItemGroup Label="ProjectConfigurations">
-    <ProjectConfiguration Include="Debug|Win32">
-      <Configuration>Debug</Configuration>
-      <Platform>Win32</Platform>
-    </ProjectConfiguration>
-    <ProjectConfiguration Include="Release|Win32">
-      <Configuration>Release</Configuration>
-      <Platform>Win32</Platform>
-    </ProjectConfiguration>
-  </ItemGroup>
-  <PropertyGroup Label="Globals">
-    <ProjectName>OpenXcom</ProjectName>
-    <ProjectGuid>{D8F55ED4-1A4E-4111-8E83-153CF91FE25A}</ProjectGuid>
-    <RootNamespace>OpenXcom</RootNamespace>
-    <Keyword>Win32Proj</Keyword>
-  </PropertyGroup>
-  <Import Project="$(VCTargetsPath)\Microsoft.Cpp.Default.props" />
-  <PropertyGroup Condition="'$(Configuration)|$(Platform)'=='Release|Win32'" Label="Configuration">
-    <ConfigurationType>Application</ConfigurationType>
-    <CharacterSet>Unicode</CharacterSet>
-    <WholeProgramOptimization>true</WholeProgramOptimization>
-  </PropertyGroup>
-  <PropertyGroup Condition="'$(Configuration)|$(Platform)'=='Debug|Win32'" Label="Configuration">
-    <ConfigurationType>Application</ConfigurationType>
-    <CharacterSet>Unicode</CharacterSet>
-  </PropertyGroup>
-  <Import Project="$(VCTargetsPath)\Microsoft.Cpp.props" />
-  <ImportGroup Label="ExtensionSettings">
-  </ImportGroup>
-  <ImportGroup Condition="'$(Configuration)|$(Platform)'=='Release|Win32'" Label="PropertySheets">
-    <Import Project="$(UserRootDir)\Microsoft.Cpp.$(Platform).user.props" Condition="exists('$(UserRootDir)\Microsoft.Cpp.$(Platform).user.props')" Label="LocalAppDataPlatform" />
-  </ImportGroup>
-  <ImportGroup Condition="'$(Configuration)|$(Platform)'=='Debug|Win32'" Label="PropertySheets">
-    <Import Project="$(UserRootDir)\Microsoft.Cpp.$(Platform).user.props" Condition="exists('$(UserRootDir)\Microsoft.Cpp.$(Platform).user.props')" Label="LocalAppDataPlatform" />
-  </ImportGroup>
-  <PropertyGroup Label="UserMacros" />
-  <PropertyGroup>
-    <_ProjectFileVersion>10.0.30319.1</_ProjectFileVersion>
-    <OutDir Condition="'$(Configuration)|$(Platform)'=='Debug|Win32'">..\bin\$(Configuration)\</OutDir>
-    <IntDir Condition="'$(Configuration)|$(Platform)'=='Debug|Win32'">..\obj\$(Configuration)\</IntDir>
-    <LinkIncremental Condition="'$(Configuration)|$(Platform)'=='Debug|Win32'">true</LinkIncremental>
-    <GenerateManifest Condition="'$(Configuration)|$(Platform)'=='Debug|Win32'">true</GenerateManifest>
-    <EmbedManifest Condition="'$(Configuration)|$(Platform)'=='Debug|Win32'">true</EmbedManifest>
-    <OutDir Condition="'$(Configuration)|$(Platform)'=='Release|Win32'">..\bin\$(Configuration)\</OutDir>
-    <IntDir Condition="'$(Configuration)|$(Platform)'=='Release|Win32'">..\obj\$(Configuration)\</IntDir>
-    <LinkIncremental Condition="'$(Configuration)|$(Platform)'=='Release|Win32'">false</LinkIncremental>
-    <GenerateManifest Condition="'$(Configuration)|$(Platform)'=='Release|Win32'">true</GenerateManifest>
-    <EmbedManifest Condition="'$(Configuration)|$(Platform)'=='Release|Win32'">true</EmbedManifest>
-  </PropertyGroup>
-  <ItemDefinitionGroup Condition="'$(Configuration)|$(Platform)'=='Debug|Win32'">
-    <ClCompile>
-      <Optimization>Disabled</Optimization>
-      <AdditionalIncludeDirectories>..\deps\include\SDL;..\deps\include\yaml-cpp%(AdditionalIncludeDirectories)</AdditionalIncludeDirectories>
-      <PreprocessorDefinitions>WIN32;_DEBUG;_CONSOLE;%(PreprocessorDefinitions)</PreprocessorDefinitions>
-      <MinimalRebuild>true</MinimalRebuild>
-      <BasicRuntimeChecks>EnableFastChecks</BasicRuntimeChecks>
-      <RuntimeLibrary>MultiThreadedDebugDLL</RuntimeLibrary>
-      <PrecompiledHeader>
-      </PrecompiledHeader>
-      <WarningLevel>Level3</WarningLevel>
-      <DebugInformationFormat>EditAndContinue</DebugInformationFormat>
-    </ClCompile>
-    <Link>
-      <AdditionalDependencies>yaml-cpp_d.lib;SDL_mixer.lib;SDL_gfx.lib;SDLmain.lib;SDL.lib;%(AdditionalDependencies)</AdditionalDependencies>
-      <AdditionalLibraryDirectories>..\deps\lib;%(AdditionalLibraryDirectories)</AdditionalLibraryDirectories>
-      <GenerateDebugInformation>true</GenerateDebugInformation>
-      <SubSystem>Console</SubSystem>
-      <RandomizedBaseAddress>false</RandomizedBaseAddress>
-      <DataExecutionPrevention>
-      </DataExecutionPrevention>
-      <TargetMachine>MachineX86</TargetMachine>
-      <GenerateMapFile>false</GenerateMapFile>
-      <MapExports>false</MapExports>
-    </Link>
-    <PostBuildEvent>
-      <Command>copy /y ..\deps\lib\*.dll ..\bin\</Command>
-    </PostBuildEvent>
-  </ItemDefinitionGroup>
-  <ItemDefinitionGroup Condition="'$(Configuration)|$(Platform)'=='Release|Win32'">
-    <ClCompile>
-      <AdditionalIncludeDirectories>..\deps\include\SDL;..\deps\include\yaml-cpp%(AdditionalIncludeDirectories)</AdditionalIncludeDirectories>
-      <PreprocessorDefinitions>WIN32;NDEBUG;_CONSOLE;%(PreprocessorDefinitions)</PreprocessorDefinitions>
-      <RuntimeLibrary>MultiThreadedDLL</RuntimeLibrary>
-      <PrecompiledHeader>
-      </PrecompiledHeader>
-      <WarningLevel>Level3</WarningLevel>
-      <DebugInformationFormat>ProgramDatabase</DebugInformationFormat>
-    </ClCompile>
-    <Link>
-      <AdditionalDependencies>yaml-cpp.lib;SDL_mixer.lib;SDL_gfx.lib;SDLmain.lib;SDL.lib;SDL_gfx.lib;%(AdditionalDependencies)</AdditionalDependencies>
-      <AdditionalLibraryDirectories>..\deps\lib;%(AdditionalLibraryDirectories)</AdditionalLibraryDirectories>
-      <GenerateDebugInformation>true</GenerateDebugInformation>
-      <SubSystem>Windows</SubSystem>
-      <OptimizeReferences>true</OptimizeReferences>
-      <EnableCOMDATFolding>true</EnableCOMDATFolding>
-      <RandomizedBaseAddress>false</RandomizedBaseAddress>
-      <DataExecutionPrevention>
-      </DataExecutionPrevention>
-      <TargetMachine>MachineX86</TargetMachine>
-    </Link>
-    <PostBuildEvent>
-      <Command>copy /y ..\deps\lib\*.dll ..\bin\</Command>
-    </PostBuildEvent>
-  </ItemDefinitionGroup>
-  <ItemGroup>
-    <ClCompile Include="Basescape\BaseInfoState.cpp" />
-    <ClCompile Include="Basescape\BasescapeErrorState.cpp" />
-    <ClCompile Include="Basescape\BasescapeState.cpp" />
-    <ClCompile Include="Basescape\BaseView.cpp" />
-    <ClCompile Include="Basescape\BuildFacilitiesState.cpp" />
-    <ClCompile Include="Basescape\CraftInfoState.cpp" />
-    <ClCompile Include="Basescape\CraftSoldiersState.cpp" />
-    <ClCompile Include="Basescape\CraftsState.cpp" />
-    <ClCompile Include="Basescape\CraftWeaponsState.cpp" />
-    <ClCompile Include="Basescape\DismantleFacilityState.cpp" />
-    <ClCompile Include="Basescape\ManufactureState.cpp" />
-    <ClCompile Include="Basescape\MiniBaseView.cpp" />
-    <ClCompile Include="Basescape\MonthlyCostsState.cpp" />
-    <ClCompile Include="Basescape\PlaceFacilityState.cpp" />
-    <ClCompile Include="Basescape\PlaceLiftState.cpp" />
-    <ClCompile Include="Basescape\PurchaseErrorState.cpp" />
-    <ClCompile Include="Basescape\PurchaseState.cpp" />
-    <ClCompile Include="Basescape\ResearchState.cpp" />
-    <ClCompile Include="Basescape\SellState.cpp" />
-    <ClCompile Include="Basescape\SoldierInfoState.cpp" />
-    <ClCompile Include="Basescape\SoldiersState.cpp" />
-    <ClCompile Include="Basescape\StoresState.cpp" />
-    <ClCompile Include="Basescape\TransfersState.cpp" />
-    <ClCompile Include="Battlescape\BattlescapeGenerator.cpp" />
-    <ClCompile Include="Battlescape\BattlescapeState.cpp" />
-    <ClCompile Include="Battlescape\BattleState.cpp" />
-    <ClCompile Include="Battlescape\BriefingCrashState.cpp" />
-    <ClCompile Include="Battlescape\BulletSprite.cpp" />
-    <ClCompile Include="Battlescape\Explosion.cpp" />
-    <ClCompile Include="Battlescape\ExplosionBState.cpp" />
-    <ClCompile Include="Battlescape\Map.cpp" />
-    <ClCompile Include="Battlescape\Pathfinding.cpp" />
-    <ClCompile Include="Battlescape\PathfindingNode.cpp" />
-    <ClCompile Include="Battlescape\Position.cpp" />
-    <ClCompile Include="Battlescape\Projectile.cpp" />
-    <ClCompile Include="Battlescape\ProjectileFlyBState.cpp" />
-    <ClCompile Include="Battlescape\TerrainModifier.cpp" />
-    <ClCompile Include="Battlescape\UnitSprite.cpp" />
-    <ClCompile Include="Battlescape\UnitTurnBState.cpp" />
-    <ClCompile Include="Battlescape\UnitWalkBState.cpp" />
-    <ClCompile Include="Engine\Action.cpp" />
-    <ClCompile Include="Engine\CatFile.cpp" />
-    <ClCompile Include="Engine\Exception.cpp" />
-    <ClCompile Include="Engine\Font.cpp" />
-    <ClCompile Include="Engine\Game.cpp" />
-    <ClCompile Include="Engine\GMCat.cpp" />
-    <ClCompile Include="Engine\InteractiveSurface.cpp" />
-    <ClCompile Include="Engine\Language.cpp" />
-    <ClCompile Include="Engine\Music.cpp" />
-    <ClCompile Include="Engine\Palette.cpp" />
-    <ClCompile Include="Engine\RNG.cpp" />
-    <ClCompile Include="Engine\Screen.cpp" />
-    <ClCompile Include="Engine\Sound.cpp" />
-    <ClCompile Include="Engine\SoundSet.cpp" />
-    <ClCompile Include="Engine\State.cpp" />
-    <ClCompile Include="Engine\Surface.cpp" />
-    <ClCompile Include="Engine\SurfaceSet.cpp" />
-    <ClCompile Include="Engine\Timer.cpp" />
-    <ClCompile Include="Geoscape\AbandonGameState.cpp" />
-    <ClCompile Include="Geoscape\BaseNameState.cpp" />
-    <ClCompile Include="Geoscape\BuildNewBaseState.cpp" />
-    <ClCompile Include="Geoscape\CannotRearmState.cpp" />
-    <ClCompile Include="Geoscape\ConfirmDestinationState.cpp" />
-    <ClCompile Include="Geoscape\ConfirmLandingState.cpp" />
-    <ClCompile Include="Geoscape\ConfirmNewBaseState.cpp" />
-    <ClCompile Include="Geoscape\CraftPatrolState.cpp" />
-    <ClCompile Include="Geoscape\DogfightState.cpp" />
-    <ClCompile Include="Geoscape\FundingState.cpp" />
-    <ClCompile Include="Geoscape\GeoscapeCraftState.cpp" />
-    <ClCompile Include="Geoscape\GeoscapeErrorState.cpp" />
-    <ClCompile Include="Geoscape\ProductionCompleteState.cpp" />
-    <ClCompile Include="Geoscape\GeoscapeState.cpp" />
-    <ClCompile Include="Geoscape\Globe.cpp" />
-    <ClCompile Include="Geoscape\GraphsState.cpp" />
-    <ClCompile Include="Geoscape\InterceptState.cpp" />
-    <ClCompile Include="Geoscape\ItemsArrivingState.cpp" />
-    <ClCompile Include="Geoscape\LowFuelState.cpp" />
-    <ClCompile Include="Geoscape\MonthlyReportState.cpp" />
-    <ClCompile Include="Geoscape\MultipleTargetsState.cpp" />
-    <ClCompile Include="Geoscape\OptionsState.cpp" />
-    <ClCompile Include="Geoscape\Polygon.cpp" />
-    <ClCompile Include="Geoscape\Polyline.cpp" />
-    <ClCompile Include="Geoscape\SelectDestinationState.cpp" />
-    <ClCompile Include="Geoscape\TargetInfoState.cpp" />
-    <ClCompile Include="Geoscape\UfoDetectedState.cpp" />
-    <ClCompile Include="Geoscape\UfoLostState.cpp" />
-    <ClCompile Include="Interface\ArrowButton.cpp" />
-    <ClCompile Include="Interface\Bar.cpp" />
-    <ClCompile Include="Interface\Cursor.cpp" />
-    <ClCompile Include="Interface\FpsCounter.cpp" />
-    <ClCompile Include="Interface\ImageButton.cpp" />
-    <ClCompile Include="Interface\NumberText.cpp" />
-    <ClCompile Include="Interface\Text.cpp" />
-    <ClCompile Include="Interface\TextButton.cpp" />
-    <ClCompile Include="Interface\TextEdit.cpp" />
-    <ClCompile Include="Interface\TextList.cpp" />
-    <ClCompile Include="Interface\Window.cpp" />
-    <ClCompile Include="main.cpp" />
-    <ClCompile Include="Menu\LanguageState.cpp" />
-    <ClCompile Include="Menu\LoadGameState.cpp" />
-    <ClCompile Include="Menu\MainMenuState.cpp" />
-    <ClCompile Include="Menu\NewGameState.cpp" />
-    <ClCompile Include="Menu\NoteState.cpp" />
-    <ClCompile Include="Menu\SaveGameState.cpp" />
-    <ClCompile Include="Menu\StartState.cpp" />
-    <ClCompile Include="Menu\TestState.cpp" />
-    <ClCompile Include="Resource\ResourcePack.cpp" />
-    <ClCompile Include="Resource\XcomResourcePack.cpp" />
-    <ClCompile Include="Ruleset\ArticleDefinition.cpp" />
-    <ClCompile Include="Ruleset\City.cpp" />
-    <ClCompile Include="Ruleset\MapBlock.cpp" />
-    <ClCompile Include="Ruleset\MapDataSet.cpp" />
-    <ClCompile Include="Ruleset\MapData.cpp" />
-    <ClCompile Include="Ruleset\RuleAlien.cpp" />
-    <ClCompile Include="Ruleset\RuleArmor.cpp" />
-    <ClCompile Include="Ruleset\RuleBaseFacility.cpp" />
-    <ClCompile Include="Ruleset\RuleCountry.cpp" />
-    <ClCompile Include="Ruleset\RuleCraft.cpp" />
-    <ClCompile Include="Ruleset\RuleCraftWeapon.cpp" />
-    <ClCompile Include="Ruleset\RuleItem.cpp" />
-    <ClCompile Include="Ruleset\RuleRegion.cpp" />
-    <ClCompile Include="Ruleset\Ruleset.cpp" />
-    <ClCompile Include="Ruleset\RuleSoldier.cpp" />
-    <ClCompile Include="Ruleset\RuleUfo.cpp" />
-    <ClCompile Include="Ruleset\RuleTerrain.cpp" />
-    <ClCompile Include="Ruleset\SoldierNamePool.cpp" />
-    <ClCompile Include="Ruleset\XcomRuleset.cpp" />
-    <ClCompile Include="Savegame\Alien.cpp" />
-    <ClCompile Include="Savegame\Base.cpp" />
-    <ClCompile Include="Savegame\BaseFacility.cpp" />
-    <ClCompile Include="Savegame\BattleItem.cpp" />
-    <ClCompile Include="Savegame\BattleUnit.cpp" />
-    <ClCompile Include="Savegame\Country.cpp" />
-    <ClCompile Include="Savegame\Craft.cpp" />
-    <ClCompile Include="Savegame\CraftWeapon.cpp" />
-    <ClCompile Include="Savegame\GameTime.cpp" />
-    <ClCompile Include="Savegame\ItemContainer.cpp" />
-    <ClCompile Include="Savegame\MovingTarget.cpp" />
-    <ClCompile Include="Savegame\NodeLink.cpp" />
-    <ClCompile Include="Savegame\Region.cpp" />
-    <ClCompile Include="Savegame\SavedBattleGame.cpp" />
-    <ClCompile Include="Savegame\SavedGame.cpp" />
-    <ClCompile Include="Savegame\Soldier.cpp" />
-    <ClCompile Include="Savegame\Node.cpp" />
-    <ClCompile Include="Savegame\Target.cpp" />
-    <ClCompile Include="Savegame\Tile.cpp" />
-    <ClCompile Include="Savegame\Transfer.cpp" />
-    <ClCompile Include="Savegame\Ufo.cpp" />
-<<<<<<< HEAD
-    <ClCompile Include="Savegame\Unit.cpp" />
-=======
-    <ClCompile Include="Savegame\UfopaediaSaved.cpp" />
->>>>>>> e830b6f5
-    <ClCompile Include="Savegame\Waypoint.cpp" />
-    <ClCompile Include="Ufopaedia\ArticleState.cpp" />
-    <ClCompile Include="Ufopaedia\ArticleStateText.cpp" />
-    <ClCompile Include="Ufopaedia\ArticleStateTextImage.cpp" />
-    <ClCompile Include="Ufopaedia\Ufopaedia.cpp" />
-    <ClCompile Include="Ufopaedia\UfopaediaSelectState.cpp" />
-    <ClCompile Include="Ufopaedia\UfopaediaStartState.cpp" />
-  </ItemGroup>
-  <ItemGroup>
-    <ClInclude Include="Basescape\BaseInfoState.h" />
-    <ClInclude Include="Basescape\BasescapeErrorState.h" />
-    <ClInclude Include="Basescape\BasescapeState.h" />
-    <ClInclude Include="Basescape\BaseView.h" />
-    <ClInclude Include="Basescape\BuildFacilitiesState.h" />
-    <ClInclude Include="Basescape\CraftInfoState.h" />
-    <ClInclude Include="Basescape\CraftSoldiersState.h" />
-    <ClInclude Include="Basescape\CraftsState.h" />
-    <ClInclude Include="Basescape\CraftWeaponsState.h" />
-    <ClInclude Include="Basescape\DismantleFacilityState.h" />
-    <ClInclude Include="Basescape\ManufactureState.h" />
-    <ClInclude Include="Basescape\MiniBaseView.h" />
-    <ClInclude Include="Basescape\MonthlyCostsState.h" />
-    <ClInclude Include="Basescape\PlaceFacilityState.h" />
-    <ClInclude Include="Basescape\PlaceLiftState.h" />
-    <ClInclude Include="Basescape\PurchaseErrorState.h" />
-    <ClInclude Include="Basescape\PurchaseState.h" />
-    <ClInclude Include="Basescape\ResearchState.h" />
-    <ClInclude Include="Basescape\SellState.h" />
-    <ClInclude Include="Basescape\SoldierInfoState.h" />
-    <ClInclude Include="Basescape\SoldiersState.h" />
-    <ClInclude Include="Basescape\StoresState.h" />
-    <ClInclude Include="Basescape\TransfersState.h" />
-    <ClInclude Include="Battlescape\BattlescapeGenerator.h" />
-    <ClInclude Include="Battlescape\BattlescapeState.h" />
-    <ClInclude Include="Battlescape\BattleState.h" />
-    <ClInclude Include="Battlescape\BriefingCrashState.h" />
-    <ClInclude Include="Battlescape\BulletSprite.h" />
-    <ClInclude Include="Battlescape\Explosion.h" />
-    <ClInclude Include="Battlescape\ExplosionBState.h" />
-    <ClInclude Include="Battlescape\Map.h" />
-    <ClInclude Include="Battlescape\Pathfinding.h" />
-    <ClInclude Include="Battlescape\PathfindingNode.h" />
-    <ClInclude Include="Battlescape\Position.h" />
-    <ClInclude Include="Battlescape\Projectile.h" />
-    <ClInclude Include="Battlescape\ProjectileFlyBState.h" />
-    <ClInclude Include="Battlescape\TerrainModifier.h" />
-    <ClInclude Include="Battlescape\UnitSprite.h" />
-    <ClInclude Include="Battlescape\UnitTurnBState.h" />
-    <ClInclude Include="Battlescape\UnitWalkBState.h" />
-    <ClInclude Include="dirent.h" />
-    <ClInclude Include="Engine\Action.h" />
-    <ClInclude Include="Engine\CatFile.h" />
-    <ClInclude Include="Engine\Exception.h" />
-    <ClInclude Include="Engine\Font.h" />
-    <ClInclude Include="Engine\Game.h" />
-    <ClInclude Include="Engine\GMCat.h" />
-    <ClInclude Include="Engine\InteractiveSurface.h" />
-    <ClInclude Include="Engine\Language.h" />
-    <ClInclude Include="Engine\Music.h" />
-    <ClInclude Include="Engine\Palette.h" />
-    <ClInclude Include="Engine\RNG.h" />
-    <ClInclude Include="Engine\Screen.h" />
-    <ClInclude Include="Engine\Sound.h" />
-    <ClInclude Include="Engine\SoundSet.h" />
-    <ClInclude Include="Engine\State.h" />
-    <ClInclude Include="Engine\Surface.h" />
-    <ClInclude Include="Engine\SurfaceSet.h" />
-    <ClInclude Include="Engine\Timer.h" />
-    <ClInclude Include="Geoscape\AbandonGameState.h" />
-    <ClInclude Include="Geoscape\BaseNameState.h" />
-    <ClInclude Include="Geoscape\BuildNewBaseState.h" />
-    <ClInclude Include="Geoscape\CannotRearmState.h" />
-    <ClInclude Include="Geoscape\ConfirmDestinationState.h" />
-    <ClInclude Include="Geoscape\ConfirmLandingState.h" />
-    <ClInclude Include="Geoscape\ConfirmNewBaseState.h" />
-    <ClInclude Include="Geoscape\CraftPatrolState.h" />
-    <ClInclude Include="Geoscape\DogfightState.h" />
-    <ClInclude Include="Geoscape\FundingState.h" />
-    <ClInclude Include="Geoscape\GeoscapeCraftState.h" />
-    <ClInclude Include="Geoscape\GeoscapeErrorState.h" />
-    <ClInclude Include="Geoscape\ProductionCompleteState.h" />
-    <ClInclude Include="Geoscape\GeoscapeState.h" />
-    <ClInclude Include="Geoscape\Globe.h" />
-    <ClInclude Include="Geoscape\GraphsState.h" />
-    <ClInclude Include="Geoscape\InterceptState.h" />
-    <ClInclude Include="Geoscape\ItemsArrivingState.h" />
-    <ClInclude Include="Geoscape\LowFuelState.h" />
-    <ClInclude Include="Geoscape\MonthlyReportState.h" />
-    <ClInclude Include="Geoscape\MultipleTargetsState.h" />
-    <ClInclude Include="Geoscape\OptionsState.h" />
-    <ClInclude Include="Geoscape\Polygon.h" />
-    <ClInclude Include="Geoscape\Polyline.h" />
-    <ClInclude Include="Geoscape\SelectDestinationState.h" />
-    <ClInclude Include="Geoscape\TargetInfoState.h" />
-    <ClInclude Include="Geoscape\UfoDetectedState.h" />
-    <ClInclude Include="Geoscape\UfoLostState.h" />
-    <ClInclude Include="Interface\ArrowButton.h" />
-    <ClInclude Include="Interface\Bar.h" />
-    <ClInclude Include="Interface\Cursor.h" />
-    <ClInclude Include="Interface\FpsCounter.h" />
-    <ClInclude Include="Interface\ImageButton.h" />
-    <ClInclude Include="Interface\NumberText.h" />
-    <ClInclude Include="Interface\Text.h" />
-    <ClInclude Include="Interface\TextButton.h" />
-    <ClInclude Include="Interface\TextEdit.h" />
-    <ClInclude Include="Interface\TextList.h" />
-    <ClInclude Include="Interface\Window.h" />
-    <ClInclude Include="Menu\LanguageState.h" />
-    <ClInclude Include="Menu\LoadGameState.h" />
-    <ClInclude Include="Menu\MainMenuState.h" />
-    <ClInclude Include="Menu\NewGameState.h" />
-    <ClInclude Include="Menu\NoteState.h" />
-    <ClInclude Include="Menu\SaveGameState.h" />
-    <ClInclude Include="Menu\StartState.h" />
-    <ClInclude Include="Menu\TestState.h" />
-    <ClInclude Include="resource.h" />
-    <ClInclude Include="Resource\ResourcePack.h" />
-    <ClInclude Include="Resource\XcomResourcePack.h" />
-    <ClInclude Include="Ruleset\ArticleDefinition.h" />
-    <ClInclude Include="Ruleset\City.h" />
-    <ClInclude Include="Ruleset\MapBlock.h" />
-    <ClInclude Include="Ruleset\MapDataSet.h" />
-    <ClInclude Include="Ruleset\MapData.h" />
-    <ClInclude Include="Ruleset\RuleAlien.h" />
-    <ClInclude Include="Ruleset\RuleArmor.h" />
-    <ClInclude Include="Ruleset\RuleBaseFacility.h" />
-    <ClInclude Include="Ruleset\RuleCountry.h" />
-    <ClInclude Include="Ruleset\RuleCraft.h" />
-    <ClInclude Include="Ruleset\RuleCraftWeapon.h" />
-    <ClInclude Include="Ruleset\RuleItem.h" />
-    <ClInclude Include="Ruleset\RuleRegion.h" />
-    <ClInclude Include="Ruleset\Ruleset.h" />
-    <ClInclude Include="Ruleset\RuleSoldier.h" />
-    <ClInclude Include="Ruleset\RuleUfo.h" />
-    <ClInclude Include="Ruleset\RuleTerrain.h" />
-    <ClInclude Include="Ruleset\SoldierNamePool.h" />
-    <ClInclude Include="Ruleset\XcomRuleset.h" />
-    <ClInclude Include="Savegame\Alien.h" />
-    <ClInclude Include="Savegame\Base.h" />
-    <ClInclude Include="Savegame\BaseFacility.h" />
-    <ClInclude Include="Savegame\BattleItem.h" />
-    <ClInclude Include="Savegame\BattleUnit.h" />
-    <ClInclude Include="Savegame\Country.h" />
-    <ClInclude Include="Savegame\Craft.h" />
-    <ClInclude Include="Savegame\CraftWeapon.h" />
-    <ClInclude Include="Savegame\GameTime.h" />
-    <ClInclude Include="Savegame\ItemContainer.h" />
-    <ClInclude Include="Savegame\MovingTarget.h" />
-    <ClInclude Include="Savegame\NodeLink.h" />
-    <ClInclude Include="Savegame\Region.h" />
-    <ClInclude Include="Savegame\SavedBattleGame.h" />
-    <ClInclude Include="Savegame\SavedGame.h" />
-    <ClInclude Include="Savegame\Soldier.h" />
-    <ClInclude Include="Savegame\Node.h" />
-    <ClInclude Include="Savegame\Target.h" />
-    <ClInclude Include="Savegame\Tile.h" />
-    <ClInclude Include="Savegame\Transfer.h" />
-    <ClInclude Include="Savegame\Ufo.h" />
-<<<<<<< HEAD
-    <ClInclude Include="Savegame\Unit.h" />
-=======
-    <ClInclude Include="Savegame\UfopaediaSaved.h" />
->>>>>>> e830b6f5
-    <ClInclude Include="Savegame\Waypoint.h" />
-    <ClInclude Include="Ufopaedia\ArticleState.h" />
-    <ClInclude Include="Ufopaedia\ArticleStateText.h" />
-    <ClInclude Include="Ufopaedia\ArticleStateTextImage.h" />
-    <ClInclude Include="Ufopaedia\Ufopaedia.h" />
-    <ClInclude Include="Ufopaedia\UfopaediaSelectState.h" />
-    <ClInclude Include="Ufopaedia\UfopaediaStartState.h" />
-  </ItemGroup>
-  <ItemGroup>
-    <ResourceCompile Include="OpenXcom.rc" />
-  </ItemGroup>
-  <Import Project="$(VCTargetsPath)\Microsoft.Cpp.targets" />
-  <ImportGroup Label="ExtensionTargets">
-  </ImportGroup>
+﻿<?xml version="1.0" encoding="utf-8"?>
+<Project DefaultTargets="Build" ToolsVersion="4.0" xmlns="http://schemas.microsoft.com/developer/msbuild/2003">
+  <ItemGroup Label="ProjectConfigurations">
+    <ProjectConfiguration Include="Debug|Win32">
+      <Configuration>Debug</Configuration>
+      <Platform>Win32</Platform>
+    </ProjectConfiguration>
+    <ProjectConfiguration Include="Release|Win32">
+      <Configuration>Release</Configuration>
+      <Platform>Win32</Platform>
+    </ProjectConfiguration>
+  </ItemGroup>
+  <PropertyGroup Label="Globals">
+    <ProjectName>OpenXcom</ProjectName>
+    <ProjectGuid>{D8F55ED4-1A4E-4111-8E83-153CF91FE25A}</ProjectGuid>
+    <RootNamespace>OpenXcom</RootNamespace>
+    <Keyword>Win32Proj</Keyword>
+  </PropertyGroup>
+  <Import Project="$(VCTargetsPath)\Microsoft.Cpp.Default.props" />
+  <PropertyGroup Condition="'$(Configuration)|$(Platform)'=='Release|Win32'" Label="Configuration">
+    <ConfigurationType>Application</ConfigurationType>
+    <CharacterSet>Unicode</CharacterSet>
+    <WholeProgramOptimization>true</WholeProgramOptimization>
+  </PropertyGroup>
+  <PropertyGroup Condition="'$(Configuration)|$(Platform)'=='Debug|Win32'" Label="Configuration">
+    <ConfigurationType>Application</ConfigurationType>
+    <CharacterSet>Unicode</CharacterSet>
+  </PropertyGroup>
+  <Import Project="$(VCTargetsPath)\Microsoft.Cpp.props" />
+  <ImportGroup Label="ExtensionSettings">
+  </ImportGroup>
+  <ImportGroup Condition="'$(Configuration)|$(Platform)'=='Release|Win32'" Label="PropertySheets">
+    <Import Project="$(UserRootDir)\Microsoft.Cpp.$(Platform).user.props" Condition="exists('$(UserRootDir)\Microsoft.Cpp.$(Platform).user.props')" Label="LocalAppDataPlatform" />
+  </ImportGroup>
+  <ImportGroup Condition="'$(Configuration)|$(Platform)'=='Debug|Win32'" Label="PropertySheets">
+    <Import Project="$(UserRootDir)\Microsoft.Cpp.$(Platform).user.props" Condition="exists('$(UserRootDir)\Microsoft.Cpp.$(Platform).user.props')" Label="LocalAppDataPlatform" />
+  </ImportGroup>
+  <PropertyGroup Label="UserMacros" />
+  <PropertyGroup>
+    <_ProjectFileVersion>10.0.30319.1</_ProjectFileVersion>
+    <OutDir Condition="'$(Configuration)|$(Platform)'=='Debug|Win32'">..\bin\$(Configuration)\</OutDir>
+    <IntDir Condition="'$(Configuration)|$(Platform)'=='Debug|Win32'">..\obj\$(Configuration)\</IntDir>
+    <LinkIncremental Condition="'$(Configuration)|$(Platform)'=='Debug|Win32'">true</LinkIncremental>
+    <GenerateManifest Condition="'$(Configuration)|$(Platform)'=='Debug|Win32'">true</GenerateManifest>
+    <EmbedManifest Condition="'$(Configuration)|$(Platform)'=='Debug|Win32'">true</EmbedManifest>
+    <OutDir Condition="'$(Configuration)|$(Platform)'=='Release|Win32'">..\bin\$(Configuration)\</OutDir>
+    <IntDir Condition="'$(Configuration)|$(Platform)'=='Release|Win32'">..\obj\$(Configuration)\</IntDir>
+    <LinkIncremental Condition="'$(Configuration)|$(Platform)'=='Release|Win32'">false</LinkIncremental>
+    <GenerateManifest Condition="'$(Configuration)|$(Platform)'=='Release|Win32'">true</GenerateManifest>
+    <EmbedManifest Condition="'$(Configuration)|$(Platform)'=='Release|Win32'">true</EmbedManifest>
+  </PropertyGroup>
+  <ItemDefinitionGroup Condition="'$(Configuration)|$(Platform)'=='Debug|Win32'">
+    <ClCompile>
+      <Optimization>Disabled</Optimization>
+      <AdditionalIncludeDirectories>..\deps\include\SDL;..\deps\include\yaml-cpp%(AdditionalIncludeDirectories)</AdditionalIncludeDirectories>
+      <PreprocessorDefinitions>WIN32;_DEBUG;_CONSOLE;%(PreprocessorDefinitions)</PreprocessorDefinitions>
+      <MinimalRebuild>true</MinimalRebuild>
+      <BasicRuntimeChecks>EnableFastChecks</BasicRuntimeChecks>
+      <RuntimeLibrary>MultiThreadedDebugDLL</RuntimeLibrary>
+      <PrecompiledHeader>
+      </PrecompiledHeader>
+      <WarningLevel>Level3</WarningLevel>
+      <DebugInformationFormat>EditAndContinue</DebugInformationFormat>
+    </ClCompile>
+    <Link>
+      <AdditionalDependencies>yaml-cpp_d.lib;SDL_mixer.lib;SDL_gfx.lib;SDLmain.lib;SDL.lib;%(AdditionalDependencies)</AdditionalDependencies>
+      <AdditionalLibraryDirectories>..\deps\lib;%(AdditionalLibraryDirectories)</AdditionalLibraryDirectories>
+      <GenerateDebugInformation>true</GenerateDebugInformation>
+      <SubSystem>Console</SubSystem>
+      <RandomizedBaseAddress>false</RandomizedBaseAddress>
+      <DataExecutionPrevention>
+      </DataExecutionPrevention>
+      <TargetMachine>MachineX86</TargetMachine>
+      <GenerateMapFile>false</GenerateMapFile>
+      <MapExports>false</MapExports>
+    </Link>
+    <PostBuildEvent>
+      <Command>copy /y ..\deps\lib\*.dll ..\bin\</Command>
+    </PostBuildEvent>
+  </ItemDefinitionGroup>
+  <ItemDefinitionGroup Condition="'$(Configuration)|$(Platform)'=='Release|Win32'">
+    <ClCompile>
+      <AdditionalIncludeDirectories>..\deps\include\SDL;..\deps\include\yaml-cpp%(AdditionalIncludeDirectories)</AdditionalIncludeDirectories>
+      <PreprocessorDefinitions>WIN32;NDEBUG;_CONSOLE;%(PreprocessorDefinitions)</PreprocessorDefinitions>
+      <RuntimeLibrary>MultiThreadedDLL</RuntimeLibrary>
+      <PrecompiledHeader>
+      </PrecompiledHeader>
+      <WarningLevel>Level3</WarningLevel>
+      <DebugInformationFormat>ProgramDatabase</DebugInformationFormat>
+    </ClCompile>
+    <Link>
+      <AdditionalDependencies>yaml-cpp.lib;SDL_mixer.lib;SDL_gfx.lib;SDLmain.lib;SDL.lib;SDL_gfx.lib;%(AdditionalDependencies)</AdditionalDependencies>
+      <AdditionalLibraryDirectories>..\deps\lib;%(AdditionalLibraryDirectories)</AdditionalLibraryDirectories>
+      <GenerateDebugInformation>true</GenerateDebugInformation>
+      <SubSystem>Windows</SubSystem>
+      <OptimizeReferences>true</OptimizeReferences>
+      <EnableCOMDATFolding>true</EnableCOMDATFolding>
+      <RandomizedBaseAddress>false</RandomizedBaseAddress>
+      <DataExecutionPrevention>
+      </DataExecutionPrevention>
+      <TargetMachine>MachineX86</TargetMachine>
+    </Link>
+    <PostBuildEvent>
+      <Command>copy /y ..\deps\lib\*.dll ..\bin\</Command>
+    </PostBuildEvent>
+  </ItemDefinitionGroup>
+  <ItemGroup>
+    <ClCompile Include="Basescape\BaseInfoState.cpp" />
+    <ClCompile Include="Basescape\BasescapeErrorState.cpp" />
+    <ClCompile Include="Basescape\BasescapeState.cpp" />
+    <ClCompile Include="Basescape\BaseView.cpp" />
+    <ClCompile Include="Basescape\BuildFacilitiesState.cpp" />
+    <ClCompile Include="Basescape\CraftInfoState.cpp" />
+    <ClCompile Include="Basescape\CraftSoldiersState.cpp" />
+    <ClCompile Include="Basescape\CraftsState.cpp" />
+    <ClCompile Include="Basescape\CraftWeaponsState.cpp" />
+    <ClCompile Include="Basescape\DismantleFacilityState.cpp" />
+    <ClCompile Include="Basescape\ManufactureState.cpp" />
+    <ClCompile Include="Basescape\MiniBaseView.cpp" />
+    <ClCompile Include="Basescape\MonthlyCostsState.cpp" />
+    <ClCompile Include="Basescape\PlaceFacilityState.cpp" />
+    <ClCompile Include="Basescape\PlaceLiftState.cpp" />
+    <ClCompile Include="Basescape\PurchaseErrorState.cpp" />
+    <ClCompile Include="Basescape\PurchaseState.cpp" />
+    <ClCompile Include="Basescape\ResearchState.cpp" />
+    <ClCompile Include="Basescape\SellState.cpp" />
+    <ClCompile Include="Basescape\SoldierInfoState.cpp" />
+    <ClCompile Include="Basescape\SoldiersState.cpp" />
+    <ClCompile Include="Basescape\StoresState.cpp" />
+    <ClCompile Include="Basescape\TransfersState.cpp" />
+    <ClCompile Include="Battlescape\BattlescapeGenerator.cpp" />
+    <ClCompile Include="Battlescape\BattlescapeState.cpp" />
+    <ClCompile Include="Battlescape\BattleState.cpp" />
+    <ClCompile Include="Battlescape\BriefingCrashState.cpp" />
+    <ClCompile Include="Battlescape\BulletSprite.cpp" />
+    <ClCompile Include="Battlescape\Explosion.cpp" />
+    <ClCompile Include="Battlescape\ExplosionBState.cpp" />
+    <ClCompile Include="Battlescape\Map.cpp" />
+    <ClCompile Include="Battlescape\Pathfinding.cpp" />
+    <ClCompile Include="Battlescape\PathfindingNode.cpp" />
+    <ClCompile Include="Battlescape\Position.cpp" />
+    <ClCompile Include="Battlescape\Projectile.cpp" />
+    <ClCompile Include="Battlescape\ProjectileFlyBState.cpp" />
+    <ClCompile Include="Battlescape\TerrainModifier.cpp" />
+    <ClCompile Include="Battlescape\UnitSprite.cpp" />
+    <ClCompile Include="Battlescape\UnitTurnBState.cpp" />
+    <ClCompile Include="Battlescape\UnitWalkBState.cpp" />
+    <ClCompile Include="Engine\Action.cpp" />
+    <ClCompile Include="Engine\CatFile.cpp" />
+    <ClCompile Include="Engine\Exception.cpp" />
+    <ClCompile Include="Engine\Font.cpp" />
+    <ClCompile Include="Engine\Game.cpp" />
+    <ClCompile Include="Engine\GMCat.cpp" />
+    <ClCompile Include="Engine\InteractiveSurface.cpp" />
+    <ClCompile Include="Engine\Language.cpp" />
+    <ClCompile Include="Engine\Music.cpp" />
+    <ClCompile Include="Engine\Palette.cpp" />
+    <ClCompile Include="Engine\RNG.cpp" />
+    <ClCompile Include="Engine\Screen.cpp" />
+    <ClCompile Include="Engine\Sound.cpp" />
+    <ClCompile Include="Engine\SoundSet.cpp" />
+    <ClCompile Include="Engine\State.cpp" />
+    <ClCompile Include="Engine\Surface.cpp" />
+    <ClCompile Include="Engine\SurfaceSet.cpp" />
+    <ClCompile Include="Engine\Timer.cpp" />
+    <ClCompile Include="Geoscape\AbandonGameState.cpp" />
+    <ClCompile Include="Geoscape\BaseNameState.cpp" />
+    <ClCompile Include="Geoscape\BuildNewBaseState.cpp" />
+    <ClCompile Include="Geoscape\CannotRearmState.cpp" />
+    <ClCompile Include="Geoscape\ConfirmDestinationState.cpp" />
+    <ClCompile Include="Geoscape\ConfirmLandingState.cpp" />
+    <ClCompile Include="Geoscape\ConfirmNewBaseState.cpp" />
+    <ClCompile Include="Geoscape\CraftPatrolState.cpp" />
+    <ClCompile Include="Geoscape\DogfightState.cpp" />
+    <ClCompile Include="Geoscape\FundingState.cpp" />
+    <ClCompile Include="Geoscape\GeoscapeCraftState.cpp" />
+    <ClCompile Include="Geoscape\GeoscapeErrorState.cpp" />
+    <ClCompile Include="Geoscape\ProductionCompleteState.cpp" />
+    <ClCompile Include="Geoscape\GeoscapeState.cpp" />
+    <ClCompile Include="Geoscape\Globe.cpp" />
+    <ClCompile Include="Geoscape\GraphsState.cpp" />
+    <ClCompile Include="Geoscape\InterceptState.cpp" />
+    <ClCompile Include="Geoscape\ItemsArrivingState.cpp" />
+    <ClCompile Include="Geoscape\LowFuelState.cpp" />
+    <ClCompile Include="Geoscape\MonthlyReportState.cpp" />
+    <ClCompile Include="Geoscape\MultipleTargetsState.cpp" />
+    <ClCompile Include="Geoscape\OptionsState.cpp" />
+    <ClCompile Include="Geoscape\Polygon.cpp" />
+    <ClCompile Include="Geoscape\Polyline.cpp" />
+    <ClCompile Include="Geoscape\SelectDestinationState.cpp" />
+    <ClCompile Include="Geoscape\TargetInfoState.cpp" />
+    <ClCompile Include="Geoscape\UfoDetectedState.cpp" />
+    <ClCompile Include="Geoscape\UfoLostState.cpp" />
+    <ClCompile Include="Interface\ArrowButton.cpp" />
+    <ClCompile Include="Interface\Bar.cpp" />
+    <ClCompile Include="Interface\Cursor.cpp" />
+    <ClCompile Include="Interface\FpsCounter.cpp" />
+    <ClCompile Include="Interface\ImageButton.cpp" />
+    <ClCompile Include="Interface\NumberText.cpp" />
+    <ClCompile Include="Interface\Text.cpp" />
+    <ClCompile Include="Interface\TextButton.cpp" />
+    <ClCompile Include="Interface\TextEdit.cpp" />
+    <ClCompile Include="Interface\TextList.cpp" />
+    <ClCompile Include="Interface\Window.cpp" />
+    <ClCompile Include="main.cpp" />
+    <ClCompile Include="Menu\LanguageState.cpp" />
+    <ClCompile Include="Menu\LoadGameState.cpp" />
+    <ClCompile Include="Menu\MainMenuState.cpp" />
+    <ClCompile Include="Menu\NewGameState.cpp" />
+    <ClCompile Include="Menu\NoteState.cpp" />
+    <ClCompile Include="Menu\SaveGameState.cpp" />
+    <ClCompile Include="Menu\StartState.cpp" />
+    <ClCompile Include="Menu\TestState.cpp" />
+    <ClCompile Include="Resource\ResourcePack.cpp" />
+    <ClCompile Include="Resource\XcomResourcePack.cpp" />
+    <ClCompile Include="Ruleset\ArticleDefinition.cpp" />
+    <ClCompile Include="Ruleset\City.cpp" />
+    <ClCompile Include="Ruleset\MapBlock.cpp" />
+    <ClCompile Include="Ruleset\MapDataSet.cpp" />
+    <ClCompile Include="Ruleset\MapData.cpp" />
+    <ClCompile Include="Ruleset\RuleAlien.cpp" />
+    <ClCompile Include="Ruleset\RuleArmor.cpp" />
+    <ClCompile Include="Ruleset\RuleBaseFacility.cpp" />
+    <ClCompile Include="Ruleset\RuleCountry.cpp" />
+    <ClCompile Include="Ruleset\RuleCraft.cpp" />
+    <ClCompile Include="Ruleset\RuleCraftWeapon.cpp" />
+    <ClCompile Include="Ruleset\RuleItem.cpp" />
+    <ClCompile Include="Ruleset\RuleRegion.cpp" />
+    <ClCompile Include="Ruleset\Ruleset.cpp" />
+    <ClCompile Include="Ruleset\RuleSoldier.cpp" />
+    <ClCompile Include="Ruleset\RuleUfo.cpp" />
+    <ClCompile Include="Ruleset\RuleTerrain.cpp" />
+    <ClCompile Include="Ruleset\SoldierNamePool.cpp" />
+    <ClCompile Include="Ruleset\XcomRuleset.cpp" />
+    <ClCompile Include="Savegame\Alien.cpp" />
+    <ClCompile Include="Savegame\Base.cpp" />
+    <ClCompile Include="Savegame\BaseFacility.cpp" />
+    <ClCompile Include="Savegame\BattleItem.cpp" />
+    <ClCompile Include="Savegame\BattleUnit.cpp" />
+    <ClCompile Include="Savegame\Country.cpp" />
+    <ClCompile Include="Savegame\Craft.cpp" />
+    <ClCompile Include="Savegame\CraftWeapon.cpp" />
+    <ClCompile Include="Savegame\GameTime.cpp" />
+    <ClCompile Include="Savegame\ItemContainer.cpp" />
+    <ClCompile Include="Savegame\MovingTarget.cpp" />
+    <ClCompile Include="Savegame\NodeLink.cpp" />
+    <ClCompile Include="Savegame\Region.cpp" />
+    <ClCompile Include="Savegame\SavedBattleGame.cpp" />
+    <ClCompile Include="Savegame\SavedGame.cpp" />
+    <ClCompile Include="Savegame\Soldier.cpp" />
+    <ClCompile Include="Savegame\Node.cpp" />
+    <ClCompile Include="Savegame\Target.cpp" />
+    <ClCompile Include="Savegame\Tile.cpp" />
+    <ClCompile Include="Savegame\Transfer.cpp" />
+    <ClCompile Include="Savegame\Ufo.cpp" />
+    <ClCompile Include="Savegame\Unit.cpp" />
+    <ClCompile Include="Savegame\UfopaediaSaved.cpp" />
+    <ClCompile Include="Savegame\Waypoint.cpp" />
+    <ClCompile Include="Ufopaedia\ArticleState.cpp" />
+    <ClCompile Include="Ufopaedia\ArticleStateText.cpp" />
+    <ClCompile Include="Ufopaedia\ArticleStateTextImage.cpp" />
+    <ClCompile Include="Ufopaedia\Ufopaedia.cpp" />
+    <ClCompile Include="Ufopaedia\UfopaediaSelectState.cpp" />
+    <ClCompile Include="Ufopaedia\UfopaediaStartState.cpp" />
+  </ItemGroup>
+  <ItemGroup>
+    <ClInclude Include="Basescape\BaseInfoState.h" />
+    <ClInclude Include="Basescape\BasescapeErrorState.h" />
+    <ClInclude Include="Basescape\BasescapeState.h" />
+    <ClInclude Include="Basescape\BaseView.h" />
+    <ClInclude Include="Basescape\BuildFacilitiesState.h" />
+    <ClInclude Include="Basescape\CraftInfoState.h" />
+    <ClInclude Include="Basescape\CraftSoldiersState.h" />
+    <ClInclude Include="Basescape\CraftsState.h" />
+    <ClInclude Include="Basescape\CraftWeaponsState.h" />
+    <ClInclude Include="Basescape\DismantleFacilityState.h" />
+    <ClInclude Include="Basescape\ManufactureState.h" />
+    <ClInclude Include="Basescape\MiniBaseView.h" />
+    <ClInclude Include="Basescape\MonthlyCostsState.h" />
+    <ClInclude Include="Basescape\PlaceFacilityState.h" />
+    <ClInclude Include="Basescape\PlaceLiftState.h" />
+    <ClInclude Include="Basescape\PurchaseErrorState.h" />
+    <ClInclude Include="Basescape\PurchaseState.h" />
+    <ClInclude Include="Basescape\ResearchState.h" />
+    <ClInclude Include="Basescape\SellState.h" />
+    <ClInclude Include="Basescape\SoldierInfoState.h" />
+    <ClInclude Include="Basescape\SoldiersState.h" />
+    <ClInclude Include="Basescape\StoresState.h" />
+    <ClInclude Include="Basescape\TransfersState.h" />
+    <ClInclude Include="Battlescape\BattlescapeGenerator.h" />
+    <ClInclude Include="Battlescape\BattlescapeState.h" />
+    <ClInclude Include="Battlescape\BattleState.h" />
+    <ClInclude Include="Battlescape\BriefingCrashState.h" />
+    <ClInclude Include="Battlescape\BulletSprite.h" />
+    <ClInclude Include="Battlescape\Explosion.h" />
+    <ClInclude Include="Battlescape\ExplosionBState.h" />
+    <ClInclude Include="Battlescape\Map.h" />
+    <ClInclude Include="Battlescape\Pathfinding.h" />
+    <ClInclude Include="Battlescape\PathfindingNode.h" />
+    <ClInclude Include="Battlescape\Position.h" />
+    <ClInclude Include="Battlescape\Projectile.h" />
+    <ClInclude Include="Battlescape\ProjectileFlyBState.h" />
+    <ClInclude Include="Battlescape\TerrainModifier.h" />
+    <ClInclude Include="Battlescape\UnitSprite.h" />
+    <ClInclude Include="Battlescape\UnitTurnBState.h" />
+    <ClInclude Include="Battlescape\UnitWalkBState.h" />
+    <ClInclude Include="dirent.h" />
+    <ClInclude Include="Engine\Action.h" />
+    <ClInclude Include="Engine\CatFile.h" />
+    <ClInclude Include="Engine\Exception.h" />
+    <ClInclude Include="Engine\Font.h" />
+    <ClInclude Include="Engine\Game.h" />
+    <ClInclude Include="Engine\GMCat.h" />
+    <ClInclude Include="Engine\InteractiveSurface.h" />
+    <ClInclude Include="Engine\Language.h" />
+    <ClInclude Include="Engine\Music.h" />
+    <ClInclude Include="Engine\Palette.h" />
+    <ClInclude Include="Engine\RNG.h" />
+    <ClInclude Include="Engine\Screen.h" />
+    <ClInclude Include="Engine\Sound.h" />
+    <ClInclude Include="Engine\SoundSet.h" />
+    <ClInclude Include="Engine\State.h" />
+    <ClInclude Include="Engine\Surface.h" />
+    <ClInclude Include="Engine\SurfaceSet.h" />
+    <ClInclude Include="Engine\Timer.h" />
+    <ClInclude Include="Geoscape\AbandonGameState.h" />
+    <ClInclude Include="Geoscape\BaseNameState.h" />
+    <ClInclude Include="Geoscape\BuildNewBaseState.h" />
+    <ClInclude Include="Geoscape\CannotRearmState.h" />
+    <ClInclude Include="Geoscape\ConfirmDestinationState.h" />
+    <ClInclude Include="Geoscape\ConfirmLandingState.h" />
+    <ClInclude Include="Geoscape\ConfirmNewBaseState.h" />
+    <ClInclude Include="Geoscape\CraftPatrolState.h" />
+    <ClInclude Include="Geoscape\DogfightState.h" />
+    <ClInclude Include="Geoscape\FundingState.h" />
+    <ClInclude Include="Geoscape\GeoscapeCraftState.h" />
+    <ClInclude Include="Geoscape\GeoscapeErrorState.h" />
+    <ClInclude Include="Geoscape\ProductionCompleteState.h" />
+    <ClInclude Include="Geoscape\GeoscapeState.h" />
+    <ClInclude Include="Geoscape\Globe.h" />
+    <ClInclude Include="Geoscape\GraphsState.h" />
+    <ClInclude Include="Geoscape\InterceptState.h" />
+    <ClInclude Include="Geoscape\ItemsArrivingState.h" />
+    <ClInclude Include="Geoscape\LowFuelState.h" />
+    <ClInclude Include="Geoscape\MonthlyReportState.h" />
+    <ClInclude Include="Geoscape\MultipleTargetsState.h" />
+    <ClInclude Include="Geoscape\OptionsState.h" />
+    <ClInclude Include="Geoscape\Polygon.h" />
+    <ClInclude Include="Geoscape\Polyline.h" />
+    <ClInclude Include="Geoscape\SelectDestinationState.h" />
+    <ClInclude Include="Geoscape\TargetInfoState.h" />
+    <ClInclude Include="Geoscape\UfoDetectedState.h" />
+    <ClInclude Include="Geoscape\UfoLostState.h" />
+    <ClInclude Include="Interface\ArrowButton.h" />
+    <ClInclude Include="Interface\Bar.h" />
+    <ClInclude Include="Interface\Cursor.h" />
+    <ClInclude Include="Interface\FpsCounter.h" />
+    <ClInclude Include="Interface\ImageButton.h" />
+    <ClInclude Include="Interface\NumberText.h" />
+    <ClInclude Include="Interface\Text.h" />
+    <ClInclude Include="Interface\TextButton.h" />
+    <ClInclude Include="Interface\TextEdit.h" />
+    <ClInclude Include="Interface\TextList.h" />
+    <ClInclude Include="Interface\Window.h" />
+    <ClInclude Include="Menu\LanguageState.h" />
+    <ClInclude Include="Menu\LoadGameState.h" />
+    <ClInclude Include="Menu\MainMenuState.h" />
+    <ClInclude Include="Menu\NewGameState.h" />
+    <ClInclude Include="Menu\NoteState.h" />
+    <ClInclude Include="Menu\SaveGameState.h" />
+    <ClInclude Include="Menu\StartState.h" />
+    <ClInclude Include="Menu\TestState.h" />
+    <ClInclude Include="resource.h" />
+    <ClInclude Include="Resource\ResourcePack.h" />
+    <ClInclude Include="Resource\XcomResourcePack.h" />
+    <ClInclude Include="Ruleset\ArticleDefinition.h" />
+    <ClInclude Include="Ruleset\City.h" />
+    <ClInclude Include="Ruleset\MapBlock.h" />
+    <ClInclude Include="Ruleset\MapDataSet.h" />
+    <ClInclude Include="Ruleset\MapData.h" />
+    <ClInclude Include="Ruleset\RuleAlien.h" />
+    <ClInclude Include="Ruleset\RuleArmor.h" />
+    <ClInclude Include="Ruleset\RuleBaseFacility.h" />
+    <ClInclude Include="Ruleset\RuleCountry.h" />
+    <ClInclude Include="Ruleset\RuleCraft.h" />
+    <ClInclude Include="Ruleset\RuleCraftWeapon.h" />
+    <ClInclude Include="Ruleset\RuleItem.h" />
+    <ClInclude Include="Ruleset\RuleRegion.h" />
+    <ClInclude Include="Ruleset\Ruleset.h" />
+    <ClInclude Include="Ruleset\RuleSoldier.h" />
+    <ClInclude Include="Ruleset\RuleUfo.h" />
+    <ClInclude Include="Ruleset\RuleTerrain.h" />
+    <ClInclude Include="Ruleset\SoldierNamePool.h" />
+    <ClInclude Include="Ruleset\XcomRuleset.h" />
+    <ClInclude Include="Savegame\Alien.h" />
+    <ClInclude Include="Savegame\Base.h" />
+    <ClInclude Include="Savegame\BaseFacility.h" />
+    <ClInclude Include="Savegame\BattleItem.h" />
+    <ClInclude Include="Savegame\BattleUnit.h" />
+    <ClInclude Include="Savegame\Country.h" />
+    <ClInclude Include="Savegame\Craft.h" />
+    <ClInclude Include="Savegame\CraftWeapon.h" />
+    <ClInclude Include="Savegame\GameTime.h" />
+    <ClInclude Include="Savegame\ItemContainer.h" />
+    <ClInclude Include="Savegame\MovingTarget.h" />
+    <ClInclude Include="Savegame\NodeLink.h" />
+    <ClInclude Include="Savegame\Region.h" />
+    <ClInclude Include="Savegame\SavedBattleGame.h" />
+    <ClInclude Include="Savegame\SavedGame.h" />
+    <ClInclude Include="Savegame\Soldier.h" />
+    <ClInclude Include="Savegame\Node.h" />
+    <ClInclude Include="Savegame\Target.h" />
+    <ClInclude Include="Savegame\Tile.h" />
+    <ClInclude Include="Savegame\Transfer.h" />
+    <ClInclude Include="Savegame\Ufo.h" />
+    <ClInclude Include="Savegame\Unit.h" />
+    <ClInclude Include="Savegame\UfopaediaSaved.h" />
+    <ClInclude Include="Savegame\Waypoint.h" />
+    <ClInclude Include="Ufopaedia\ArticleState.h" />
+    <ClInclude Include="Ufopaedia\ArticleStateText.h" />
+    <ClInclude Include="Ufopaedia\ArticleStateTextImage.h" />
+    <ClInclude Include="Ufopaedia\Ufopaedia.h" />
+    <ClInclude Include="Ufopaedia\UfopaediaSelectState.h" />
+    <ClInclude Include="Ufopaedia\UfopaediaStartState.h" />
+  </ItemGroup>
+  <ItemGroup>
+    <ResourceCompile Include="OpenXcom.rc" />
+  </ItemGroup>
+  <Import Project="$(VCTargetsPath)\Microsoft.Cpp.targets" />
+  <ImportGroup Label="ExtensionTargets">
+  </ImportGroup>
 </Project>