/*
 * Copyright 2010-2012 OpenXcom Developers.
 *
 * This file is part of OpenXcom.
 *
 * OpenXcom is free software: you can redistribute it and/or modify
 * it under the terms of the GNU General Public License as published by
 * the Free Software Foundation, either version 3 of the License, or
 * (at your option) any later version.
 *
 * OpenXcom is distributed in the hope that it will be useful,
 * but WITHOUT ANY WARRANTY; without even the implied warranty of
 * MERCHANTABILITY or FITNESS FOR A PARTICULAR PURPOSE.  See the
 * GNU General Public License for more details.
 *
 * You should have received a copy of the GNU General Public License
 * along with OpenXcom.  If not, see <http://www.gnu.org/licenses/>.
 */
#include "TextList.h"
#include <cstdarg>
#include <cmath>
#include "../Engine/Action.h"
#include "../Engine/Font.h"
#include "../Engine/Palette.h"
#include "ArrowButton.h"

namespace OpenXcom
{

/**
 * Sets up a blank list with the specified size and position.
 * @param width Width in pixels.
 * @param height Height in pixels.
 * @param x X position in pixels.
 * @param y Y position in pixels.
 */
TextList::TextList(int width, int height, int x, int y) : InteractiveSurface(width, height, x, y), _texts(), _columns(), _big(0), _small(0), _font(0), _scroll(0), _visibleRows(0), _color(0), _align(ALIGN_LEFT), _dot(false), _selectable(false), _condensed(false), _contrast(false),
																								   _selRow(0), _bg(0), _selector(0), _margin(0), _scrolling(true), _arrowLeft(), _arrowRight(), _arrowPos(-1), _arrowType(ARROW_VERTICAL), _leftClick(0), _leftPress(0), _leftRelease(0), _rightClick(0), _rightPress(0), _rightRelease(0)
{
	_up = new ArrowButton(ARROW_BIG_UP, 13, 14, getX() + getWidth() + 4, getY() + 1);
	_up->setVisible(false);
	_up->setTextList(this);
	_down = new ArrowButton(ARROW_BIG_DOWN, 13, 14, getX() + getWidth() + 4, getY() + getHeight() - 12);
	_down->setVisible(false);
	_down->setTextList(this);
}

/**
 * Deletes all the stuff contained in the list.
 */
TextList::~TextList()
{
	for (std::vector< std::vector<Text*> >::iterator u = _texts.begin(); u < _texts.end(); ++u)
	{
		for (std::vector<Text*>::iterator v = (*u).begin(); v < (*u).end(); ++v)
		{
			delete *v;
		}
	}
	for (std::vector<ArrowButton*>::iterator i = _arrowLeft.begin(); i < _arrowLeft.end(); ++i)
	{
		delete *i;
	}
	for (std::vector<ArrowButton*>::iterator i = _arrowRight.begin(); i < _arrowRight.end(); ++i)
	{
		delete *i;
	}
	delete _selector;
	delete _up;
	delete _down;
}

/**
 * Unpresses all the arrow buttons.
 * @param state Pointer to running state.
 */
void TextList::unpress(State *state)
{
	InteractiveSurface::unpress(state);
	for (std::vector<ArrowButton*>::iterator i = _arrowLeft.begin(); i < _arrowLeft.end(); ++i)
	{
		(*i)->unpress(state);
	}
	for (std::vector<ArrowButton*>::iterator i = _arrowRight.begin(); i < _arrowRight.end(); ++i)
	{
		(*i)->unpress(state);
	}
}

/**
 * Changes the color of a specific Text object in the list.
 * @param row Row number.
 * @param column Column number.
 * @param color Text color.
 */
void TextList::setCellColor(int row, int column, Uint8 color)
{
	_texts[row][column]->setColor(color);
	_redraw = true;
}

/**
 * Changes the text color of a whole row in the list.
 * @param row Row number.
 * @param color Text color.
 */
void TextList::setRowColor(int row, Uint8 color)
{
	for (std::vector<Text*>::iterator i = _texts[row].begin(); i < _texts[row].end(); ++i)
	{
		(*i)->setColor(color);
	}
	_redraw = true;
}

/**
 * Returns the text of a specific Text object in the list.
 * @param row Row number.
 * @param column Column number.
 * @return Text string.
 */
std::wstring TextList::getCellText(int row, int column) const
{
	return _texts[row][column]->getText();
}

/**
 * Changes the text of a specific Text object in the list.
 * @param row Row number.
 * @param column Column number.
 * @param text Text string.
 */
void TextList::setCellText(int row, int column, const std::wstring &text)
{
	_texts[row][column]->setText(text);
	_redraw = true;
}

/**
 * Returns the X position of a specific text column in the list.
 * @param column Column number.
 * @return X position in pixels.
 */
int TextList::getColumnX(int column) const
{
	return getX() + _texts[0][column]->getX();
}

/**
 * Returns the Y position of a specific text row in the list.
 * @param row Row number.
 * @return Y position in pixels.
 */
int TextList::getRowY(int row) const
{
	return getY() + _texts[row][0]->getY();
}

/**
 * Adds a new row of text to the list, automatically creating
 * the required Text objects lined up where they need to be.
 * @param cols Number of columns.
 * @param ... Text for each cell in the new row.
 */
void TextList::addRow(int cols, ...)
{
	va_list args;
	va_start(args, cols);
	std::vector<Text*> temp;
	int rowX = 0;

	for (int i = 0; i < cols; ++i)
	{
		// Place text
		Text* txt = new Text(_columns[i], _font->getHeight(), _margin + rowX, getY());
		txt->setPalette(this->getPalette());
		txt->setFonts(_big, _small);
		txt->setColor(_color);
		txt->setSecondaryColor(_color2);
		txt->setAlign(_align);
		txt->setHighContrast(_contrast);
		if (_font == _big)
		{
			txt->setBig();
		}
		else
		{
			txt->setSmall();
		}
		txt->setText(va_arg(args, wchar_t*));

		// Places dots between text
		if (_dot && i < cols - 1)
		{
			std::wstring buf = txt->getText();
			int w = txt->getTextWidth();
			while (w < _columns[i])
			{
				w += _font->getChar('.')->getCrop()->w + _font->getSpacing();
				buf += '.';
			}
			txt->setText(buf);
		}

		temp.push_back(txt);
		if (_condensed)
		{
			rowX += txt->getTextWidth();
		}
		else
		{
			rowX += _columns[i];
		}
	}
	_texts.push_back(temp);

	// Place arrow buttons
	if (_arrowPos != -1)
	{
		ArrowShape shape1, shape2;
		if (_arrowType == ARROW_VERTICAL)
		{
			shape1 = ARROW_SMALL_UP;
			shape2 = ARROW_SMALL_DOWN;
		}
		else
		{
			shape1 = ARROW_SMALL_LEFT;
			shape2 = ARROW_SMALL_RIGHT;
		}
		ArrowButton *a1 = new ArrowButton(shape1, 11, 8, getX() + _arrowPos, getY());
		a1->setPalette(this->getPalette());
		a1->setColor(_up->getColor());
		a1->onMouseClick(_leftClick, 0);
		a1->onMousePress(_leftPress);
		a1->onMouseRelease(_leftRelease);
		_arrowLeft.push_back(a1);
		ArrowButton *a2 = new ArrowButton(shape2, 11, 8, getX() + _arrowPos + 12, getY());
		a2->setPalette(this->getPalette());
		a2->setColor(_up->getColor());
		a2->onMouseClick(_rightClick, 0);
		a2->onMousePress(_rightPress);
		a2->onMouseRelease(_rightRelease);
		_arrowRight.push_back(a2);
	}

	_redraw = true;
	va_end(args);
	updateArrows();
}

/**
 * Changes the columns that the list contains.
 * While rows can be unlimited, columns need to be specified
 * since they can have various widths for lining up the text.
 * @param cols Number of columns.
 * @param ... Width of each column.
 */
void TextList::setColumns(int cols, ...)
{
	va_list args;
	va_start(args, cols);

	for (int i = 0; i < cols; ++i)
	{
		_columns.push_back(va_arg(args, int));
	}

	va_end(args);
}

/**
 * Replaces a certain amount of colors in the palette of all
 * the text contained in the list.
 * @param colors Pointer to the set of colors.
 * @param firstcolor Offset of the first color to replace.
 * @param ncolors Amount of colors to replace.
 */
void TextList::setPalette(SDL_Color *colors, int firstcolor, int ncolors)
{
	Surface::setPalette(colors, firstcolor, ncolors);
	for (std::vector< std::vector<Text*> >::iterator u = _texts.begin(); u < _texts.end(); ++u)
	{
		for (std::vector<Text*>::iterator v = u->begin(); v < u->end(); ++v)
		{
			(*v)->setPalette(colors, firstcolor, ncolors);
		}
	}
	for (std::vector<ArrowButton*>::iterator i = _arrowLeft.begin(); i < _arrowLeft.end(); ++i)
	{
		(*i)->setPalette(colors, firstcolor, ncolors);
	}
	for (std::vector<ArrowButton*>::iterator i = _arrowRight.begin(); i < _arrowRight.end(); ++i)
	{
		(*i)->setPalette(colors, firstcolor, ncolors);
	}
	if (_selector != 0)
	{
		_selector->setPalette(colors, firstcolor, ncolors);
	}
	_up->setPalette(colors, firstcolor, ncolors);
	_down->setPalette(colors, firstcolor, ncolors);
}

/**
 * Changes the various fonts of the text in the list
 * and calculates the selector and visible amount of rows.
 * @param big Pointer to large-size font.
 * @param small Pointer to small-size font.
 */
void TextList::setFonts(Font *big, Font *small)
{
	_big = big;
	_small = small;
	_font = small;

	delete _selector;
	_selector = new Surface(getWidth(), _font->getHeight() + _font->getSpacing(), getX(), getY());
	_selector->setPalette(getPalette());
	_selector->setVisible(false);

	for (int y = 0; y < getHeight(); y += _font->getHeight() + _font->getSpacing())
	{
		_visibleRows++;
	}
}

/**
 * Changes the color of the text in the list. This doesn't change
 * the color of existing text, just the color of text added from then on.
 * @param color Color value.
 */
void TextList::setColor(Uint8 color)
{
	_color = color;
	_up->setColor(color);
	_down->setColor(color);
}

/**
 * Returns the color of the text in the list.
 * @return Color value.
 */
Uint8 TextList::getColor() const
{
	return _color;
}

/**
 * Changes the secondary color of the text in the list.
 * @param color Color value.
 */
void TextList::setSecondaryColor(Uint8 color)
{
	_color2 = color;
}

/**
 * Returns the secondary color of the text in the list.
 * @return Color value.
 */
Uint8 TextList::getSecondaryColor() const
{
	return _color2;
}

/**
 * Enables/disables high contrast color. Mostly used for
 * Battlescape text.
 * @param contrast High contrast setting.
 */
void TextList::setHighContrast(bool contrast)
{
	_contrast = contrast;
}

/**
 * Changes the horizontal alignment of the text in the list. This doesn't change
 * the alignment of existing text, just the alignment of text added from then on.
 * @param align Horizontal alignment.
 */
void TextList::setAlign(TextHAlign align)
{
	_align = align;
}

/**
 * If enabled, the text in different columns will be separated by dots.
 * Otherwise, it will only be separated by blank space.
 * @param dot True for dots, False for spaces.
 */
void TextList::setDot(bool dot)
{
	_dot = dot;
}

/**
 * If enabled, the list will respond to player input,
 * highlighting selected rows and receiving clicks.
 * @param selectable Selectable setting.
 */
void TextList::setSelectable(bool selectable)
{
	_selectable = selectable;
}

/**
 * Changes the text list to use the big-size font.
 */
void TextList::setBig()
{
	_font = _big;

	delete _selector;
	_selector = new Surface(getWidth(), _font->getHeight() + _font->getSpacing(), getX(), getY());
	_selector->setPalette(getPalette());
	_selector->setVisible(false);

	for (int y = 0; y < getHeight(); y += _font->getHeight() + _font->getSpacing())
	{
		_visibleRows++;
	}
}

/**
 * Changes the text list to use the small-size font.
 */
void TextList::setSmall()
{
	_font = _small;

	delete _selector;
	_selector = new Surface(getWidth(), _font->getHeight() + _font->getSpacing(), getX(), getY());
	_selector->setPalette(getPalette());
	_selector->setVisible(false);

	for (int y = 0; y < getHeight(); y += _font->getHeight() + _font->getSpacing())
	{
		_visibleRows++;
	}
}

/**
 * If enabled, the columns will match the text width.
 * Otherwise, they will have a fixed width.
 * @param condensed True for condensed layout, False for table layout.
 */
void TextList::setCondensed(bool condensed)
{
	_condensed = condensed;
}

/**
 * Returns the currently selected row if the text
 * list is selectable.
 * @return Selected row.
 */
int TextList::getSelectedRow() const
{
	return _selRow;
}

/**
 * Changes the surface used to draw the background of the selector.
 * @param bg New background.
 */
void TextList::setBackground(Surface *bg)
{
	_bg = bg;
}

/**
 * Changes the horizontal margin placed around the text.
 * @param margin Margin in pixels.
 */
void TextList::setMargin(int margin)
{
	_margin = margin;
}

/**
 * Returns the margin of the text in the list.
 * @return Margin in pixels.
 */
int TextList::getMargin() const
{
	return _margin;
}

/**
 * Changes the color of the arrow buttons in the list.
 * @param color Color value.
 */
void TextList::setArrowColor(Uint8 color)
{
	_up->setColor(color);
	_down->setColor(color);
}

/**
 * Sets the position of the column of arrow buttons
 * in the text list.
 * @param pos X in pixels (-1 to disable).
 * @param type Arrow orientation type.
 */
void TextList::setArrowColumn(int pos, ArrowOrientation type)
{
	_arrowPos = pos;
	_arrowType = type;
}

/**
 * Sets a function to be called every time the left arrows are mouse clicked.
 * @param handler Action handler.
 */
void TextList::onLeftArrowClick(ActionHandler handler)
{
	_leftClick = handler;
	for (std::vector<ArrowButton*>::iterator i = _arrowLeft.begin(); i < _arrowLeft.end(); ++i)
	{
		(*i)->onMouseClick(handler, 0);
	}
}

/**
 * Sets a function to be called every time the left arrows are mouse pressed.
 * @param handler Action handler.
 */
void TextList::onLeftArrowPress(ActionHandler handler)
{
	_leftPress = handler;
	for (std::vector<ArrowButton*>::iterator i = _arrowLeft.begin(); i < _arrowLeft.end(); ++i)
	{
		(*i)->onMousePress(handler);
	}
}

/**
 * Sets a function to be called every time the left arrows are mouse released.
 * @param handler Action handler.
 */
void TextList::onLeftArrowRelease(ActionHandler handler)
{
	_leftRelease = handler;
	for (std::vector<ArrowButton*>::iterator i = _arrowLeft.begin(); i < _arrowLeft.end(); ++i)
	{
		(*i)->onMouseRelease(handler);
	}
}

/**
 * Sets a function to be called every time the right arrows are mouse clicked.
 * @param handler Action handler.
 */
void TextList::onRightArrowClick(ActionHandler handler)
{
	_rightClick = handler;
	for (std::vector<ArrowButton*>::iterator i = _arrowRight.begin(); i < _arrowRight.end(); ++i)
	{
		(*i)->onMouseClick(handler, 0);
	}
}

/**
 * Sets a function to be called every time the right arrows are mouse pressed.
 * @param handler Action handler.
 */
void TextList::onRightArrowPress(ActionHandler handler)
{
	_rightPress = handler;
	for (std::vector<ArrowButton*>::iterator i = _arrowRight.begin(); i < _arrowRight.end(); ++i)
	{
		(*i)->onMousePress(handler);
	}
}

/**
 * Sets a function to be called every time the right arrows are mouse released.
 * @param handler Action handler.
 */
void TextList::onRightArrowRelease(ActionHandler handler)
{
	_rightRelease = handler;
	for (std::vector<ArrowButton*>::iterator i = _arrowRight.begin(); i < _arrowRight.end(); ++i)
	{
		(*i)->onMouseRelease(handler);
	}
}

/**
 * Removes all the rows currently stored in the list.
 */
void TextList::clearList()
{
	for (std::vector< std::vector<Text*> >::iterator u = _texts.begin(); u < _texts.end(); ++u)
	{
		for (std::vector<Text*>::iterator v = u->begin(); v < u->end(); ++v)
		{
			delete (*v);
		}
		u->clear();
	}
	_texts.clear();
}

/**
 * Scrolls the text in the list up by one row or to the top.
 * @param toMax If true then scrolls to the top of the list. false => one row up
 */
void TextList::scrollUp(bool toMax)
{
	if (!_scrolling)
		return;
	if (_texts.size() > _visibleRows && _scroll > 0)
	{
		if (toMax) _scroll=0; else _scroll--;
		_redraw = true;
	}
	updateArrows();
}

/**
 * Scrolls the text in the list down by one row or to the bottom.
 * @param toMax If true then scrolls to the bottom of the list. false => one row down
 */
void TextList::scrollDown(bool toMax)
{
	if (!_scrolling)
		return;
	if (_texts.size() > _visibleRows && _scroll < _texts.size() - _visibleRows)
	{
		if (toMax) _scroll=_texts.size()-_visibleRows; else _scroll++;
		_redraw = true;
	}
	updateArrows();
}

/**
 * Updates the visibility of the arrow buttons according to
 * the current scroll position.
 */
void TextList::updateArrows()
{
	_up->setVisible((_texts.size() > _visibleRows && _scroll > 0));
	_down->setVisible((_texts.size() > _visibleRows && _scroll < _texts.size() - _visibleRows));
}

/**
 * Changes whether the list can be scrolled.
 * @param scrolling True to allow scrolling, false otherwise.
 */
void TextList::setScrolling(bool scrolling)
{
	_scrolling = scrolling;
}

/**
 * Draws the text list and all the text contained within.
 */
void TextList::draw()
{
	Surface::draw();
	for (unsigned int i = _scroll; i < _texts.size() && i < _scroll + _visibleRows; ++i)
	{
		for (std::vector<Text*>::iterator j = _texts[i].begin(); j < _texts[i].end(); ++j)
		{
			(*j)->setY((i - _scroll) * (_font->getHeight() + _font->getSpacing()));
			(*j)->blit(this);
		}
	}
}

/**
 * Blits the text list and selector.
 * @param surface Pointer to surface to blit onto.
 */
void TextList::blit(Surface *surface)
{
	if (_visible && !_hidden)
	{
		_selector->blit(surface);
	}
	Surface::blit(surface);
	if (_visible && !_hidden)
	{
		_up->blit(surface);
		_down->blit(surface);
		if (_arrowPos != -1)
		{
			for (unsigned int i = _scroll; i < _texts.size() && i < _scroll + _visibleRows; ++i)
			{
				_arrowLeft[i]->setY(getY() + (i - _scroll) * (_font->getHeight() + _font->getSpacing()));
				_arrowLeft[i]->blit(surface);
				_arrowRight[i]->setY(getY() + (i - _scroll) * (_font->getHeight() + _font->getSpacing()));
				_arrowRight[i]->blit(surface);
			}
		}
	}
}

/**
 * Passes events to arrow buttons.
 * @param action Pointer to an action.
 * @param state State that the action handlers belong to.
 */
void TextList::handle(Action *action, State *state)
{
	InteractiveSurface::handle(action, state);
	_up->handle(action, state);
	_down->handle(action, state);
	if (_arrowPos != -1)
	{
		for (unsigned int i = _scroll; i < _texts.size() && i < _scroll + _visibleRows; ++i)
		{
			_arrowLeft[i]->handle(action, state);
			_arrowRight[i]->handle(action, state);
		}
	}
}

/**
 * Passes ticks to arrow buttons.
 */
void TextList::think()
{
	InteractiveSurface::think();
	_up->think();
	_down->think();
	for (std::vector<ArrowButton*>::iterator i = _arrowLeft.begin(); i < _arrowLeft.end(); ++i)
	{
		(*i)->think();
	}
	for (std::vector<ArrowButton*>::iterator i = _arrowRight.begin(); i < _arrowRight.end(); ++i)
	{
		(*i)->think();
	}
}

/**
 * Ignores any mouse clicks that aren't on a row.
 * @param action Pointer to an action.
 * @param state State that the action handlers belong to.
 */
void TextList::mousePress(Action *action, State *state)
{
	if (action->getDetails()->button.button == SDL_BUTTON_WHEELUP)
	{
		scrollUp();
	}
	else if (action->getDetails()->button.button == SDL_BUTTON_WHEELDOWN)
	{
		scrollDown();
	}
	if (_selectable)
	{
		if (_selRow < _texts.size())
		{
			InteractiveSurface::mousePress(action, state);
		}
	}
<<<<<<< HEAD
	else
	{
		InteractiveSurface::mousePress(action, state);
=======
	else if (action->getDetails()->button.button == SDL_BUTTON_WHEELUP)
	{
		scrollUp(false);
	}
	else if (action->getDetails()->button.button == SDL_BUTTON_WHEELDOWN)
	{
		scrollDown(false);
>>>>>>> 49d51c79
	}
}

/*
 * Ignores any mouse clicks that aren't on a row.
 * @param action Pointer to an action.
 * @param state State that the action handlers belong to.
 */
void TextList::mouseRelease(Action *action, State *state)
{
	if (_selectable)
	{
		if (_selRow < _texts.size())
		{
			InteractiveSurface::mouseRelease(action, state);
		}
	}
	else
	{
		InteractiveSurface::mouseRelease(action, state);
	}
}

/**
 * Ignores any mouse clicks that aren't on a row.
 * @param action Pointer to an action.
 * @param state State that the action handlers belong to.
 */
void TextList::mouseClick(Action *action, State *state)
{
	if (_selectable)
	{
		if (_selRow < _texts.size())
		{
			InteractiveSurface::mouseClick(action, state);
		}
	}
	else
	{
		InteractiveSurface::mouseClick(action, state);
	}
}

/**
 * Selects the row the mouse is over.
 * @param action Pointer to an action.
 * @param state State that the action handlers belong to.
 */
void TextList::mouseOver(Action *action, State *state)
{
	if (_selectable)
	{
		int h = _font->getHeight() + _font->getSpacing();
		_selRow = _scroll + (int)floor(action->getRelativeYMouse() / (h * action->getYScale()));

		if (_selRow < _texts.size())
		{
			_selector->setY(getY() + (_selRow - _scroll) * h);
			_selector->copy(_bg);
			if (_contrast)
				_selector->offset(-10, 1);
			else
				_selector->offset(-10, Palette::backPos);
			_selector->setVisible(true);
		}
		else
		{
			_selector->setVisible(false);
		}
	}

	InteractiveSurface::mouseOver(action, state);
}

/**
 * Deselects the row.
 * @param action Pointer to an action.
 * @param state State that the action handlers belong to.
 */
void TextList::mouseOut(Action *action, State *state)
{
	if (_selectable)
	{
		_selector->setVisible(false);
	}

	InteractiveSurface::mouseOut(action, state);
}

}<|MERGE_RESOLUTION|>--- conflicted
+++ resolved
@@ -745,11 +745,11 @@
 {
 	if (action->getDetails()->button.button == SDL_BUTTON_WHEELUP)
 	{
-		scrollUp();
+		scrollUp(false);
 	}
 	else if (action->getDetails()->button.button == SDL_BUTTON_WHEELDOWN)
 	{
-		scrollDown();
+		scrollDown(false);
 	}
 	if (_selectable)
 	{
@@ -758,19 +758,9 @@
 			InteractiveSurface::mousePress(action, state);
 		}
 	}
-<<<<<<< HEAD
 	else
 	{
 		InteractiveSurface::mousePress(action, state);
-=======
-	else if (action->getDetails()->button.button == SDL_BUTTON_WHEELUP)
-	{
-		scrollUp(false);
-	}
-	else if (action->getDetails()->button.button == SDL_BUTTON_WHEELDOWN)
-	{
-		scrollDown(false);
->>>>>>> 49d51c79
 	}
 }
 
