--- conflicted
+++ resolved
@@ -202,23 +202,12 @@
  */
 void ResearchInfoState::btnCancelClick(Action *)
 {
-	if (_rule == 0)
-	{
-<<<<<<< HEAD
+	const RuleResearch *ruleResearch = _rule ? _rule : _project->getRules();
+	if (ruleResearch->needItem() &&
+            (_game->getRuleset()->getUnit(ruleResearch->getName())) ||
+             Options::getBool("researchedItemsWillSpent"))
+	{
 		_base->getItems()->addItem(ruleResearch->getName(), 1);
-=======
-		const RuleResearch *ruleResearch = _project->getRules();
-		const Unit *unit = _game->getRuleset()->getUnit(ruleResearch->getName());
-		if (ruleResearch->needItem() && (unit || Options::getBool("researchedItemsWillSpent")))
-		{
-			if (unit && Options::getBool("alienContainmentHasUpperLimit") && _base->getAvailableContainment() <= _base->getUsedContainment())
-			{
-				_game->pushState(new ErrorMessageState(_game, "STR_NO_ALIEN_CONTAINMENT_FOR_TRANSFER", Palette::blockOffset(15)+1, "BACK13.SCR", 0));
-				return;
-			}
-			_base->getItems()->addItem(ruleResearch->getName(), 1);
-		}
->>>>>>> 0929e820
 	}
 	_base->removeResearch(_project);
 	_game->popState();
