/*
 * Copyright 2010-2015 OpenXcom Developers.
 *
 * This file is part of OpenXcom.
 *
 * OpenXcom is free software: you can redistribute it and/or modify
 * it under the terms of the GNU General Public License as published by
 * the Free Software Foundation, either version 3 of the License, or
 * (at your option) any later version.
 *
 * OpenXcom is distributed in the hope that it will be useful,
 * but WITHOUT ANY WARRANTY; without even the implied warranty of
 * MERCHANTABILITY or FITNESS FOR A PARTICULAR PURPOSE.  See the
 * GNU General Public License for more details.
 *
 * You should have received a copy of the GNU General Public License
 * along with OpenXcom.  If not, see <http://www.gnu.org/licenses/>.
 */
#include "SellState.h"
#include <sstream>
#include <climits>
#include <cmath>
#include <iomanip>
#include "../Engine/Action.h"
#include "../Engine/Game.h"
#include "../Mod/Mod.h"
#include "../Engine/LocalizedText.h"
#include "../Interface/TextButton.h"
#include "../Interface/Window.h"
#include "../Interface/Text.h"
#include "../Interface/TextList.h"
#include "../Savegame/BaseFacility.h"
#include "../Savegame/SavedGame.h"
#include "../Savegame/Base.h"
#include "../Savegame/Soldier.h"
#include "../Savegame/Craft.h"
#include "../Savegame/ItemContainer.h"
#include "../Savegame/Vehicle.h"
#include "../Mod/RuleItem.h"
#include "../Mod/Armor.h"
#include "../Mod/RuleCraft.h"
#include "../Savegame/CraftWeapon.h"
#include "../Mod/RuleCraftWeapon.h"
#include "../Engine/Timer.h"
#include "../Engine/Options.h"
#include "../Mod/RuleInterface.h"

namespace OpenXcom
{

/**
 * Initializes all the elements in the Sell/Sack screen.
 * @param game Pointer to the core game.
 * @param base Pointer to the base to get info from.
 * @param origin Game section that originated this state.
 */
SellState::SellState(Base *base, OptionsOrigin origin) : _base(base), _sel(0), _total(0), _hasSci(0), _hasEng(0), _spaceChange(0), _origin(origin)
{
	bool overfull = Options::storageLimitsEnforced && _base->storesOverfull();

	// Create objects
	_window = new Window(this, 320, 200, 0, 0);
	_btnOk = new TextButton(overfull? 288:148, 16, overfull? 16:8, 176);
	_btnCancel = new TextButton(148, 16, 164, 176);
	_txtTitle = new Text(310, 17, 5, 8);
	_txtSales = new Text(150, 9, 10, 24);
	_txtFunds = new Text(150, 9, 160, 24);
	_txtSpaceUsed = new Text(150, 9, 160, 34);
	_txtItem = new Text(130, 9, 10, Options::storageLimitsEnforced? 44:33);
	_txtQuantity = new Text(54, 9, 126, Options::storageLimitsEnforced? 44:33);
	_txtSell = new Text(96, 9, 180, Options::storageLimitsEnforced? 44:33);
	_txtValue = new Text(40, 9, 260, Options::storageLimitsEnforced? 44:33);
	_lstItems = new TextList(287, Options::storageLimitsEnforced? 112:120, 8, Options::storageLimitsEnforced? 55:44);

	// Set palette
	setInterface("sellMenu");

	_ammoColor = _game->getMod()->getInterface("sellMenu")->getElement("ammoColor")->color;

	add(_window, "window", "sellMenu");
	add(_btnOk, "button", "sellMenu");
	add(_btnCancel, "button", "sellMenu");
	add(_txtTitle, "text", "sellMenu");
	add(_txtSales, "text", "sellMenu");
	add(_txtFunds, "text", "sellMenu");
	add(_txtSpaceUsed, "text", "sellMenu");
	add(_txtItem, "text", "sellMenu");
	add(_txtQuantity, "text", "sellMenu");
	add(_txtSell, "text", "sellMenu");
	add(_txtValue, "text", "sellMenu");
	add(_lstItems, "list", "sellMenu");

	centerAllSurfaces();

	// Set up objects
	_window->setBackground(_game->getMod()->getSurface("BACK13.SCR"));

	_btnOk->setText(tr("STR_SELL_SACK"));
	_btnOk->onMouseClick((ActionHandler)&SellState::btnOkClick);
	_btnOk->onKeyboardPress((ActionHandler)&SellState::btnOkClick, Options::keyOk);

	_btnCancel->setText(tr("STR_CANCEL"));
	_btnCancel->onMouseClick((ActionHandler)&SellState::btnCancelClick);
	_btnCancel->onKeyboardPress((ActionHandler)&SellState::btnCancelClick, Options::keyCancel);

	if (overfull)
	{
		_btnCancel->setVisible(false);
		_btnOk->setVisible(false);
	}

	_txtTitle->setBig();
	_txtTitle->setAlign(ALIGN_CENTER);
	_txtTitle->setText(tr("STR_SELL_ITEMS_SACK_PERSONNEL"));

	_txtSales->setText(tr("STR_VALUE_OF_SALES").arg(Text::formatFunding(_total)));

	_txtFunds->setText(tr("STR_FUNDS").arg(Text::formatFunding(_game->getSavedGame()->getFunds())));

	_txtSpaceUsed->setVisible(Options::storageLimitsEnforced);

	std::wostringstream ss5;
	ss5 << _base->getUsedStores() << ":" << _base->getAvailableStores();
	_txtSpaceUsed->setText(ss5.str());
	_txtSpaceUsed->setText(tr("STR_SPACE_USED").arg(ss5.str()));

	_txtItem->setText(tr("STR_ITEM"));

	_txtQuantity->setText(tr("STR_QUANTITY_UC"));

	_txtSell->setText(tr("STR_SELL_SACK"));

	_txtValue->setText(tr("STR_VALUE"));

	_lstItems->setArrowColumn(182, ARROW_VERTICAL);
	_lstItems->setColumns(4, 156, 54, 24, 53);
	_lstItems->setSelectable(true);
	_lstItems->setBackground(_window);
	_lstItems->setMargin(2);
	_lstItems->onLeftArrowPress((ActionHandler)&SellState::lstItemsLeftArrowPress);
	_lstItems->onLeftArrowRelease((ActionHandler)&SellState::lstItemsLeftArrowRelease);
	_lstItems->onLeftArrowClick((ActionHandler)&SellState::lstItemsLeftArrowClick);
	_lstItems->onRightArrowPress((ActionHandler)&SellState::lstItemsRightArrowPress);
	_lstItems->onRightArrowRelease((ActionHandler)&SellState::lstItemsRightArrowRelease);
	_lstItems->onRightArrowClick((ActionHandler)&SellState::lstItemsRightArrowClick);
	_lstItems->onMousePress((ActionHandler)&SellState::lstItemsMousePress);

	for (std::vector<Soldier*>::iterator i = _base->getSoldiers()->begin(); i != _base->getSoldiers()->end(); ++i)
	{
		if ((*i)->getCraft() == 0)
		{
			_qtys.push_back(0);
			_soldiers.push_back(*i);
			_lstItems->addRow(4, (*i)->getName(true).c_str(), L"1", L"0", Text::formatFunding(0).c_str());
		}
	}
	for (std::vector<Craft*>::iterator i = _base->getCrafts()->begin(); i != _base->getCrafts()->end(); ++i)
	{
		if ((*i)->getStatus() != "STR_OUT")
		{
			_qtys.push_back(0);
			_crafts.push_back(*i);
			_lstItems->addRow(4, (*i)->getName(_game->getLanguage()).c_str(), L"1", L"0", Text::formatFunding((*i)->getRules()->getSellCost()).c_str());
		}
	}
	if (_base->getAvailableScientists() > 0)
	{
		_qtys.push_back(0);
		_hasSci = 1;
		std::wostringstream ss;
		ss << _base->getAvailableScientists();
		_lstItems->addRow(4, tr("STR_SCIENTIST").c_str(), ss.str().c_str(), L"0", Text::formatFunding(0).c_str());
	}
	if (_base->getAvailableEngineers() > 0)
	{
		_qtys.push_back(0);
		_hasEng = 1;
		std::wostringstream ss;
		ss << _base->getAvailableEngineers();
		_lstItems->addRow(4, tr("STR_ENGINEER").c_str(), ss.str().c_str(), L"0", Text::formatFunding(0).c_str());
	}
	const std::vector<std::string> &items = _game->getMod()->getItemsList();
	for (std::vector<std::string>::const_iterator i = items.begin(); i != items.end(); ++i)
	{
		int qty = _base->getStorageItems()->getItem(*i);
		if (Options::storageLimitsEnforced && origin == OPT_BATTLESCAPE)
		{
			for (std::vector<Transfer*>::iterator j = _base->getTransfers()->begin(); j != _base->getTransfers()->end(); ++j)
			{
				if ((*j)->getItems() == *i)
				{
					qty += (*j)->getQuantity();
				}
			}
			for (std::vector<Craft*>::iterator j = _base->getCrafts()->begin(); j != _base->getCrafts()->end(); ++j)
			{
				qty += (*j)->getItems()->getItem(*i);
			}
		}
		if (qty > 0 && (Options::canSellLiveAliens || !_game->getMod()->getItem(*i)->isAlien()))
		{
			_qtys.push_back(0);
			_items.push_back(*i);
			RuleItem *rule = _game->getMod()->getItem(*i);
			std::wostringstream ss;
			ss << qty;
			std::wstring item = tr(*i);
			if (rule->getBattleType() == BT_AMMO || (rule->getBattleType() == BT_NONE && rule->getClipSize() > 0))
			{
				item.insert(0, L"  ");
				_lstItems->addRow(4, item.c_str(), ss.str().c_str(), L"0", Text::formatFunding(rule->getSellCost()).c_str());
				_lstItems->setRowColor(_qtys.size() - 1, _ammoColor);
			}
			else
			{
				_lstItems->addRow(4, item.c_str(), ss.str().c_str(), L"0", Text::formatFunding(rule->getSellCost()).c_str());
			}
		}
	}

	_timerInc = new Timer(250);
	_timerInc->onTimer((StateHandler)&SellState::increase);
	_timerDec = new Timer(250);
	_timerDec->onTimer((StateHandler)&SellState::decrease);
}

/**
 *
 */
SellState::~SellState()
{
	delete _timerInc;
	delete _timerDec;
}

/**
 * Runs the arrow timers.
 */
void SellState::think()
{
	State::think();

	_timerInc->think(this, 0);
	_timerDec->think(this, 0);
}

/**
 * Sells the selected items.
 * @param action Pointer to an action.
 */
void SellState::btnOkClick(Action *)
{
	_game->getSavedGame()->setFunds(_game->getSavedGame()->getFunds() + _total);
	for (size_t i = 0; i < _qtys.size(); ++i)
	{
		if (_qtys[i] > 0)
		{
			switch (getType(i))
			{
			case TRANSFER_SOLDIER:
				for (std::vector<Soldier*>::iterator s = _base->getSoldiers()->begin(); s != _base->getSoldiers()->end(); ++s)
				{
					if (*s == _soldiers[i])
					{
						if ((*s)->getArmor()->getStoreItem() != "STR_NONE")
						{
							_base->getStorageItems()->addItem((*s)->getArmor()->getStoreItem());
						}
						_base->getSoldiers()->erase(s);
						break;
					}
				}
				delete _soldiers[i];
				break;

			case TRANSFER_CRAFT:
				{
				Craft *craft = _crafts[getCraftIndex(i)];

				// Remove weapons from craft
				for (std::vector<CraftWeapon*>::iterator w = craft->getWeapons()->begin(); w != craft->getWeapons()->end(); ++w)
				{
					if ((*w) != 0)
					{
						_base->getStorageItems()->addItem((*w)->getRules()->getLauncherItem());
						_base->getStorageItems()->addItem((*w)->getRules()->getClipItem(), (*w)->getClipsLoaded(_game->getMod()));
					}
				}

				// Remove items from craft
				for (std::map<std::string, int>::iterator it = craft->getItems()->getContents()->begin(); it != craft->getItems()->getContents()->end(); ++it)
				{
					_base->getStorageItems()->addItem(it->first, it->second);
				}

				// Remove vehicles from craft
				for (std::vector<Vehicle*>::iterator v = craft->getVehicles()->begin(); v != craft->getVehicles()->end(); ++v)
				{
					_base->getStorageItems()->addItem((*v)->getRules()->getType());
					if (!(*v)->getRules()->getCompatibleAmmo()->empty())
					{
						_base->getStorageItems()->addItem((*v)->getRules()->getCompatibleAmmo()->front(), (*v)->getAmmo());
					}
				}

				// Remove soldiers from craft
				for (std::vector<Soldier*>::iterator s = _base->getSoldiers()->begin(); s != _base->getSoldiers()->end(); ++s)
				{
					if ((*s)->getCraft() == craft)
					{
						(*s)->setCraft(0);
					}
				}

				// Clear Hangar
				for (std::vector<BaseFacility*>::iterator f = _base->getFacilities()->begin(); f != _base->getFacilities()->end(); ++f)
				{
					if ((*f)->getCraft() == craft)
					{
						(*f)->setCraft(0);
						break;
					}
				}

				// Remove craft
				for (std::vector<Craft*>::iterator c = _base->getCrafts()->begin(); c != _base->getCrafts()->end(); ++c)
				{
					if (*c == craft)
					{
						_base->getCrafts()->erase(c);
						break;
					}
				}
				delete craft;
				}
				break;

			case TRANSFER_SCIENTIST:
				_base->setScientists(_base->getScientists() - _qtys[i]);
				break;

			case TRANSFER_ENGINEER:
				_base->setEngineers(_base->getEngineers() - _qtys[i]);
				break;

<<<<<<< HEAD
			case TRANSFER_ITEM:
				if (_base->getItems()->getItem(_items[getItemIndex(i)]) < _qtys[i])
=======
			case SELL_ITEM:
				if (_base->getStorageItems()->getItem(_items[getItemIndex(i)]) < _qtys[i])
>>>>>>> 3bf425e7
				{
					const std::string itemName = _items[getItemIndex(i)];
					int toRemove = _qtys[i] - _base->getStorageItems()->getItem(itemName);

					// remove all of said items from base
					_base->getStorageItems()->removeItem(itemName, INT_MAX);

					// if we still need to remove any, remove them from the crafts first, and keep a running tally
					for (std::vector<Craft*>::iterator j = _base->getCrafts()->begin(); j != _base->getCrafts()->end() && toRemove; ++j)
					{
						if ((*j)->getItems()->getItem(itemName) < toRemove)
						{
							toRemove -= (*j)->getItems()->getItem(itemName);
							(*j)->getItems()->removeItem(itemName, INT_MAX);
						}
						else
						{
							(*j)->getItems()->removeItem(itemName, toRemove);
							toRemove = 0;
						}
					}

					// if there are STILL any left to remove, take them from the transfers, and if necessary, delete it.
					for (std::vector<Transfer*>::iterator j = _base->getTransfers()->begin(); j != _base->getTransfers()->end() && toRemove;)
					{
						if ((*j)->getItems() == itemName)
						{
							if ((*j)->getQuantity() <= toRemove)
							{
								toRemove -= (*j)->getQuantity();
								delete *j;
								j = _base->getTransfers()->erase(j);
							}
							else
							{
								(*j)->setItems((*j)->getItems(), (*j)->getQuantity() - toRemove);
								toRemove = 0;
							}
						}
						else
						{
							++j;
						}
					}
				}
				else
				{
					_base->getStorageItems()->removeItem(_items[getItemIndex(i)], _qtys[i]);
				}
			}
		}
	}
	_game->popState();
}

/**
 * Returns to the previous screen.
 * @param action Pointer to an action.
 */
void SellState::btnCancelClick(Action *)
{
	_game->popState();
}

/**
 * Starts increasing the item.
 * @param action Pointer to an action.
 */
void SellState::lstItemsLeftArrowPress(Action *action)
{
	_sel = _lstItems->getSelectedRow();
	if (action->getDetails()->button.button == SDL_BUTTON_LEFT && !_timerInc->isRunning()) _timerInc->start();
}

/**
 * Stops increasing the item.
 * @param action Pointer to an action.
 */
void SellState::lstItemsLeftArrowRelease(Action *action)
{
	if (action->getDetails()->button.button == SDL_BUTTON_LEFT)
	{
		_timerInc->stop();
	}
}

/**
 * Increases the selected item;
 * by one on left-click, to max on right-click.
 * @param action Pointer to an action.
 */
void SellState::lstItemsLeftArrowClick(Action *action)
{
	if (action->getDetails()->button.button == SDL_BUTTON_RIGHT) changeByValue(INT_MAX, 1);
	if (action->getDetails()->button.button == SDL_BUTTON_LEFT)
	{
		changeByValue(1,1);
		_timerInc->setInterval(250);
		_timerDec->setInterval(250);
	}
}

/**
 * Starts decreasing the item.
 * @param action Pointer to an action.
 */
void SellState::lstItemsRightArrowPress(Action *action)
{
	_sel = _lstItems->getSelectedRow();
	if (action->getDetails()->button.button == SDL_BUTTON_LEFT && !_timerDec->isRunning()) _timerDec->start();
}

/**
 * Stops decreasing the item.
 * @param action Pointer to an action.
 */
void SellState::lstItemsRightArrowRelease(Action *action)
{
	if (action->getDetails()->button.button == SDL_BUTTON_LEFT)
	{
		_timerDec->stop();
	}
}

/**
 * Decreases the selected item;
 * by one on left-click, to 0 on right-click.
 * @param action Pointer to an action.
 */
void SellState::lstItemsRightArrowClick(Action *action)
{
	if (action->getDetails()->button.button == SDL_BUTTON_RIGHT) changeByValue(INT_MAX, -1);
	if (action->getDetails()->button.button == SDL_BUTTON_LEFT)
	{
		changeByValue(1,-1);
		_timerInc->setInterval(250);
		_timerDec->setInterval(250);
	}
}

/**
 * Handles the mouse-wheels on the arrow-buttons.
 * @param action Pointer to an action.
 */
void SellState::lstItemsMousePress(Action *action)
{
	_sel = _lstItems->getSelectedRow();
	if (action->getDetails()->button.button == SDL_BUTTON_WHEELUP)
	{
		_timerInc->stop();
		_timerDec->stop();
		if (action->getAbsoluteXMouse() >= _lstItems->getArrowsLeftEdge() &&
			action->getAbsoluteXMouse() <= _lstItems->getArrowsRightEdge())
		{
			changeByValue(Options::changeValueByMouseWheel, 1);
		}
	}
	else if (action->getDetails()->button.button == SDL_BUTTON_WHEELDOWN)
	{
		_timerInc->stop();
		_timerDec->stop();
		if (action->getAbsoluteXMouse() >= _lstItems->getArrowsLeftEdge() &&
			action->getAbsoluteXMouse() <= _lstItems->getArrowsRightEdge())
		{
			changeByValue(Options::changeValueByMouseWheel, -1);
		}
	}
}

/**
 * Gets the price of the currently selected item.
 * @return Price of the selected item.
 */
int SellState::getPrice()
{
	// Personnel/craft aren't worth anything
	switch(getType(_sel))
	{
	case TRANSFER_SOLDIER:
	case TRANSFER_ENGINEER:
	case TRANSFER_SCIENTIST:
		return 0;
	case TRANSFER_ITEM:
		return _game->getMod()->getItem(_items[getItemIndex(_sel)])->getSellCost();
	case TRANSFER_CRAFT:
		Craft *craft =  _crafts[getCraftIndex(_sel)];
		return craft->getRules()->getSellCost();
	}
	return 0;
}

/**
 * Gets the quantity of the currently selected item
 * on the base.
 * @return Quantity of selected item on the base.
 */
int SellState::getQuantity()
{
	int qty = 0;
	// Soldiers/crafts are individual
	switch(getType(_sel))
	{
	case TRANSFER_SOLDIER:
	case TRANSFER_CRAFT:
		return 1;
	case TRANSFER_SCIENTIST:
		return _base->getAvailableScientists();
	case TRANSFER_ENGINEER:
		return _base->getAvailableEngineers();
<<<<<<< HEAD
	case TRANSFER_ITEM:
		qty = _base->getItems()->getItem(_items[getItemIndex(_sel)]);
=======
	case SELL_ITEM:
		qty = _base->getStorageItems()->getItem(_items[getItemIndex(_sel)]);
>>>>>>> 3bf425e7
		if (Options::storageLimitsEnforced && _origin == OPT_BATTLESCAPE)
		{
			for (std::vector<Transfer*>::iterator j = _base->getTransfers()->begin(); j != _base->getTransfers()->end(); ++j)
			{
				if ((*j)->getItems() == _items[getItemIndex(_sel)])
				{
					qty += (*j)->getQuantity();
				}
			}
			for (std::vector<Craft*>::iterator j = _base->getCrafts()->begin(); j != _base->getCrafts()->end(); ++j)
			{
				qty += (*j)->getItems()->getItem(_items[getItemIndex(_sel)]);
			}
		}
		return qty;
	}
	return qty;
}

/**
 * Increases the quantity of the selected item to sell by one.
 */
void SellState::increase()
{
	_timerDec->setInterval(50);
	_timerInc->setInterval(50);
	changeByValue(1,1);
}

/**
 * Increases or decreases the quantity of the selected item to sell.
 * @param change How much we want to add or remove.
 * @param dir Direction to change, +1 to increase or -1 to decrease.
 */
void SellState::changeByValue(int change, int dir)
{
	if (dir > 0)
	{
		if (0 >= change || getQuantity() <=_qtys[_sel]) return;
		change = std::min(getQuantity() - _qtys[_sel], change);
	}
	else
	{
		if (0 >= change || 0 >= _qtys[_sel]) return;
		change = std::min(_qtys[_sel], change);
	}
	_qtys[_sel] += dir * change;
	_total += dir * getPrice() * change;

	// Calculate the change in storage space.
	Craft *craft;
	RuleItem *armor, *item, *weapon, *ammo;
	double total = 0.0;
	switch (getType(_sel))
	{
	case TRANSFER_SOLDIER:
		if (_soldiers[_sel]->getArmor()->getStoreItem() != "STR_NONE")
		{
			armor = _game->getMod()->getItem(_soldiers[_sel]->getArmor()->getStoreItem());
			_spaceChange += dir * armor->getSize();
		}
		break;
	case TRANSFER_CRAFT:
		craft = _crafts[getCraftIndex(_sel)];
		for (std::vector<CraftWeapon*>::iterator w = craft->getWeapons()->begin(); w != craft->getWeapons()->end(); ++w)
		{
			if (*w)
			{
				weapon = _game->getMod()->getItem((*w)->getRules()->getLauncherItem());
				total += weapon->getSize();
				ammo = _game->getMod()->getItem((*w)->getRules()->getClipItem());
				if (ammo)
					total += ammo->getSize() * (*w)->getClipsLoaded(_game->getMod());
			}
		}
		_spaceChange += dir * total;
		break;
	case TRANSFER_ITEM:
		item = _game->getMod()->getItem(_items[getItemIndex(_sel)]);
		_spaceChange -= dir * change * item->getSize();
		break;
	default:
		break;
	}

	updateItemStrings();
}

/**
 * Decreases the quantity of the selected item to sell by one.
 */
void SellState::decrease()
{
	_timerInc->setInterval(50);
	_timerDec->setInterval(50);
	changeByValue(1,-1);
}

/**
 * Updates the quantity-strings of the selected item.
 */
void SellState::updateItemStrings()
{
	std::wostringstream ss, ss2, ss5;
	ss << _qtys[_sel];
	_lstItems->setCellText(_sel, 2, ss.str());
	ss2 << getQuantity() - _qtys[_sel];
	_lstItems->setCellText(_sel, 1, ss2.str());
	_txtSales->setText(tr("STR_VALUE_OF_SALES").arg(Text::formatFunding(_total)));

	if (_qtys[_sel] > 0)
	{
		_lstItems->setRowColor(_sel, _lstItems->getSecondaryColor());
	}
	else
	{
		_lstItems->setRowColor(_sel, _lstItems->getColor());
		if (getType(_sel) == TRANSFER_ITEM)
		{
			RuleItem *rule = _game->getMod()->getItem(_items[getItemIndex(_sel)]);
			if (rule->getBattleType() == BT_AMMO || (rule->getBattleType() == BT_NONE && rule->getClipSize() > 0))
			{
				_lstItems->setRowColor(_sel, _ammoColor);
			}
		}
	}

	ss5 << _base->getUsedStores();
	if (std::abs(_spaceChange) > 0.05)
	{
		ss5 << "(";
		if (_spaceChange > 0.05)
			ss5 << "+";
		ss5 << std::fixed << std::setprecision(1) << _spaceChange << ")";
	}
	ss5 << ":" << _base->getAvailableStores();
	_txtSpaceUsed->setText(tr("STR_SPACE_USED").arg(ss5.str()));
	if (Options::storageLimitsEnforced)
	{
		_btnOk->setVisible(!_base->storesOverfull(_spaceChange));
	}
}

/**
 * Gets the Type of the selected item.
 * @param selected Currently selected item.
 * @return The type of the selected item.
 */
TransferType SellState::getType(size_t selected) const
{
	size_t max = _soldiers.size();

	if (selected < max)
		return TRANSFER_SOLDIER;
	if (selected < (max += _crafts.size()) )
		return TRANSFER_CRAFT;
	if (selected < (max += _hasSci))
		return TRANSFER_SCIENTIST;
	if (selected < (max += _hasEng))
		return TRANSFER_ENGINEER;

	return TRANSFER_ITEM;
}

/**
 * Gets the index of the selected item.
 * @param selected Currently selected item.
 * @return Index of the selected item.
 */
size_t SellState::getItemIndex(size_t selected) const
{
	return selected - _soldiers.size() - _crafts.size() - _hasSci - _hasEng;
}

/**
 * Gets the index of selected craft.
 * @param selected Selected craft.
 * @return Index of the selected craft.
 */
size_t SellState::getCraftIndex(size_t selected) const
{
	return selected - _soldiers.size();
}

}<|MERGE_RESOLUTION|>--- conflicted
+++ resolved
@@ -343,13 +343,8 @@
 				_base->setEngineers(_base->getEngineers() - _qtys[i]);
 				break;
 
-<<<<<<< HEAD
 			case TRANSFER_ITEM:
-				if (_base->getItems()->getItem(_items[getItemIndex(i)]) < _qtys[i])
-=======
-			case SELL_ITEM:
 				if (_base->getStorageItems()->getItem(_items[getItemIndex(i)]) < _qtys[i])
->>>>>>> 3bf425e7
 				{
 					const std::string itemName = _items[getItemIndex(i)];
 					int toRemove = _qtys[i] - _base->getStorageItems()->getItem(itemName);
@@ -559,13 +554,8 @@
 		return _base->getAvailableScientists();
 	case TRANSFER_ENGINEER:
 		return _base->getAvailableEngineers();
-<<<<<<< HEAD
 	case TRANSFER_ITEM:
-		qty = _base->getItems()->getItem(_items[getItemIndex(_sel)]);
-=======
-	case SELL_ITEM:
 		qty = _base->getStorageItems()->getItem(_items[getItemIndex(_sel)]);
->>>>>>> 3bf425e7
 		if (Options::storageLimitsEnforced && _origin == OPT_BATTLESCAPE)
 		{
 			for (std::vector<Transfer*>::iterator j = _base->getTransfers()->begin(); j != _base->getTransfers()->end(); ++j)
