/*
 * Copyright 2010-2013 OpenXcom Developers.
 *
 * This file is part of OpenXcom.
 *
 * OpenXcom is free software: you can redistribute it and/or modify
 * it under the terms of the GNU General Public License as published by
 * the Free Software Foundation, either version 3 of the License, or
 * (at your option) any later version.
 *
 * OpenXcom is distributed in the hope that it will be useful,
 * but WITHOUT ANY WARRANTY; without even the implied warranty of
 * MERCHANTABILITY or FITNESS FOR A PARTICULAR PURPOSE.  See the
 * GNU General Public License for more details.
 *
 * You should have received a copy of the GNU General Public License
 * along with OpenXcom.  If not, see <http://www.gnu.org/licenses/>.
 */
#include "SoldierInfoState.h"
#include "SoldierDiaryState.h"
#include <sstream>
#include "../Engine/Game.h"
#include "../Engine/Action.h"
#include "../Resource/ResourcePack.h"
#include "../Engine/Language.h"
#include "../Engine/Palette.h"
#include "../Engine/Options.h"
#include "../Interface/Bar.h"
#include "../Interface/TextButton.h"
#include "../Interface/Text.h"
#include "../Interface/TextEdit.h"
#include "../Engine/Surface.h"
#include "../Savegame/SavedGame.h"
#include "../Ruleset/Ruleset.h"
#include "../Savegame/Base.h"
#include "../Savegame/Craft.h"
#include "../Ruleset/RuleCraft.h"
#include "../Savegame/Soldier.h"
#include "../Savegame/SoldierDiary.h"
#include "../Savegame/ItemContainer.h"
#include "../Engine/SurfaceSet.h"
#include "../Ruleset/Armor.h"
#include "SoldierArmorState.h"
#include "SackSoldierState.h"

namespace OpenXcom
{

/**
 * Initializes all the elements in the Soldier Info screen.
 * @param game Pointer to the core game.
 * @param base Pointer to the base to get info from. NULL to use the dead soldiers list.
 * @param soldierId ID of the selected soldier.
 */
SoldierInfoState::SoldierInfoState(Game *game, Base *base, size_t soldierId) : State(game), _base(base), _soldierId(soldierId)
{
	if (_base == 0)
	{
		_list = _game->getSavedGame()->getDeadSoldiers();
	}
	else
	{
		_list = _base->getSoldiers();
	}

	// Create objects
	_bg = new Surface(320, 200, 0, 0);
	_rank = new Surface(26, 23, 4, 4);
	_btnPrev = new TextButton(28, 14, 0, 33);
	_btnOk = new TextButton(48, 14, 30, 33);
	_btnNext = new TextButton(28, 14, 80, 33);
	_btnArmor = new TextButton(110, 14, 130, 33);
	_edtSoldier = new TextEdit(200, 16, 40, 9);
	_btnSack = new TextButton(60, 14, 260, 33); 	// (60, 14, 248, 10);
	_btnDiary = new TextButton(60, 14, 260, 48);
	_txtRank = new Text(130, 9, 0, 48);
	_txtMissions = new Text(100, 9, 130, 48);
	_txtKills = new Text(100, 9, 200, 48);
	_txtCraft = new Text(130, 9, 0, 56);
	_txtRecovery = new Text(180, 9, 130, 56);
	_txtPsionic = new Text(150, 9, 0, 66);

	_txtTimeUnits = new Text(120, 9, 6, 82);
	_numTimeUnits = new Text(18, 9, 131, 82);
	_barTimeUnits = new Bar(170, 7, 150, 82);

	_txtStamina = new Text(120, 9, 6, 94);
	_numStamina = new Text(18, 9, 131, 94);
	_barStamina = new Bar(170, 7, 150, 94);

	_txtHealth = new Text(120, 9, 6, 106);
	_numHealth = new Text(18, 9, 131, 106);
	_barHealth = new Bar(170, 7, 150, 106);

	_txtBravery = new Text(120, 9, 6, 118);
	_numBravery = new Text(18, 9, 131, 118);
	_barBravery = new Bar(170, 7, 150, 118);

	_txtReactions = new Text(120, 9, 6, 130);
	_numReactions = new Text(18, 9, 131, 130);
	_barReactions = new Bar(170, 7, 150, 130);

	_txtFiring = new Text(120, 9, 6, 142);
	_numFiring = new Text(18, 9, 131, 142);
	_barFiring = new Bar(170, 7, 150, 142);

	_txtThrowing = new Text(120, 9, 6, 154);
	_numThrowing = new Text(18, 9, 131, 154);
	_barThrowing = new Bar(170, 7, 150, 154);

	_txtStrength = new Text(120, 9, 6, 166);
	_numStrength = new Text(18, 9, 131, 166);
	_barStrength = new Bar(170, 7, 150, 166);
	
	_txtPsiStrength = new Text(120, 9, 6, 178);
	_numPsiStrength = new Text(18, 9, 131, 178);
	_barPsiStrength = new Bar(170, 7, 150, 178);
	
	_txtPsiSkill = new Text(120, 9, 6, 190);
	_numPsiSkill = new Text(18, 9, 131, 190);
	_barPsiSkill = new Bar(170, 7, 150, 190);

	add(_bg);
	add(_rank);
	add(_btnOk);
	add(_btnPrev);
	add(_btnNext);
	add(_btnArmor);
	add(_edtSoldier);
	add(_btnSack);
<<<<<<< HEAD
	add(_btnDiary);
//	add(_txtArmor);
=======
>>>>>>> 80b4c31c
	add(_txtRank);
	add(_txtMissions);
	add(_txtKills);
	add(_txtCraft);
	add(_txtRecovery);
	add(_txtPsionic);

	add(_txtTimeUnits);
	add(_numTimeUnits);
	add(_barTimeUnits);

	add(_txtStamina);
	add(_numStamina);
	add(_barStamina);

	add(_txtHealth);
	add(_numHealth);
	add(_barHealth);

	add(_txtBravery);
	add(_numBravery);
	add(_barBravery);

	add(_txtReactions);
	add(_numReactions);
	add(_barReactions);

	add(_txtFiring);
	add(_numFiring);
	add(_barFiring);

	add(_txtThrowing);
	add(_numThrowing);
	add(_barThrowing);

	add(_txtStrength);
	add(_numStrength);
	add(_barStrength);

	add(_txtPsiStrength);
	add(_numPsiStrength);
	add(_barPsiStrength);

	add(_txtPsiSkill);
	add(_numPsiSkill);
	add(_barPsiSkill);

	centerAllSurfaces();

	// Set up objects
	_game->getResourcePack()->getSurface("BACK06.SCR")->blit(_bg);

	_btnOk->setColor(Palette::blockOffset(15)+6);
	_btnOk->setText(tr("STR_OK"));
	_btnOk->onMouseClick((ActionHandler)&SoldierInfoState::btnOkClick);
	_btnOk->onKeyboardPress((ActionHandler)&SoldierInfoState::btnOkClick, Options::keyCancel);

	_btnPrev->setColor(Palette::blockOffset(15)+6);
	_btnPrev->setText(L"<<");
	_btnPrev->onMouseClick((ActionHandler)&SoldierInfoState::btnPrevClick);
	_btnPrev->onKeyboardPress((ActionHandler)&SoldierInfoState::btnPrevClick, Options::keyBattlePrevUnit);

	_btnNext->setColor(Palette::blockOffset(15)+6);
	_btnNext->setText(L">>");
	_btnNext->onMouseClick((ActionHandler)&SoldierInfoState::btnNextClick);
	_btnNext->onKeyboardPress((ActionHandler)&SoldierInfoState::btnNextClick, Options::keyBattleNextUnit);

	_btnArmor->setColor(Palette::blockOffset(15)+6);
	_btnArmor->setText(tr("STR_ARMOR"));
	_btnArmor->onMouseClick((ActionHandler)&SoldierInfoState::btnArmorClick);

	_edtSoldier->setColor(Palette::blockOffset(13)+10);
	_edtSoldier->setBig();
	_edtSoldier->onChange((ActionHandler)&SoldierInfoState::edtSoldierChange);
	_edtSoldier->onMousePress((ActionHandler)&SoldierInfoState::edtSoldierPress);

	_btnSack->setColor(Palette::blockOffset(15)+6);
	_btnSack->setText(tr("STR_SACK"));
	_btnSack->onMouseClick((ActionHandler)&SoldierInfoState::btnSackClick);

	_btnDiary->setColor(Palette::blockOffset(15)+6);
	_btnDiary->setText(tr("STR_DIARY"));
	_btnDiary->onMouseClick((ActionHandler)&SoldierInfoState::btnDiaryClick);

	_txtRank->setColor(Palette::blockOffset(13)+10);
	_txtRank->setSecondaryColor(Palette::blockOffset(13));

	_txtMissions->setColor(Palette::blockOffset(13)+10);
	_txtMissions->setSecondaryColor(Palette::blockOffset(13));

	_txtKills->setColor(Palette::blockOffset(13)+10);
	_txtKills->setSecondaryColor(Palette::blockOffset(13));

	_txtCraft->setColor(Palette::blockOffset(13)+10);
	_txtCraft->setSecondaryColor(Palette::blockOffset(13));

	_txtRecovery->setColor(Palette::blockOffset(13)+10);
	_txtRecovery->setSecondaryColor(Palette::blockOffset(13));

	_txtPsionic->setColor(Palette::blockOffset(15)+1);
	_txtPsionic->setText(tr("STR_IN_PSIONIC_TRAINING"));


	_txtTimeUnits->setColor(Palette::blockOffset(15)+1);
	_txtTimeUnits->setText(tr("STR_TIME_UNITS"));

	_numTimeUnits->setColor(Palette::blockOffset(13));

	_barTimeUnits->setColor(Palette::blockOffset(3));
	_barTimeUnits->setColor2(Palette::blockOffset(3)+4);
	_barTimeUnits->setScale(1.0);
	_barTimeUnits->setInvert(true);

	_txtStamina->setColor(Palette::blockOffset(15)+1);
	_txtStamina->setText(tr("STR_STAMINA"));

	_numStamina->setColor(Palette::blockOffset(13));

	_barStamina->setColor(Palette::blockOffset(9));
	_barStamina->setColor2(Palette::blockOffset(9)+4);
	_barStamina->setScale(1.0);
	_barStamina->setInvert(true);

	_txtHealth->setColor(Palette::blockOffset(15)+1);
	_txtHealth->setText(tr("STR_HEALTH"));

	_numHealth->setColor(Palette::blockOffset(13));

	_barHealth->setColor(Palette::blockOffset(2));
	_barHealth->setColor2(Palette::blockOffset(2)+4);
	_barHealth->setScale(1.0);
	_barHealth->setInvert(true);

	_txtBravery->setColor(Palette::blockOffset(15)+1);
	_txtBravery->setText(tr("STR_BRAVERY"));

	_numBravery->setColor(Palette::blockOffset(13));

	_barBravery->setColor(Palette::blockOffset(4));
	_barBravery->setColor2(Palette::blockOffset(4)+4);
	_barBravery->setScale(1.0);
	_barBravery->setInvert(true);

	_txtReactions->setColor(Palette::blockOffset(15)+1);
	_txtReactions->setText(tr("STR_REACTIONS"));

	_numReactions->setColor(Palette::blockOffset(13));

	_barReactions->setColor(Palette::blockOffset(1));
	_barReactions->setColor2(Palette::blockOffset(1)+4);
	_barReactions->setScale(1.0);
	_barReactions->setInvert(true);

	_txtFiring->setColor(Palette::blockOffset(15)+1);
	_txtFiring->setText(tr("STR_FIRING_ACCURACY"));

	_numFiring->setColor(Palette::blockOffset(13));

	_barFiring->setColor(Palette::blockOffset(8));
	_barFiring->setColor2(Palette::blockOffset(8)+4);
	_barFiring->setScale(1.0);
	_barFiring->setInvert(true);

	_txtThrowing->setColor(Palette::blockOffset(15)+1);
	_txtThrowing->setText(tr("STR_THROWING_ACCURACY"));

	_numThrowing->setColor(Palette::blockOffset(13));

	_barThrowing->setColor(Palette::blockOffset(10));
	_barThrowing->setColor2(Palette::blockOffset(10)+4);
	_barThrowing->setScale(1.0);
	_barThrowing->setInvert(true);

	_txtStrength->setColor(Palette::blockOffset(15)+1);
	_txtStrength->setText(tr("STR_STRENGTH"));

	_numStrength->setColor(Palette::blockOffset(13));

	_barStrength->setColor(Palette::blockOffset(5));
	_barStrength->setColor2(Palette::blockOffset(5)+4);
	_barStrength->setScale(1.0);
	_barStrength->setInvert(true);

	_txtPsiStrength->setColor(Palette::blockOffset(15)+1);
	_txtPsiStrength->setText(tr("STR_PSIONIC_STRENGTH"));

	_numPsiStrength->setColor(Palette::blockOffset(13));

	_barPsiStrength->setColor(Palette::blockOffset(11));
	_barPsiStrength->setColor2(Palette::blockOffset(11)+4);
	_barPsiStrength->setScale(1.0);
	_barPsiStrength->setInvert(true);

	_txtPsiSkill->setColor(Palette::blockOffset(15)+1);
	_txtPsiSkill->setText(tr("STR_PSIONIC_SKILL"));

	_numPsiSkill->setColor(Palette::blockOffset(13));

	_barPsiSkill->setColor(Palette::blockOffset(11));
	_barPsiSkill->setColor2(Palette::blockOffset(11)+4);
	_barPsiSkill->setScale(1.0);
	_barPsiSkill->setInvert(true);
}

/**
 *
 */
SoldierInfoState::~SoldierInfoState()
{

}

/**
 * Updates soldier stats when
 * the soldier changes.
 */
void SoldierInfoState::init()
{
	if(_list->empty())
	{
		_game->popState();
		return;
	}
	if(_soldierId >= _list->size())
	{
		_soldierId = 0;
	}
	_soldier = _list->at(_soldierId);
	_edtSoldier->setBig();
	_edtSoldier->setText(_soldier->getName());
	UnitStats *initial = _soldier->getInitStats();
	UnitStats *current = _soldier->getCurrentStats();

	SurfaceSet *texture = _game->getResourcePack()->getSurfaceSet("BASEBITS.PCK");
	texture->getFrame(_soldier->getRankSprite())->setX(0);
	texture->getFrame(_soldier->getRankSprite())->setY(0);
	texture->getFrame(_soldier->getRankSprite())->blit(_rank);

	std::wostringstream ss;
	ss << current->tu;
	_numTimeUnits->setText(ss.str());
	_barTimeUnits->setMax(current->tu);
	_barTimeUnits->setValue(current->tu);
	_barTimeUnits->setValue2(initial->tu);

	std::wostringstream ss2;
	ss2 << current->stamina;
	_numStamina->setText(ss2.str());
	_barStamina->setMax(current->stamina);
	_barStamina->setValue(current->stamina);
	_barStamina->setValue2(initial->stamina);

	std::wostringstream ss3;
	ss3 << current->health;
	_numHealth->setText(ss3.str());
	_barHealth->setMax(current->health);
	_barHealth->setValue(current->health);
	_barHealth->setValue2(initial->health);

	std::wostringstream ss4;
	ss4 << current->bravery;
	_numBravery->setText(ss4.str());
	_barBravery->setMax(current->bravery);
	_barBravery->setValue(current->bravery);
	_barBravery->setValue2(initial->bravery);

	std::wostringstream ss5;
	ss5 << current->reactions;
	_numReactions->setText(ss5.str());
	_barReactions->setMax(current->reactions);
	_barReactions->setValue(current->reactions);
	_barReactions->setValue2(initial->reactions);

	std::wostringstream ss6;
	ss6 << current->firing;
	_numFiring->setText(ss6.str());
	_barFiring->setMax(current->firing);
	_barFiring->setValue(current->firing);
	_barFiring->setValue2(initial->firing);

	std::wostringstream ss7;
	ss7 << current->throwing;
	_numThrowing->setText(ss7.str());
	_barThrowing->setMax(current->throwing);
	_barThrowing->setValue(current->throwing);
	_barThrowing->setValue2(initial->throwing);

	std::wostringstream ss8;
	ss8 << current->strength;
	_numStrength->setText(ss8.str());
	_barStrength->setMax(current->strength);
	_barStrength->setValue(current->strength);
	_barStrength->setValue2(initial->strength);

	std::wstring wsArmor;
	std::string armorType = _soldier->getArmor()->getType();
	if (armorType == "STR_NONE_UC")
	{
		wsArmor= tr("STR_ARMOR_").arg(tr(armorType));
	}
	else
	{
		wsArmor = tr(armorType);
	}

	_btnArmor->setText(wsArmor);

	_btnSack->setVisible(!(_soldier->getCraft() && _soldier->getCraft()->getStatus() == "STR_OUT"));

	_txtRank->setText(tr("STR_RANK_").arg(tr(_soldier->getRankString())));

	_txtMissions->setText(tr("STR_MISSIONS").arg(_soldier->getMissions()));

	_txtKills->setText(tr("STR_KILLS").arg(_soldier->getKills()));

	std::wstring craft;
	if (_soldier->getCraft() == 0)
	{
		craft = tr("STR_NONE_UC");
	}
	else
	{
		craft = _soldier->getCraft()->getName(_game->getLanguage());
	}
	_txtCraft->setText(tr("STR_CRAFT_").arg(craft));

	if (_soldier->getWoundRecovery() > 0)
	{
		_txtRecovery->setText(tr("STR_WOUND_RECOVERY").arg(tr("STR_DAY", _soldier->getWoundRecovery())));
	}
	else
	{
		_txtRecovery->setText(L"");
	}

	_txtPsionic->setVisible(_soldier->isInPsiTraining());

	if (current->psiSkill > 0 || (Options::psiStrengthEval && _game->getSavedGame()->isResearched(_game->getRuleset()->getPsiRequirements())))
	{
		std::wostringstream ss14;
		ss14 << current->psiStrength;
		_numPsiStrength->setText(ss14.str());
		_barPsiStrength->setMax(current->psiStrength);
		_barPsiStrength->setValue(current->psiStrength);
		_barPsiStrength->setValue2(initial->psiStrength);

		_txtPsiStrength->setVisible(true);
		_numPsiStrength->setVisible(true);
		_barPsiStrength->setVisible(true);
	}
	else
	{
		_txtPsiStrength->setVisible(false);
		_numPsiStrength->setVisible(false);
		_barPsiStrength->setVisible(false);
	}

	if (current->psiSkill > 0)
	{
		std::wostringstream ss15;
		ss15 << current->psiSkill;
		_numPsiSkill->setText(ss15.str());
		_barPsiSkill->setMax(current->psiSkill);
		_barPsiSkill->setValue(current->psiSkill);
		_barPsiSkill->setValue2(initial->psiSkill);

		_txtPsiSkill->setVisible(true);
		_numPsiSkill->setVisible(true);
		_barPsiSkill->setVisible(true);
	}
	else
	{
		_txtPsiSkill->setVisible(false);
		_numPsiSkill->setVisible(false);
		_barPsiSkill->setVisible(false);
	}	

	// Dead can't talk
	if (_base == 0)
	{
		_btnArmor->setVisible(false);
		_btnSack->setVisible(false);
		_txtCraft->setVisible(false);
	}
}

/**
 * Disables the soldier input.
 * @param action Pointer to an action.
 */
void SoldierInfoState::edtSoldierPress(Action *action)
{
	if (_base == 0)
	{
		_edtSoldier->setFocus(false);
	}
}

/**
 * Set the soldier Id.
 */
void SoldierInfoState::setSoldierId(size_t soldier)
{
	_soldierId = soldier;
}

/**
 * Changes the soldier's name.
 * @param action Pointer to an action.
 */
void SoldierInfoState::edtSoldierChange(Action *action)
{
	_soldier->setName(_edtSoldier->getText());
}

/**
 * Returns to the previous screen.
 * @param action Pointer to an action.
 */
void SoldierInfoState::btnOkClick(Action *)
{
	_game->popState();
}

/**
 * Goes to the previous soldier.
 * @param action Pointer to an action.
 */
void SoldierInfoState::btnPrevClick(Action *)
{
	if (_soldierId == 0)
		_soldierId = _list->size() - 1;
	else
		_soldierId--;
	init();
}

/**
 * Goes to the next soldier.
 * @param action Pointer to an action.
 */
void SoldierInfoState::btnNextClick(Action *)
{
	_soldierId++;
	if (_soldierId >= _list->size())
		_soldierId = 0;
	init();
}

/**
 * Shows the Select Armor window.
 * @param action Pointer to an action.
 */
void SoldierInfoState::btnArmorClick(Action *)
{
	_edtSoldier->setFocus(false);
	if (!_soldier->getCraft() || (_soldier->getCraft() && _soldier->getCraft()->getStatus() != "STR_OUT"))
	{
		_game->pushState(new SoldierArmorState(_game, _base, _soldierId));
	}
}

/**
 * Shows the Sack Soldier window.
 * @param action Pointer to an action.
 */
void SoldierInfoState::btnSackClick(Action *)
{
	_edtSoldier->setFocus(false);
	_game->pushState(new SackSoldierState(_game, _base, _soldierId));
}

/**
 * Shows the Diary Soldier window.
 * @param action Pointer to an action.
 */
void SoldierInfoState::btnDiaryClick(Action *)
{
	_game->pushState(new SoldierDiaryState(_game, _base, _soldierId, this));
}

}<|MERGE_RESOLUTION|>--- conflicted
+++ resolved
@@ -128,11 +128,7 @@
 	add(_btnArmor);
 	add(_edtSoldier);
 	add(_btnSack);
-<<<<<<< HEAD
 	add(_btnDiary);
-//	add(_txtArmor);
-=======
->>>>>>> 80b4c31c
 	add(_txtRank);
 	add(_txtMissions);
 	add(_txtKills);
