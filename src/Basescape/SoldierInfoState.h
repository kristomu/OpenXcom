--- conflicted
+++ resolved
@@ -60,13 +60,10 @@
 	~SoldierInfoState();
 	/// Updates the soldier info.
 	void init();
-<<<<<<< HEAD
-	/// Set the soldier Id.
+	/// Set the soldier Id.
 	void setSoldierId(size_t soldier);
-=======
 	/// Handler for pressing on the Name edit.
 	void edtSoldierPress(Action *action);
->>>>>>> 80b4c31c
 	/// Handler for changing text on the Name edit.
 	void edtSoldierChange(Action *action);
 	/// Handler for clicking the OK button.
