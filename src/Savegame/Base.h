/*
 * Copyright 2010-2012 OpenXcom Developers.
 *
 * This file is part of OpenXcom.
 *
 * OpenXcom is free software: you can redistribute it and/or modify
 * it under the terms of the GNU General Public License as published by
 * the Free Software Foundation, either version 3 of the License, or
 * (at your option) any later version.
 *
 * OpenXcom is distributed in the hope that it will be useful,
 * but WITHOUT ANY WARRANTY; without even the implied warranty of
 * MERCHANTABILITY or FITNESS FOR A PARTICULAR PURPOSE.  See the
 * GNU General Public License for more details.
 *
 * You should have received a copy of the GNU General Public License
 * along with OpenXcom.  If not, see <http://www.gnu.org/licenses/>.
 */
#ifndef OPENXCOM_BASE_H
#define OPENXCOM_BASE_H

#include "Target.h"
#include <string>
#include <vector>
#include <yaml-cpp/yaml.h>

namespace OpenXcom
{

class Ruleset;
class BaseFacility;
class Soldier;
class Craft;
class ItemContainer;
class Transfer;
class Language;
class Ruleset;
class SavedGame;
class ResearchProject;
class Production;

/**
 * Represents a player base on the globe.
 * Bases can contain facilities, personnel, crafts and equipment.
 */
class Base : public Target
{
private:
	const Ruleset *_rule;
	std::wstring _name;
	std::vector<BaseFacility*> _facilities;
	std::vector<Soldier*> _soldiers;
	std::vector<Craft*> _crafts;
	std::vector<Transfer*> _transfers;
	ItemContainer *_items;
	int _scientists, _engineers;
	std::vector<ResearchProject *> _research;
	std::vector<Production *> _productions;
public:
	/// Creates a new base.
	Base(const Ruleset *rule);
	/// Cleans up the base.
	~Base();
	/// Loads the base from YAML.
	void load(const YAML::Node& node, SavedGame *save, bool newGame);
	/// Saves the base to YAML.
	void save(YAML::Emitter& out) const;
	/// Saves the base's ID to YAML.
	void saveId(YAML::Emitter& out) const;
	/// Gets the base's name.
	std::wstring getName(Language* lang = 0) const;
	/// Sets the base's name.
	void setName(const std::wstring &name);
	/// Gets the base's facilities.
	std::vector<BaseFacility*> *const getFacilities();
	/// Gets the base's soldiers.
	std::vector<Soldier*> *const getSoldiers();
	/// Gets the base's crafts.
	std::vector<Craft*> *const getCrafts();
	/// Gets the base's transfers.
	std::vector<Transfer*> *const getTransfers();
	/// Gets the base's items.
	ItemContainer *const getItems();
	/// Gets the base's scientists.
	int getScientists() const;
	/// Sets the base's scientists.
	void setScientists(int scientists);
	/// Gets the base's engineers.
	int getEngineers() const;
	/// Sets the base's engineers.
	void setEngineers(int engineers);
	/// Checks if a target is detected by the base's radar.
	bool detect(Target *target) const;
	/// Checks if a target is inside the base's radar range.
	bool insideRadarRange(Target *target) const;
	/// Gets the base's available soldiers.
	int getAvailableSoldiers() const;
	/// Gets the base's total soldiers.
	int getTotalSoldiers() const;
	/// Gets the base's available scientists.
	int getAvailableScientists() const;
	/// Gets the base's total scientists.
	int getTotalScientists() const;
	/// Gets the base's available engineers.
	int getAvailableEngineers() const;
	/// Gets the base's total engineers.
	int getTotalEngineers() const;
	/// Gets the base's used living quarters.
	int getUsedQuarters() const;
	/// Gets the base's available living quarters.
	int getAvailableQuarters() const;
	/// Gets the base's used storage space.
	int getUsedStores() const;
	/// Gets the base's available storage space.
	int getAvailableStores() const;
	/// Gets the base's used laboratory space.
	int getUsedLaboratories() const;
	/// Gets the base's available laboratory space.
	int getAvailableLaboratories() const;
	/// Gets the base's used workshop space.
	int getUsedWorkshops() const;
	/// Gets the base's available workshop space.
	int getAvailableWorkshops() const;
	/// Gets the base's used hangars.
	int getUsedHangars() const;
	/// Gets the base's available hangars.
	int getAvailableHangars() const;
	/// Get the number of available space lab (not used by a ResearchProject)
	int getFreeLaboratories () const;
	/// Get the number of available space lab (not used by a Production)
	int getFreeWorkshops () const;

	int getAllocatedScientists() const;

	int getAllocatedEngineers() const;
	/// Gets the base's defense value.
	int getDefenseValue() const;
	/// Gets the base's short range detection.
	int getShortRangeDetection() const;
	/// Gets the base's long range detection.
	int getLongRangeDetection() const;
	/// Gets the base's crafts of a certain type.
	int getCraftCount(const std::string &craft) const;
	/// Gets the base's craft maintenance.
	int getCraftMaintenance() const;
	/// Gets the base's personnel maintenance.
	int getPersonnelMaintenance() const;
	/// Gets the base's facility maintenance.
	int getFacilityMaintenance() const;
	/// Gets the base's total monthly maintenance.
	int getMonthlyMaintenace() const;
	/// Get the list of base's ResearchProject
	const std::vector<ResearchProject *> & getResearch() const;
	/// Add a new ResearchProject to the Base
	void addResearch(ResearchProject *);
	/// Remove a ResearchProject from the Base
	void removeResearch(ResearchProject *);
	/// Add a new Production to Base
	void addProduction (Production * p);
	/// Remove a Base Production's
	void removeProduction (Production * p);
	/// Get the list of Base Production's
	const std::vector<Production *> & getProductions () const;
	/// Checks if this base is hyper-wave equipped.
	bool getHyperDetection() const;
<<<<<<< HEAD
	/// Gets the base's used psi lab space.
	int getUsedPsiLabs() const;
	/// Gets the base's total available psi lab space.
	int getAvailablePsiLabs() const;
=======
	/// Gets the total amount of Containment Space
	int getAvailableContainment() const;
	/// Gets the total amount of used Containment Space
	int getUsedContainment() const;
>>>>>>> 1212ad74
};

}

#endif<|MERGE_RESOLUTION|>--- conflicted
+++ resolved
@@ -163,17 +163,14 @@
 	const std::vector<Production *> & getProductions () const;
 	/// Checks if this base is hyper-wave equipped.
 	bool getHyperDetection() const;
-<<<<<<< HEAD
 	/// Gets the base's used psi lab space.
 	int getUsedPsiLabs() const;
 	/// Gets the base's total available psi lab space.
 	int getAvailablePsiLabs() const;
-=======
 	/// Gets the total amount of Containment Space
 	int getAvailableContainment() const;
 	/// Gets the total amount of used Containment Space
 	int getUsedContainment() const;
->>>>>>> 1212ad74
 };
 
 }
