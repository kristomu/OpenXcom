/*
 * Copyright 2010-2013 OpenXcom Developers.
 *
 * This file is part of OpenXcom.
 *
 * OpenXcom is free software: you can redistribute it and/or modify
 * it under the terms of the GNU General Public License as published by
 * the Free Software Foundation, either version 3 of the License, or
 * (at your option) any later version.
 *
 * OpenXcom is distributed in the hope that it will be useful,
 * but WITHOUT ANY WARRANTY; without even the implied warranty of
 * MERCHANTABILITY or FITNESS FOR A PARTICULAR PURPOSE.  See the
 * GNU General Public License for more details.
 *
 * You should have received a copy of the GNU General Public License
 * along with OpenXcom.  If not, see <http://www.gnu.org/licenses/>.
 */
#ifndef OPENXCOM_SOLDIER_H
#define OPENXCOM_SOLDIER_H

#include <string>
#include <yaml-cpp/yaml.h>
#include "../Ruleset/Unit.h"
#include "../Ruleset/StatString.h"
	 
namespace OpenXcom
{

enum SoldierRank { RANK_ROOKIE, RANK_SQUADDIE, RANK_SERGEANT, RANK_CAPTAIN, RANK_COLONEL, RANK_COMMANDER};
enum SoldierGender { GENDER_MALE, GENDER_FEMALE };
enum SoldierLook { LOOK_BLONDE, LOOK_BROWNHAIR, LOOK_ORIENTAL, LOOK_AFRICAN };

class Craft;
class SoldierNamePool;
class Ruleset;
class RuleSoldier;
class Armor;
class Language;
class EquipmentLayoutItem;
class SoldierDeath;
class SoldierDiary;

/**
 * Represents a soldier hired by the player.
 * Soldiers have a wide variety of stats that affect
 * their performance during battles.
 */
class Soldier
{
private:
	std::wstring _name;
	int _id, _improvement;
	RuleSoldier *_rules;
	UnitStats _initialStats, _currentStats;
	SoldierRank _rank;
	Craft *_craft;
	SoldierGender _gender;
	SoldierLook _look;
	int _missions, _kills, _recovery;
	bool _recentlyPromoted, _psiTraining;
	Armor *_armor;
	std::vector<EquipmentLayoutItem*> _equipmentLayout;
	SoldierDeath *_death;
<<<<<<< HEAD
	SoldierDiary *_diary;
=======
	std::wstring _statString;
>>>>>>> 8feae2ed
public:
	/// Creates a new soldier.
	Soldier(RuleSoldier *rules, Armor *armor, const std::vector<SoldierNamePool*> *names = 0, int id = 0);
	/// Cleans up the soldier.
	~Soldier();
	/// Loads the soldier from YAML.
	void load(const YAML::Node& node, const Ruleset *rule);
	/// Saves the soldier to YAML.
	YAML::Node save() const;
	/// Gets the soldier's name.
	std::wstring getName(bool statstring = false, unsigned int maxLength = 24) const;
	/// Sets the soldier's name.
	void setName(const std::wstring &name);
	/// Gets the soldier's craft.
	Craft *getCraft() const;
	/// Sets the soldier's craft.
	void setCraft(Craft *craft);
	/// Gets the soldier's craft string.
	std::wstring getCraftString(Language *lang) const;
	/// Gets a string version of the soldier's rank.
	std::string getRankString() const;
	/// Gets a sprite version of the soldier's rank.
	int getRankSprite() const;
	/// Gets the soldier's rank.
	SoldierRank getRank() const;
	/// Increase the soldier's military rank.
	void promoteRank();
	/// Gets the soldier's missions.
	int getMissions() const;
	/// Gets the soldier's kills.
	int getKills() const;
	/// Gets the soldier's gender.
	SoldierGender getGender() const;
	/// Gets the soldier's look.
	SoldierLook getLook() const;
	/// Gets soldier rules.
	RuleSoldier *getRules() const;
	/// Gets the soldier's unique ID.
	int getId() const;
	/// Add a mission to the counter.
	void addMissionCount();
	/// Add a kill to the counter.
	void addKillCount(int count);
	/// Get pointer to initial stats.
	UnitStats *getInitStats();
	/// Get pointer to current stats.
	UnitStats *getCurrentStats();
	/// Get whether the unit was recently promoted.
	bool isPromoted();
	/// Gets the soldier armor.
	Armor *getArmor() const;
	/// Sets the soldier armor.
	void setArmor(Armor *armor);
	/// Gets the soldier's wound recovery time.
	int getWoundRecovery() const;
	/// Sets the soldier's wound recovery time.
	void setWoundRecovery(int recovery);
	/// Heals wound recoveries.
	void heal();
	/// Gets the soldier's equipment-layout.
	std::vector<EquipmentLayoutItem*> *getEquipmentLayout();
	/// Trains a soldier's psychic stats
	void trainPsi();
	/// Trains a soldier's psionic abilities (anytimePsiTraining option).
	void trainPsi1Day();
	/// Returns whether the unit is in psi training or not
	bool isInPsiTraining();
	/// set the psi training status
	void setPsiTraining();
	/// returns this soldier's psionic improvement score for this month.
	int getImprovement();
	/// Gets the soldier death info.
	SoldierDeath *getDeath() const;
	/// Kills the soldier.
	void die(SoldierDeath *death);
<<<<<<< HEAD
	/// Gets the soldier's diary.
	SoldierDiary *getDiary();
	/// Get reference to the soldier's diary
	SoldierDiary* *getDiaryRef() { return &_diary; }

=======
	/// Calculate statString.
	void calcStatString(const std::vector<StatString *> &statStrings);
>>>>>>> 8feae2ed
};

}

#endif<|MERGE_RESOLUTION|>--- conflicted
+++ resolved
@@ -62,11 +62,8 @@
 	Armor *_armor;
 	std::vector<EquipmentLayoutItem*> _equipmentLayout;
 	SoldierDeath *_death;
-<<<<<<< HEAD
 	SoldierDiary *_diary;
-=======
 	std::wstring _statString;
->>>>>>> 8feae2ed
 public:
 	/// Creates a new soldier.
 	Soldier(RuleSoldier *rules, Armor *armor, const std::vector<SoldierNamePool*> *names = 0, int id = 0);
@@ -142,16 +139,10 @@
 	SoldierDeath *getDeath() const;
 	/// Kills the soldier.
 	void die(SoldierDeath *death);
-<<<<<<< HEAD
 	/// Gets the soldier's diary.
 	SoldierDiary *getDiary();
-	/// Get reference to the soldier's diary
-	SoldierDiary* *getDiaryRef() { return &_diary; }
-
-=======
 	/// Calculate statString.
 	void calcStatString(const std::vector<StatString *> &statStrings);
->>>>>>> 8feae2ed
 };
 
 }
