--- conflicted
+++ resolved
@@ -128,16 +128,12 @@
 		_death = new SoldierDeath();
 		_death->load(node["death"]);
 	}
-<<<<<<< HEAD
 	if (node["diary"])
 	{
 		_diary = new SoldierDiary();
 		_diary->load(node["diary"]);
 	}
-	calcStatString(rule->getStatStrings());
-=======
 	calcStatString(rule->getStatStrings(), (Options::psiStrengthEval && save->isResearched(rule->getPsiRequirements())));
->>>>>>> 400debc2
 }
 
 /**
