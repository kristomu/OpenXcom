/*
 * Copyright 2010-2014 OpenXcom Developers.
 *
 * This file is part of OpenXcom.
 *
 * OpenXcom is free software: you can redistribute it and/or modify
 * it under the terms of the GNU General Public License as published by
 * the Free Software Foundation, either version 3 of the License, or
 * (at your option) any later version.
 *
 * OpenXcom is distributed in the hope that it will be useful,
 * but WITHOUT ANY WARRANTY; without even the implied warranty of
 * MERCHANTABILITY or FITNESS FOR A PARTICULAR PURPOSE.  See the
 * GNU General Public License for more details.
 *
 * You should have received a copy of the GNU General Public License
 * along with OpenXcom.  If not, see <http://www.gnu.org/licenses/>.
 */
#ifndef OPENXCOM_BATTLEUNIT_H
#define OPENXCOM_BATTLEUNIT_H

#include <vector>
#include <string>
#include "../Battlescape/Position.h"
#include "../Battlescape/BattlescapeGame.h"
#include "../Ruleset/RuleItem.h"
#include "../Ruleset/Unit.h"
#include "../Ruleset/MapData.h"
#include "Soldier.h"

namespace OpenXcom
{

class Tile;
class BattleItem;
class Unit;
class BattleAIState;
class Node;
class Surface;
class RuleInventory;
class Soldier;
class Armor;
class SavedGame;
class Language;
class AlienBAIState;
class CivilianBAIState;

enum UnitStatus {STATUS_STANDING, STATUS_WALKING, STATUS_FLYING, STATUS_TURNING, STATUS_AIMING, STATUS_COLLAPSING, STATUS_DEAD, STATUS_UNCONSCIOUS, STATUS_PANICKING, STATUS_BERSERK};
enum UnitFaction {FACTION_PLAYER, FACTION_HOSTILE, FACTION_NEUTRAL};
enum UnitSide {SIDE_FRONT, SIDE_LEFT, SIDE_RIGHT, SIDE_REAR, SIDE_UNDER};
enum UnitBodyPart {BODYPART_HEAD, BODYPART_TORSO, BODYPART_RIGHTARM, BODYPART_LEFTARM, BODYPART_RIGHTLEG, BODYPART_LEFTLEG};

/**
 * Container for battle unit kills statistics.
 */
struct BattleUnitKills
{
    /// Variables
    std::string rank, race, weapon, weaponAmmo;
	UnitFaction faction;
	UnitStatus status;
    int mission, turn;

    /// Functions
    // Make turn unique across all kills
    int makeTurnUnique()
    {
        return turn += mission * 300; // Maintains divisibility by 3 as well
    }
    // Check to see if turn was on HOSTILE side
    bool hostileTurn()
    {
        if ((turn - 1) % 3 == 0) return true;
        return false;
    }
    // Load
    void load(const YAML::Node &node)
    {
        rank = node["rank"].as<std::string>(rank);
        race = node["race"].as<std::string>(race);
        weapon = node["weapon"].as<std::string>(weapon);
        weaponAmmo = node["weaponAmmo"].as<std::string>(weaponAmmo);
        status = (UnitStatus)node["status"].as<int>();
        faction = (UnitFaction)node["faction"].as<int>();
        mission = node["mission"].as<int>(mission);
        turn = node["turn"].as<int>(turn);
    }
    // Save
    YAML::Node save() const
    {
        YAML::Node node;
        node["rank"] = rank;
        node["race"] = race;
        node["weapon"] = weapon;
        node["weaponAmmo"] = weaponAmmo;
        node["status"] = (int)status;
        node["faction"] = (int)faction;
        node["mission"] = mission;
        node["turn"] = turn;
        return node;
    }
    // Convert victim State to string
    std::string getUnitStatusString() const
    {
        switch (status)
        {
        case STATUS_DEAD:           return "STATUS_DEAD";
        case STATUS_UNCONSCIOUS:    return "STATUS_UNCONSCIOUS";
        default:                    return "status error";
        }
    }
    // Convert victim Faction to string
    std::string getUnitFactionString() const
    {
        switch (faction)
        {
        case FACTION_PLAYER:    return "FACTION_PLAYER";
        case FACTION_HOSTILE:   return "FACTION_HOSTILE";
        case FACTION_NEUTRAL:   return "FACTION_NEUTRAL";
        default:                return "faction error";
        }
    }
    BattleUnitKills(const YAML::Node& node) { load(node); }
    BattleUnitKills(std::string Rank, std::string Race, std::string Weapon, std::string WeaponAmmo, UnitFaction Faction, UnitStatus Status, int Mission, int Turn) : 
						rank(Rank), race(Race), weapon(Weapon), weaponAmmo(WeaponAmmo), faction(Faction), status(Status), mission(Mission), turn(Turn) { }
    ~BattleUnitKills() { }
};

/**
 * Container for battle unit statistics.
 */
struct BattleUnitStatistics
{
	/// Variables
	bool wasUnconcious;						// Tracks if the soldier fell unconcious
    int shotAtCounter;                      // Tracks how many times the unit was shot at
	int hitCounter;							// Tracks how many times the unit was hit
	int shotByFriendlyCounter;				// Tracks how many times the unit was hit by a friendly
	int shotFriendlyCounter;				// Tracks how many times the unit was hit a friendly
	bool loneSurvivor;						// Tracks if the soldier was the only survivor
	bool ironMan;							// Tracks if the soldier was the only soldier on the mission
	int longDistanceHitCounter;				// Tracks how many long distance shots were landed
	int lowAccuracyHitCounter;				// Tracks how many times the unit landed a low probability shot
	int shotsFiredCounter;					// Tracks how many times a unit has shot
	int shotsLandedCounter;					// Tracks how many times a unit has hit his target
    std::vector<BattleUnitKills*> kills;	// Tracks kills
    int daysWounded;                        // Tracks how many days the unit was wounded for
	bool KIA;								// Tracks if the soldier was killed in battle
	bool nikeCross;							// Tracks if a soldier killed every alien

	/// Functions
	// Friendly fire check
	bool hasFriendlyFired()
	{
		for (std::vector<BattleUnitKills*>::const_iterator i = kills.begin(); i != kills.end(); ++i)
		{
			if ((*i)->faction == FACTION_PLAYER)
				return true;
		}
		return false;
	}
	// Load function
	void load(const YAML::Node& node)
	{
		wasUnconcious = node["wasUnconcious"].as<bool>(wasUnconcious);
		if (const YAML::Node &YAMLkills = node["kills"])
		{
			for (YAML::const_iterator i = YAMLkills.begin(); i != YAMLkills.end(); ++i)
				kills.push_back(new BattleUnitKills(*i));
		}
        shotAtCounter = node["shotAtCounter"].as<int>(shotAtCounter);
		hitCounter = node["hitCounter"].as<int>(hitCounter);
		shotByFriendlyCounter = node["shotByFriendlyCounter"].as<int>(shotByFriendlyCounter);
		shotFriendlyCounter = node["shotFriendlyCounter"].as<int>(shotFriendlyCounter);
		loneSurvivor = node["loneSurvivor"].as<bool>(loneSurvivor);
		ironMan = node["ironMan"].as<bool>(ironMan);
		longDistanceHitCounter = node["longDistanceHitCounter"].as<int>(longDistanceHitCounter);
		lowAccuracyHitCounter = node["lowAccuracyHitCounter"].as<int>(lowAccuracyHitCounter);
		shotsFiredCounter = node["shotsFiredCounter"].as<int>(shotsFiredCounter);
		shotsLandedCounter = node["shotsLandedCounter"].as<int>(shotsLandedCounter);
		nikeCross = node["nikeCross"].as<bool>(nikeCross);
	}
	// Save function
	YAML::Node save() const
	{
		YAML::Node node;
		node["wasUnconcious"] = wasUnconcious;
		if (!kills.empty())
		{
			for (std::vector<BattleUnitKills*>::const_iterator i = kills.begin() ; i != kills.end() ; ++i)
				node["kills"].push_back((*i)->save());
		}
        node["shotAtCounter"] = shotAtCounter;
		node["hitCounter"] = hitCounter;
		node["shotByFriendlyCounter"] = shotByFriendlyCounter;
		node["shotFriendlyCounter"] = shotFriendlyCounter;
		node["loneSurvivor"] = loneSurvivor;
		node["ironMan"] = ironMan;
		node["longDistanceHitCounter"] = longDistanceHitCounter;
		node["lowAccuracyHitCounter"] = lowAccuracyHitCounter;
		node["shotsFiredCounter"] = shotsFiredCounter;
		node["shotsLandedCounter"] = shotsLandedCounter;
		if (nikeCross) node["nikeCross"] = nikeCross;
		return node;
	}
	BattleUnitStatistics(const YAML::Node& node) { load(node); }
	BattleUnitStatistics() : wasUnconcious(false), kills(), shotAtCounter(0), hitCounter(0), shotByFriendlyCounter(0), shotFriendlyCounter(0), loneSurvivor(false), ironMan(false), longDistanceHitCounter(0), lowAccuracyHitCounter(0), shotsFiredCounter(0), shotsLandedCounter(0), KIA(false), nikeCross(false) { }
	~BattleUnitStatistics() { }
};

/**
 * Represents a moving unit in the battlescape, player controlled or AI controlled
 * it holds info about it's position, items carrying, stats, etc
 */
class BattleUnit
{
private:
	UnitFaction _faction, _originalFaction;
	UnitFaction _killedBy;
	int _id;
	Position _pos;
	Tile *_tile;
	Position _lastPos;
	int _direction, _toDirection;
	int _directionTurret, _toDirectionTurret;
	int _verticalDirection;
	Position _destination;
	UnitStatus _status;
	int _walkPhase, _fallPhase;
	std::vector<BattleUnit *> _visibleUnits, _unitsSpottedThisTurn;
	std::vector<Tile *> _visibleTiles;
	int _tu, _energy, _health, _morale, _stunlevel;
	bool _kneeled, _floating, _dontReselect;
	int _currentArmor[5];
	int _fatalWounds[6];
	int _fire;
	std::vector<BattleItem*> _inventory;
	BattleAIState *_currentAIState;
	bool _visible;
	Surface *_cache[5];
	bool _cacheInvalid;
	int _expBravery, _expReactions, _expFiring, _expThrowing, _expPsiSkill, _expPsiStrength, _expMelee;
	int improveStat(int exp);
	int _motionPoints;
	int _kills;
	int _faceDirection; // used only during strafeing moves
	bool _hitByFire;
	int _moraleRestored;
	int _coverReserve;
	BattleUnit *_charging;
	int _turnsSinceSpotted;
	std::string _spawnUnit;
	std::string _activeHand;
    BattleUnitStatistics* _statistics;
	int _murdererId;	// used to credit the murderer with the kills that this unit got by blowing up on death

	// static data
	std::string _type;
	std::string _rank;
	std::string _race;
	std::wstring _name;
	UnitStats _stats;
	int _standHeight, _kneelHeight, _floatHeight;
	int _value, _deathSound, _aggroSound, _moveSound;
	int _intelligence, _aggression;
	SpecialAbility _specab;
	Armor *_armor;
	SoldierGender _gender;
	Soldier *_geoscapeSoldier;
	std::vector<int> _loftempsSet;
	Unit *_unitRules;
	int _rankInt;
	int _turretType;
	int _breathFrame;
	bool _breathing;
	bool _floorAbove;
public:
	static const int MAX_SOLDIER_ID = 1000000;
	/// Creates a BattleUnit.
	BattleUnit(Soldier *soldier, UnitFaction faction);
	BattleUnit(Unit *unit, UnitFaction faction, int id, Armor *armor, int diff);
	/// Cleans up the BattleUnit.
	~BattleUnit();
	/// Loads the unit from YAML.
	void load(const YAML::Node& node);
	/// Saves the unit to YAML.
	YAML::Node save() const;
	/// Gets the BattleUnit's ID.
	int getId() const;
	/// Sets the unit's position
	void setPosition(const Position& pos, bool updateLastPos = true);
	/// Gets the unit's position.
	const Position& getPosition() const;
	/// Gets the unit's position.
	const Position& getLastPosition() const;
	/// Sets the unit's direction 0-7.
	void setDirection(int direction);
	/// Sets the unit's face direction (only used by strafing moves)
	void setFaceDirection(int direction);
	/// Gets the unit's direction.
	int getDirection() const;
	/// Gets the unit's face direction (only used by strafing moves)
	int getFaceDirection() const;
	/// Gets the unit's turret direction.
	int getTurretDirection() const;
	/// Gets the unit's turret To direction.
	int getTurretToDirection() const;
	/// Gets the unit's vertical direction.
	int getVerticalDirection() const;
	/// Gets the unit's status.
	UnitStatus getStatus() const;
	/// Start the walkingPhase
	void startWalking(int direction, const Position &destination, Tile *tileBelowMe, bool cache);
	/// Increase the walkingPhase
	void keepWalking(Tile *tileBelowMe, bool cache);
	/// Gets the walking phase for animation and sound
	int getWalkingPhase() const;
	/// Gets the walking phase for diagonal walking
	int getDiagonalWalkingPhase() const;
	/// Gets the unit's destination when walking
	const Position &getDestination() const;
	/// Look at a certain point.
	void lookAt(const Position &point, bool turret = false);
	/// Look at a certain direction.
	void lookAt(int direction, bool force = false);
	/// Turn to the destination direction.
	void turn(bool turret = false);
	/// Abort turning.
	void abortTurn();
	/// Gets the soldier's gender.
	SoldierGender getGender() const;
	/// Gets the unit's faction.
	UnitFaction getFaction() const;
	/// Set the cached flag.
	void setCache(Surface *cache, int part = 0);
	/// If this unit is cached on the battlescape.
	Surface *getCache(bool *invalid, int part = 0) const;
	/// Kneel down.
	void kneel(bool kneeled);
	/// Is kneeled?
	bool isKneeled() const;
	/// Is floating?
	bool isFloating() const;
	/// Aim.
	void aim(bool aiming);
	/// Get direction to a certain point
	int directionTo(const Position &point) const;
	/// Gets the unit's time units.
	int getTimeUnits() const;
	/// Gets the unit's stamina.
	int getEnergy() const;
	/// Gets the unit's health.
	int getHealth() const;
	/// Gets the unit's bravery.
	int getMorale() const;
	/// Do damage to the unit.
	int damage(const Position &relative, int power, ItemDamageType type, bool ignoreArmor = false);
	/// Heal stun level of the unit.
	void healStun(int power);
	/// Gets the unit's stun level.
	int getStunlevel() const;
	/// Knocks the unit out instantly.
	void knockOut(BattlescapeGame *battle);
	/// Start falling sequence.
	void startFalling();
	/// Increment the falling sequence.
	void keepFalling();
	/// Get falling sequence.
	int getFallingPhase() const;
	/// The unit is out - either dead or unconscious.
	bool isOut() const;
	/// Get the number of time units a certain action takes.
	int getActionTUs(BattleActionType actionType, BattleItem *item);
	int getActionTUs(BattleActionType actionType, RuleItem *item);
	/// Spend time units if it can.
	bool spendTimeUnits(int tu);
	/// Spend energy if it can.
	bool spendEnergy(int tu);
	/// Set time units.
	void setTimeUnits(int tu);
	/// Add unit to visible units.
	bool addToVisibleUnits(BattleUnit *unit);
	/// Get the list of visible units.
	std::vector<BattleUnit*> *getVisibleUnits();
	/// Clear visible units.
	void clearVisibleUnits();
	/// Add unit to visible tiles.
	bool addToVisibleTiles(Tile *tile);
	/// Get the list of visible tiles.
	std::vector<Tile*> *getVisibleTiles();
	/// Clear visible tiles.
	void clearVisibleTiles();
	/// Calculate firing accuracy.
	int getFiringAccuracy(BattleActionType actionType, BattleItem *item);
	/// Calculate accuracy modifier.
	int getAccuracyModifier(BattleItem *item = 0);
	/// Calculate throwing accuracy.
	double getThrowingAccuracy();
	/// Set armor value.
	void setArmor(int armor, UnitSide side);
	/// Get armor value.
	int getArmor(UnitSide side) const;
	/// Get total number of fatal wounds.
	int getFatalWounds() const;
	/// Get the current reaction score.
	double getReactionScore();
	/// Prepare for a new turn.
	void prepareNewTurn();
	/// Morale change
	void moraleChange(int change);
	/// Don't reselect this unit
	void dontReselect();
	/// Reselect this unit
	void allowReselect();
	/// Check whether reselecting this unit is allowed.
	bool reselectAllowed() const;
	/// Set fire.
	void setFire(int fire);
	/// Get fire.
	int getFire() const;
	/// Get the list of items in the inventory.
	std::vector<BattleItem*> *getInventory();
	/// Let AI do their thing.
	void think(BattleAction *action);
	/// Get current AI state.
	BattleAIState *getCurrentAIState() const;
	/// Set next AI State
	void setAIState(BattleAIState *aiState);
	/// Set whether this unit is visible
	void setVisible(bool flag);
	/// Get whether this unit is visible
	bool getVisible() const;
	/// Sets the unit's tile it's standing on
	void setTile(Tile *tile, Tile *tileBelow = 0);
	/// Gets the unit's tile.
	Tile *getTile() const;
	/// Gets the item in the specified slot.
	BattleItem *getItem(RuleInventory *slot, int x = 0, int y = 0) const;
	/// Gets the item in the specified slot.
	BattleItem *getItem(const std::string &slot, int x = 0, int y = 0) const;
	/// Gets the item in the main hand.
	BattleItem *getMainHandWeapon(bool quickest = true) const;
	/// Gets a grenade from the belt, if any.
	BattleItem *getGrenadeFromBelt() const;
	/// Reloads righthand weapon if needed.
	bool checkAmmo();
	/// Check if this unit is in the exit area
	bool isInExitArea(SpecialTileType stt = START_POINT) const;
	/// Gets the unit height taking into account kneeling/standing.
	int getHeight() const;
	/// Gets the unit floating elevation.
	int getFloatHeight() const;
	/// Adds one to the reaction exp counter.
	void addReactionExp();
	/// Adds one to the firing exp counter.
	void addFiringExp();
	/// Adds one to the throwing exp counter.
	void addThrowingExp();
	/// Adds one to the psi skill exp counter.
	void addPsiSkillExp();
	/// Adds one to the psi strength exp counter.
	void addPsiStrengthExp();
	/// Adds one to the melee exp counter.
	void addMeleeExp();
	/// Updates the stats of a Geoscape soldier.
	void updateGeoscapeStats(Soldier *soldier);
	/// Check if unit eligible for squaddie promotion.
	bool postMissionProcedures(SavedGame *geoscape);
	/// Get the sprite index for the minimap
	int getMiniMapSpriteIndex() const;
	/// Set the turret type. -1 is no turret.
	void setTurretType(int turretType);
	/// Get the turret type. -1 is no turret.
	int getTurretType() const;
	/// Get fatal wound amount of a body part
	int getFatalWound(int part) const;
	/// Heal one fatal wound
	void heal(int part, int woundAmount, int healthAmount);
	/// Give pain killers to this unit
	void painKillers();
	/// Give stimulant to this unit
	void stimulant (int energy, int stun);
	/// Get motion points for the motion scanner.
	int getMotionPoints() const;
	/// Gets the unit's armor.
	Armor *getArmor() const;
	/// Gets the unit's name.
	std::wstring getName(Language *lang, bool debugAppendId = false) const;
	/// Gets the unit's stats.
	UnitStats *getStats();
	/// Get the unit's stand height.
	int getStandHeight() const;
	/// Get the unit's kneel height.
	int getKneelHeight() const;
	/// Get the unit's loft ID.
	int getLoftemps(int entry = 0) const;
	/// Get the unit's value.
	int getValue() const;
	/// Get the unit's death sound.
	int getDeathSound() const;
	/// Get the unit's move sound.
	int getMoveSound() const;
	/// Get whether the unit is affected by fatal wounds.
	bool isWoundable() const;
	/// Get whether the unit is affected by fear.
	bool isFearable() const;
	/// Get the unit's intelligence.
	int getIntelligence() const;
	/// Get the unit's aggression.
	int getAggression() const;
	/// Get the units's special ability.
	int getSpecialAbility() const;
	/// Set the units's special ability.
	void setSpecialAbility(SpecialAbility specab);
	/// Get the units's rank string.
	std::string getRankString() const;
	/// Get the geoscape-soldier object.
	Soldier *getGeoscapeSoldier() const;
	/// Add a kill to the counter.
	void addKillCount();
	/// Get unit type.
	std::string getType() const;
	/// Set the hand this unit is using;
	void setActiveHand(const std::string &slot);
	/// Get unit's active hand.
	std::string getActiveHand() const;
	/// Convert's unit to a faction
	void convertToFaction(UnitFaction f);
	/// Set health to 0 and set status dead
	void instaKill();
	/// Gets the unit's spawn unit.
	std::string getSpawnUnit() const;
	/// Sets the unit's spawn unit.
	void setSpawnUnit(const std::string &spawnUnit);
	/// Gets the unit's aggro sound.
	int getAggroSound() const;
	/// Sets the unit's energy level.
	void setEnergy(int energy);
	/// Halve the unit's armor values.
	void halveArmor();
	/// Get the faction that killed this unit.
	UnitFaction killedBy() const;
	/// Set the faction that killed this unit.
	void killedBy(UnitFaction f);
	/// Set the units we are charging towards.
	void setCharging(BattleUnit *chargeTarget);
	/// Get the units we are charging towards.
	BattleUnit *getCharging();
	/// Get the carried weight in strength units.
	int getCarriedWeight(BattleItem *draggingItem = 0) const;
	/// Set how many turns this unit will be exposed for.
	void setTurnsSinceSpotted (int turns);
	/// Set how many turns this unit will be exposed for.
	int getTurnsSinceSpotted() const;
	/// Get this unit's original faction
	UnitFaction getOriginalFaction() const;
	/// call this after the default copy constructor deletes the cache?
	void invalidateCache();

	Unit *getUnitRules() const { return _unitRules; }

	/// scratch value for AI's left hand to tell its right hand what's up...
	bool _hidingForTurn; // don't zone out and start patrolling again
	Position lastCover;
	/// get the vector of units we've seen this turn.
	std::vector<BattleUnit *> &getUnitsSpottedThisTurn();
	/// set the rank integer
	void setRankInt(int rank);
	/// get the rank integer
	int getRankInt() const;
	/// derive a rank integer based on rank string (for xcom soldiers ONLY)
	void deriveRank();
	/// this function checks if a tile is visible, using maths.
	bool checkViewSector(Position pos) const;
	/// adjust this unit's stats according to difficulty.
	void adjustStats(const int diff);
	/// did this unit already take fire damage this turn? (used to avoid damaging large units multiple times.)
	bool tookFireDamage() const;
	/// switch the state of the fire damage tracker.
	void toggleFireDamage();
	void setCoverReserve(int reserve);
	int getCoverReserve() const;
	/// Is this unit selectable?
	bool isSelectable(UnitFaction faction, bool checkReselect, bool checkInventory) const;
	/// Does this unit have an inventory?
	bool hasInventory() const;
<<<<<<< HEAD
    /// Get the unit's mission statistics.
    BattleUnitStatistics* getStatistics();
	/// Set the unit murderer's id.
	void setMurdererId(int id);
	/// Get the unit murderer's id.
	int getMurdererId() const;
=======
	/// Is this unit breathing and if so what frame?
	int getBreathFrame() const;
	/// Start breathing and/or update the breathing frame.
	void breathe();
	/// Set the flag for "floor above me" meaning stop rendering bubbles.
	void setFloorAbove(bool floor);
	/// Get the flag for "floor above me".
	bool getFloorAbove();
	/// Get the name of any melee weapon we may be carrying, or a built in one.
	std::string getMeleeWeapon();

>>>>>>> 3396c47a
};

}

#endif<|MERGE_RESOLUTION|>--- conflicted
+++ resolved
@@ -584,14 +584,6 @@
 	bool isSelectable(UnitFaction faction, bool checkReselect, bool checkInventory) const;
 	/// Does this unit have an inventory?
 	bool hasInventory() const;
-<<<<<<< HEAD
-    /// Get the unit's mission statistics.
-    BattleUnitStatistics* getStatistics();
-	/// Set the unit murderer's id.
-	void setMurdererId(int id);
-	/// Get the unit murderer's id.
-	int getMurdererId() const;
-=======
 	/// Is this unit breathing and if so what frame?
 	int getBreathFrame() const;
 	/// Start breathing and/or update the breathing frame.
@@ -602,8 +594,13 @@
 	bool getFloorAbove();
 	/// Get the name of any melee weapon we may be carrying, or a built in one.
 	std::string getMeleeWeapon();
-
->>>>>>> 3396c47a
+    /// Get the unit's mission statistics.
+    BattleUnitStatistics* getStatistics();
+	/// Set the unit murderer's id.
+	void setMurdererId(int id);
+	/// Get the unit murderer's id.
+	int getMurdererId() const;
+
 };
 
 }
