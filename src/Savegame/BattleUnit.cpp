--- conflicted
+++ resolved
@@ -184,8 +184,6 @@
 {
 	for (int i = 0; i < 5; ++i)
 		if (_cache[i]) delete _cache[i];
-<<<<<<< HEAD
-	//delete _currentAIState;
 	if (!getGeoscapeSoldier())
 	{
 		for (std::vector<BattleUnitKills*>::const_iterator i = _statistics->kills.begin(); i != _statistics->kills.end(); ++i)
@@ -194,9 +192,7 @@
 		}
 	}
 	delete _statistics;
-=======
 	delete _currentAIState;
->>>>>>> c270c99c
 }
 
 /**
