--- conflicted
+++ resolved
@@ -20,12 +20,9 @@
 #include "BattleUnit.h"
 #include "BattleItem.h"
 #include <cmath>
-<<<<<<< HEAD
-#include "../Engine/Options.h"
-=======
 #include <sstream>
 #include <typeinfo>
->>>>>>> 44b6c525
+#include "../Engine/Options.h"
 #include "../Engine/Palette.h"
 #include "../Engine/Surface.h"
 #include "../Engine/Language.h"
@@ -75,7 +72,7 @@
 		(_armor->getType() == "STR_POWER_SUIT_UC" || _armor->getType() == "STR_FLYING_SUIT_UC"))
 	{
 		int i = soldier->getRules()->getLoftempsSet().front() + 1;
-		if (i > 5) i = 5;	// max loft item for single unit (1-5);
+		if (i > 5) i = 5;	// max loft item for single unit (1-5)
 		_loftempsSet.push_back(i);
 	}
 	else
