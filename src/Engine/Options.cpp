/*
 * Copyright 2010-2013 OpenXcom Developers.
 *
 * This file is part of OpenXcom.
 *
 * OpenXcom is free software: you can redistribute it and/or modify
 * it under the terms of the GNU General Public License as published by
 * the Free Software Foundation, either version 3 of the License, or
 * (at your option) any later version.
 *
 * OpenXcom is distributed in the hope that it will be useful,
 * but WITHOUT ANY WARRANTY; without even the implied warranty of
 * MERCHANTABILITY or FITNESS FOR A PARTICULAR PURPOSE.  See the
 * GNU General Public License for more details.
 *
 * You should have received a copy of the GNU General Public License
 * along with OpenXcom.  If not, see <http://www.gnu.org/licenses/>.
 */

#include "Options.h"
#include "../version.h"
#include <SDL.h>
#include <SDL_keysym.h>
#include <SDL_mixer.h>
#include <stdio.h>
#include <iostream>
#include <map>
#include <sstream>
#include <fstream>
#include <algorithm>
#include <yaml-cpp/yaml.h>
#include "Exception.h"
#include "Logger.h"
#include "CrossPlatform.h"

namespace OpenXcom
{
namespace Options
{

std::string _dataFolder = "";
std::vector<std::string> _dataList;
std::string _userFolder = "";
std::string _configFolder = "";
std::vector<std::string> _userList;
std::map<std::string, std::string> _options, _commandLineOptions;
std::vector<std::string> _rulesets;
std::vector<std::string> _purchaseexclusions;

/**
 * Creates a default set of options based on the system.
 */
void createDefault()
{
	_options.clear();
#ifdef DINGOO
	setInt("displayWidth", 320);
	setInt("displayHeight", 200);
	setBool("fullscreen", true);
	setBool("asyncBlit", false);
	setInt("keyboardMode", KEYBOARD_OFF);
#else
	setInt("displayWidth", 640);
	setInt("displayHeight", 400);
	setBool("fullscreen", false);
	setBool("asyncBlit", true);
	setInt("keyboardMode", KEYBOARD_ON);
#endif
	setBool("anytimePsiTraining", false);
	setBool("playIntro", true);
	setInt("maxFrameSkip", 8);
	setBool("traceAI", false);
	setBool("sneakyAI", false);
	setBool("weaponSelfDestruction", false);
	setBool("researchedItemsWillSpent", false);
	setInt("baseXResolution", 320);
	setInt("baseYResolution", 200);
	setBool("useScaleFilter", false);
	setBool("useHQXFilter", false);
	setBool("useOpenGL", false);
	setBool("checkOpenGLErrors", false);
	setString("useOpenGLShader", "Shaders/Openxcom.OpenGL.shader");
	setBool("vSyncForOpenGL", true);
	setBool("useOpenGLSmoothing", true);
	setBool("debug", false);
	setBool("debugUi", false);
	setBool("mute", false);
	setInt("soundVolume", MIX_MAX_VOLUME);
	setInt("musicVolume", MIX_MAX_VOLUME);
	setString("language", "en-US");
	setInt("battleScrollSpeed", 12); // 4, 8, 12, 16, 24
	setInt("battleScrollType", SCROLL_AUTO);
	setInt("battleScrollDragButton", SDL_BUTTON_MIDDLE); 
	setBool("battleScrollDragInvert", false); // true drags away from the cursor, false drags towards (like a grab)
	setInt("battleScrollDragTimeTolerance", 300); // miliSecond
	setInt("battleScrollDragPixelTolerance", 10); // count of pixels
	setInt("battleFireSpeed", 20); // 40, 30, 20, 10, 5, 1
	setInt("battleXcomSpeed", 30); // 40, 30, 20, 10, 5, 1
	setInt("battleAlienSpeed", 30); // 40, 30, 20, 10, 5, 1
	setBool("battleInstantGrenade", false); // set to true if you want to play with the alternative grenade handling
	setInt("battleExplosionHeight", 0); //0, 1, 2, 3
	setInt("battleNewPreviewPath", 0); // requires double-click to confirm moves 0 = none, 1 = arrows, 2 = numbers, 3 = full
	setBool("battleRangeBasedAccuracy", false);
	setBool("fpsCounter", false);
	setBool("craftLaunchAlways", false);
	setBool("globeSeasons", false);
	setBool("globeAllRadarsOnBaseBuild", true);
	setBool("allowChangeListValuesByMouseWheel", false); // It applies only for lists, not for scientists/engineers screen
	setInt("autosave", 0);
	setInt("changeValueByMouseWheel", 10);
	setInt("audioSampleRate", 22050);
	setInt("audioBitDepth", 16);
	setInt("pauseMode", 0);
	setBool("alienContainmentLimitEnforced", false);
	setBool("canSellLiveAliens", false);
	setBool("canTransferCraftsWhileAirborne", false); // When the craft can reach the destination base with its fuel
	setBool("canManufactureMoreItemsPerHour", false);
	setBool("customInitialBase", false);
	setBool("aggressiveRetaliation", false);
	setBool("strafe", false);
	setBool("battleNotifyDeath", false);
	setBool("allowBuildingQueue", false);
	setBool("allowAutoSellProduction", false);
	setBool("showFundsOnGeoscape", false);
	setBool("showMoreStatsInInventoryView", false);
	setBool("allowResize", false);
	setInt("windowedModePositionX", -1);
	setInt("windowedModePositionY", -1);
	setBool("battleAutoEnd", false);
	setBool("allowPsionicCapture", false);
	setBool("borderless", false);
	setBool("captureMouse", false);
	setBool("battleTooltips", true);
<<<<<<< HEAD
	setBool("battleHairBleach", true);
=======
    setBool("keepAspectRatio", false);
    setBool("cursorInBlackBandsInFullscreen", false);
    setBool("cursorInBlackBandsInWindow", true);
    setBool("cursorInBlackBandsInBorderlessWindow", false);
>>>>>>> 5305405a

	// new battle mode data
	setInt("NewBattleMission", 0);
	setInt("NewBattleTerrain", 0);
	setInt("NewBattleItemLevel", 0);
	setInt("NewBattleAlienRace", 0);
	setInt("NewBattleDifficulty", 0);
	setInt("NewBattleDarkness", 0);
	setInt("NewBattleCraft", 0);
	
	// new battle loadout data
	setInt("NewBattle_STR_AC_AP_AMMO", 0);
	setInt("NewBattle_STR_AC_HE_AMMO", 0);
	setInt("NewBattle_STR_AC_I_AMMO", 0);
	setInt("NewBattle_STR_ALIEN_GRENADE", 0);
	setInt("NewBattle_STR_AUTO_CANNON", 0);
	setInt("NewBattle_STR_BLASTER_BOMB", 0);
	setInt("NewBattle_STR_BLASTER_LAUNCHER", 0);
	setInt("NewBattle_STR_ELECTRO_FLARE", 0);
	setInt("NewBattle_STR_GRENADE", 0);
	setInt("NewBattle_STR_HC_AP_AMMO", 0);
	setInt("NewBattle_STR_HC_HE_AMMO", 0);
	setInt("NewBattle_STR_HC_I_AMMO", 0);
	setInt("NewBattle_STR_HEAVY_CANNON", 0);
	setInt("NewBattle_STR_HEAVY_LASER", 0);
	setInt("NewBattle_STR_HEAVY_PLASMA", 0);
	setInt("NewBattle_STR_HEAVY_PLASMA_CLIP", 0);
	setInt("NewBattle_STR_HIGH_EXPLOSIVE", 0);
	setInt("NewBattle_STR_INCENDIARY_ROCKET", 0);
	setInt("NewBattle_STR_LARGE_ROCKET", 0);
	setInt("NewBattle_STR_LASER_PISTOL", 0);
	setInt("NewBattle_STR_LASER_RIFLE", 0);
	setInt("NewBattle_STR_MEDI_KIT", 0);
	setInt("NewBattle_STR_MIND_PROBE", 0);
	setInt("NewBattle_STR_MOTION_SCANNER", 0);
	setInt("NewBattle_STR_PISTOL", 0);
	setInt("NewBattle_STR_PISTOL_CLIP", 0);
	setInt("NewBattle_STR_PLASMA_PISTOL", 0);
	setInt("NewBattle_STR_PLASMA_PISTOL_CLIP", 0);
	setInt("NewBattle_STR_PLASMA_RIFLE", 0);
	setInt("NewBattle_STR_PLASMA_RIFLE_CLIP", 0);
	setInt("NewBattle_STR_PROXIMITY_GRENADE", 0);
	setInt("NewBattle_STR_PSI_AMP", 0);
	setInt("NewBattle_STR_RIFLE", 0);
	setInt("NewBattle_STR_RIFLE_CLIP", 0);
	setInt("NewBattle_STR_ROCKET_LAUNCHER", 0);
	setInt("NewBattle_STR_SMALL_LAUNCHER", 0);
	setInt("NewBattle_STR_SMALL_ROCKET", 0);
	setInt("NewBattle_STR_SMOKE_GRENADE", 0);
	setInt("NewBattle_STR_STUN_BOMB", 0);
	setInt("NewBattle_STR_STUN_ROD", 0);

	// controls
	setInt("keyOk", SDLK_RETURN);
	setInt("keyCancel", SDLK_ESCAPE);
	setInt("keyScreenshot", SDLK_F12);
	setInt("keyFps", SDLK_F5);
	setInt("keyGeoLeft", SDLK_LEFT);
	setInt("keyGeoRight", SDLK_RIGHT);
	setInt("keyGeoUp", SDLK_UP);
	setInt("keyGeoDown", SDLK_DOWN);
	setInt("keyGeoZoomIn", SDLK_PLUS);
	setInt("keyGeoZoomOut", SDLK_MINUS);
	setInt("keyGeoSpeed1", SDLK_1);
	setInt("keyGeoSpeed2", SDLK_2);
	setInt("keyGeoSpeed3", SDLK_3);
	setInt("keyGeoSpeed4", SDLK_4);
	setInt("keyGeoSpeed5", SDLK_5);
	setInt("keyGeoSpeed6", SDLK_6);
	setInt("keyGeoIntercept", SDLK_i);
	setInt("keyGeoBases", SDLK_b);
	setInt("keyGeoGraphs", SDLK_g);
	setInt("keyGeoUfopedia", SDLK_u);
	setInt("keyGeoOptions", SDLK_ESCAPE);
	setInt("keyGeoFunding", SDLK_f);
	setInt("keyGeoToggleDetail", SDLK_TAB);
	setInt("keyGeoToggleRadar", SDLK_r);
	setInt("keyQuickSave", SDLK_F6);
	setInt("keyQuickLoad", SDLK_F9);
	setInt("keyBattleLeft", SDLK_LEFT);
	setInt("keyBattleRight", SDLK_RIGHT);
	setInt("keyBattleUp", SDLK_UP);
	setInt("keyBattleDown", SDLK_DOWN);
	setInt("keyBattleLevelUp", SDLK_PAGEUP);
	setInt("keyBattleLevelDown", SDLK_PAGEDOWN);
	setInt("keyBattleCenterUnit", SDLK_HOME);
	setInt("keyBattlePrevUnit", SDLK_LSHIFT);
	setInt("keyBattleNextUnit", SDLK_TAB);
	setInt("keyBattleDeselectUnit", SDLK_BACKSLASH);
	setInt("keyBattleInventory", SDLK_i);
	setInt("keyBattleMap", SDLK_m);
	setInt("keyBattleOptions", SDLK_ESCAPE);
	setInt("keyBattleEndTurn", SDLK_BACKSPACE);
	setInt("keyBattleAbort", SDLK_a);
	setInt("keyBattleStats", SDLK_s);
	setInt("keyBattleKneel", SDLK_k);
	setInt("keyBattleReserveKneel", SDLK_j);
	setInt("keyBattleReload", SDLK_r);
	setInt("keyBattlePersonalLighting", SDLK_l);
	setInt("keyBattleReserveNone", SDLK_F1);
	setInt("keyBattleReserveSnap", SDLK_F2);
	setInt("keyBattleReserveAimed", SDLK_F3);
	setInt("keyBattleReserveAuto", SDLK_F4);
	setInt("keyBattleCenterEnemy1", SDLK_1);
	setInt("keyBattleCenterEnemy2", SDLK_2);
	setInt("keyBattleCenterEnemy3", SDLK_3);
	setInt("keyBattleCenterEnemy4", SDLK_4);
	setInt("keyBattleCenterEnemy5", SDLK_5);
	setInt("keyBattleCenterEnemy6", SDLK_6);
	setInt("keyBattleCenterEnemy7", SDLK_7);
	setInt("keyBattleCenterEnemy8", SDLK_8);
	setInt("keyBattleCenterEnemy9", SDLK_9);
	setInt("keyBattleCenterEnemy10", SDLK_0);
	setInt("keyBattleVoxelView", SDLK_F10);

	setInt("keyBattleZeroTUs", SDLK_DELETE);

#ifdef __MORPHOS__
	setInt("FPS", 15);
#endif

	_rulesets.clear();
	_rulesets.push_back("Xcom1Ruleset");
}

/**
 * Loads options from a set of command line arguments,
 * in the format "-option value".
 * @param argc Number of arguments.
 * @param args Array of argument strings.
 */
void loadArgs(int argc, char** args)
{
	for (int i = 1; i < argc; ++i)
	{
		std::string arg = args[i];
		if ((arg[0] == '-' || arg[0] == '/') && arg.length() > 1)
		{
			std::string argname;
			if (arg[1] == '-' && arg.length() > 2)
				argname = arg.substr(2, arg.length()-1);
			else
				argname = arg.substr(1, arg.length()-1);
			std::transform(argname.begin(), argname.end(), argname.begin(), ::tolower);
			if (argc > i + 1)
			{
				if (argname == "data")
				{
					_dataFolder = CrossPlatform::endPath(args[i+1]);
				}
				else if (argname == "user")
				{
					_userFolder = CrossPlatform::endPath(args[i+1]);
				}
				else
				{
					// case insensitive lookup of the argument
					bool found = false;
					for(std::map<std::string, std::string>::iterator it = _options.begin(); it != _options.end(); ++it)
					{
 						std::string option = it->first;
						std::transform(option.begin(), option.end(), option.begin(), ::tolower);
						if (option == argname)
						{
							//save this command line option for now, we will apply it later
							_commandLineOptions[it->first]= args[i+1];
							found = true;
							break;
						}
					}
					if(!found)
					{
						Log(LOG_WARNING) << "Unknown option: " << argname;
					}
				}
			}
			else
			{
				Log(LOG_WARNING) << "Unknown option: " << argname;
			}
		}
	}
}

/*
 * Displays command-line help when appropriate.
 * @param argc Number of arguments.
 * @param args Array of argument strings.
 */
bool showHelp(int argc, char** args)
{
	std::stringstream help;
	help << "OpenXcom v" << OPENXCOM_VERSION_SHORT << std::endl;
	help << "Usage: openxcom [OPTION]..." << std::endl << std::endl;
	help << "-data PATH" << std::endl;
	help << "        use PATH as the default Data Folder instead of auto-detecting" << std::endl << std::endl;
	help << "-user PATH" << std::endl;
	help << "        use PATH as the default User Folder instead of auto-detecting" << std::endl << std::endl;
	help << "-KEY VALUE" << std::endl;
	help << "        set option KEY to VALUE instead of default/loaded value (eg. -displayWidth 640)" << std::endl << std::endl;
	help << "-help" << std::endl;
	help << "-?" << std::endl;
	help << "        show command-line help" << std::endl;
	for (int i = 1; i < argc; ++i)
	{
		std::string arg = args[i];
		if ((arg[0] == '-' || arg[0] == '/') && arg.length() > 1)
		{
			std::string argname;
			if (arg[1] == '-' && arg.length() > 2)
				argname = arg.substr(2, arg.length()-1);
			else
				argname = arg.substr(1, arg.length()-1);
			std::transform(argname.begin(), argname.end(), argname.begin(), ::tolower);
			if (argname == "help" || argname == "?")
			{
				std::cout << help.str();
				return true;
			}
		}
	}
	return false;
}

/**
 * Handles the initialization of setting up default options
 * and finding and loading any existing ones.
 * @param argc Number of arguments.
 * @param args Array of argument strings.
 * @return Was initialized.
 */
bool init(int argc, char** args)
{
	if (showHelp(argc, args))
		return false;
	createDefault();
	loadArgs(argc, args);
	setFolders();
	updateOptions();

	std::string s = getUserFolder();
	s += "openxcom.log";
	Logger::logFile() = s;
	FILE *file = fopen(Logger::logFile().c_str(), "w");
	if(!file)
	{
		std::stringstream error;
		error << "Error: invalid User Folder " << _userFolder << std::endl;
		std::cout << error.str();
		return false;
	}
	fflush(file);
	fclose(file);
	Log(LOG_INFO) << "Data folder is: " << _dataFolder;
	Log(LOG_INFO) << "Data search is: ";
	for (std::vector<std::string>::iterator i = _dataList.begin(); i != _dataList.end(); ++i)
	{
		Log(LOG_INFO) << "- " << *i;
	}
	Log(LOG_INFO) << "User folder is: " << _userFolder;
	Log(LOG_INFO) << "Config folder is: " << _configFolder;
	Log(LOG_INFO) << "Options loaded successfully.";
	return true;
}

/**
 * Sets up the game's Data folder where the data files
 * are loaded from and the User folder and Config
 * folder where settings and saves are stored in.
 */
void setFolders()
{
	_dataList = CrossPlatform::findDataFolders();
    if (_dataFolder != "")
    {
		_dataList.insert(_dataList.begin(), _dataFolder);
    }
    if (_userFolder == "")
    {
        std::vector<std::string> user = CrossPlatform::findUserFolders();
        _configFolder = CrossPlatform::findConfigFolder();

		// Look for an existing user folder
        for (std::vector<std::string>::iterator i = user.begin(); i != user.end(); ++i)
		{
			if (CrossPlatform::folderExists(*i))
			{
				_userFolder = *i;
				break;
			}
		}

		// Set up folders
		if (_userFolder == "")
		{
			for (std::vector<std::string>::iterator i = user.begin(); i != user.end(); ++i)
			{
				if (CrossPlatform::createFolder(*i))
				{
					_userFolder = *i;
					break;
				}
			}
		}
	}

	if (_configFolder == "")
	{
		_configFolder = _userFolder;
	}
}

/**
 * Updates the game's options with those in the configuation
 * file, if it exists yet, and any supplied on the command line.
 */
void updateOptions()
{
	// Load existing options
	if (CrossPlatform::folderExists(_configFolder))
	{
		try
		{
			load();
		}
		catch (YAML::Exception &e)
		{
			Log(LOG_ERROR) << e.what();
		}
	}
	// Create config folder and save options
	else
	{
		CrossPlatform::createFolder(_configFolder);
		save();
	}

    // now apply options set on the command line, overriding defaults and those loaded from config file
    for(std::map<std::string, std::string>::const_iterator it = _commandLineOptions.begin(); it != _commandLineOptions.end(); ++it)
    {
        _options[it->first] = it->second;
    }
}

/**
 * Loads options from a YAML file.
 * @param filename YAML filename.
 */
void load(const std::string &filename)
{
	std::string s = _configFolder + filename + ".cfg";
	try
	{
		YAML::Node doc = YAML::LoadFile(s);
		for (YAML::const_iterator i = doc["options"].begin(); i != doc["options"].end(); ++i)
		{
			_options[i->first.as<std::string>()] = i->second.as<std::string>();
		}
		_purchaseexclusions = doc["purchaseexclusions"].as< std::vector<std::string> >(_purchaseexclusions);
		_rulesets = doc["rulesets"].as< std::vector<std::string> >(_rulesets);
	}
	catch (YAML::Exception e)
	{
		Log(LOG_WARNING) << e.what();
	}
}

/**
 * Saves options to a YAML file.
 * @param filename YAML filename.
 */
void save(const std::string &filename)
{
	std::string s = _configFolder + filename + ".cfg";
	std::ofstream sav(s.c_str());
	if (!sav)
	{
		Log(LOG_WARNING) << "Failed to save " << filename << ".cfg";
		return;
	}
	YAML::Emitter out;

	YAML::Node node;
	node["options"] = _options;
	node["purchaseexclusions"] = _purchaseexclusions;
	node["rulesets"] = _rulesets;
	out << node;

	sav << out.c_str();
	sav.close();
}

/**
 * Returns the game's current Data folder where resources
 * and X-Com files are loaded from.
 * @return Full path to Data folder.
 */
std::string getDataFolder()
{
	return _dataFolder;
}

/**
 * Changes the game's current Data folder where resources
 * and X-Com files are loaded from.
 * @param folder Full path to Data folder.
 */
void setDataFolder(const std::string &folder)
{
	_dataFolder = folder;
}

/**
 * Returns the game's list of possible Data folders.
 * @return List of Data paths.
 */
std::vector<std::string> *getDataList()
{
	return &_dataList;
}

/**
 * Returns the game's User folder where settings
 * and saves are stored in.
 * @return Full path to User folder.
 */
std::string getUserFolder()
{
	return _userFolder;
}

/**
 * Returns an option in string format.
 * @param id Option ID.
 * @return Option value.
 */
std::string getString(const std::string& id)
{
	return _options[id];
}

/**
 * Returns an option in integer format.
 * @param id Option ID.
 * @return Option value.
 */
int getInt(const std::string& id)
{
	std::stringstream ss;
	int value = 0;
	if (_options.find(id) != _options.end())
	{
		ss << std::dec << _options[id];
		ss >> std::dec >> value;
	}
	return value;
}

/**
 * Returns an option in boolean format.
 * @param id Option ID.
 * @return Option value.
 */
bool getBool(const std::string& id)
{
	std::stringstream ss;
	bool value;
	ss << std::boolalpha << _options[id];
	ss >> std::boolalpha >> value;
	return value;
}

/**
 * Changes an option in string format.
 * @param id Option ID.
 * @param value New option value.
 */
void setString(const std::string& id, const std::string& value)
{
	_options[id] = value;
}

/**
 * Changes an option in integer format.
 * @param id Option ID.
 * @param value New option value.
 */
void setInt(const std::string& id, int value)
{
	std::stringstream ss;
	ss << std::dec << value;
	_options[id] = ss.str();
}

/**
 * Changes an option in boolean format.
 * @param id Option ID.
 * @param value New option value.
 */
void setBool(const std::string& id, bool value)
{
	std::stringstream ss;
	ss << std::boolalpha << value;
	_options[id] = ss.str();
}

/**
 * Returns the list of rulesets to be used by the game.
 * @return Ruleset list.
 */
std::vector<std::string> getRulesets()
{
	return _rulesets;
}

std::vector<std::string> getPurchaseExclusions()
{
	return _purchaseexclusions;
}

}
}<|MERGE_RESOLUTION|>--- conflicted
+++ resolved
@@ -131,14 +131,11 @@
 	setBool("borderless", false);
 	setBool("captureMouse", false);
 	setBool("battleTooltips", true);
-<<<<<<< HEAD
 	setBool("battleHairBleach", true);
-=======
     setBool("keepAspectRatio", false);
     setBool("cursorInBlackBandsInFullscreen", false);
     setBool("cursorInBlackBandsInWindow", true);
     setBool("cursorInBlackBandsInBorderlessWindow", false);
->>>>>>> 5305405a
 
 	// new battle mode data
 	setInt("NewBattleMission", 0);
