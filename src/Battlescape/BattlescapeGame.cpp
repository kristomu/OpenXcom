/*
 * Copyright 2010-2012 OpenXcom Developers.
 *
 * This file is part of OpenXcom.
 *
 * OpenXcom is free software: you can redistribute it and/or modify
 * it under the terms of the GNU General Public License as published by
 * the Free Software Foundation, either version 3 of the License, or
 * (at your option) any later version.
 *
 * OpenXcom is distributed in the hope that it will be useful,
 * but WITHOUT ANY WARRANTY; without even the implied warranty of
 * MERCHANTABILITY or FITNESS FOR A PARTICULAR PURPOSE.  See the
 * GNU General Public License for more details.
 *
 * You should have received a copy of the GNU General Public License
 * along with OpenXcom.  If not, see <http://www.gnu.org/licenses/>.
 */
#define _USE_MATH_DEFINES
#include <cmath>
#include <sstream>
#include "BattlescapeGame.h"
#include "BattlescapeState.h"
#include "../Engine/Timer.h"

#include "Map.h"
#include "Camera.h"
#include "NextTurnState.h"
#include "AbortMissionState.h"
#include "BattleState.h"
#include "UnitTurnBState.h"
#include "UnitWalkBState.h"
#include "ProjectileFlyBState.h"
#include "ExplosionBState.h"
#include "TileEngine.h"
#include "ActionMenuState.h"
#include "UnitInfoState.h"
#include "UnitDieBState.h"
#include "InventoryState.h"
#include "AggroBAIState.h"
#include "PatrolBAIState.h"
#include "Pathfinding.h"
#include "../Engine/Game.h"
#include "../Engine/Music.h"
#include "../Engine/Language.h"
#include "../Engine/Palette.h"
#include "../Engine/Surface.h"
#include "../Engine/SurfaceSet.h"
#include "../Engine/Screen.h"
#include "../Engine/SoundSet.h"
#include "../Engine/Sound.h"
#include "../Engine/Action.h"
#include "../Resource/ResourcePack.h"
#include "../Interface/Cursor.h"
#include "../Interface/FpsCounter.h"
#include "../Interface/Text.h"
#include "../Interface/Bar.h"
#include "../Interface/ImageButton.h"
#include "../Interface/NumberText.h"
#include "../Savegame/SavedGame.h"
#include "../Savegame/SavedBattleGame.h"
#include "../Savegame/Tile.h"
#include "../Savegame/BattleUnit.h"
#include "../Savegame/Soldier.h"
#include "../Savegame/BattleItem.h"
#include "../Ruleset/Ruleset.h"
#include "../Ruleset/RuleItem.h"
#include "../Ruleset/Armor.h"
#include "../Engine/Options.h"
#include "WarningMessage.h"
#include "BattlescapeOptionsState.h"
#include "DebriefingState.h"
#include "../Engine/RNG.h"
#include "InfoboxState.h"
#include "InfoboxOKState.h"
#include "MiniMapState.h"

namespace OpenXcom
{

/**
 * Initializes all the elements in the Battlescape screen.
 * @param save Pointer to the save game.
 * @param parentState Pointer to the parent battlescape state.
 */
BattlescapeGame::BattlescapeGame(SavedBattleGame *save, BattlescapeState *parentState) : _save(save), _parentState(parentState)
{
	_tuReserved = BA_NONE;
	_debugPlay = false;
	_playerPanicHandled = true;
	_AIActionCounter = 0;
	_currentAction.actor = 0;

	checkForCasualties(0, 0, true);
	cancelCurrentAction();
	_currentAction.targeting = false;
	_currentAction.type = BA_NONE;
}


/**
 * Delete BattlescapeGame.
 */
BattlescapeGame::~BattlescapeGame()
{
}

/**
  * think
  */
void BattlescapeGame::think()
{
	// nothing is happening - see if we need some alien AI or units panicking or what have you
	if (_states.empty())
	{
		// it's a non player side (ALIENS or CIVILIANS)
		if (_save->getSide() != FACTION_PLAYER)
		{
			if (!_debugPlay)
			{
				if (_save->getSelectedUnit())
				{
					if (!handlePanickingUnit(_save->getSelectedUnit()))
						handleAI(_save->getSelectedUnit());
				}
				else
				{
					if (_save->selectNextPlayerUnit(true) == 0)
					{
						if (!_save->getDebugMode())
						{
							statePushBack(0); // end AI turn
						}
						else
						{
							_save->selectNextPlayerUnit(false);
							_debugPlay = true;
						}
					}
				}
			}
		}
		else
		{
			// it's a player side && we have not handled all panicking units
			if (!_playerPanicHandled)
			{
				_playerPanicHandled = handlePanickingPlayer();
			}

		}
	}
}

void BattlescapeGame::init()
{
	if (_save->getSide() == FACTION_PLAYER)
	{
		_playerPanicHandled = false;
	}
}


/**
 * Handles the processing of the AI states of a unit.
 * @param unit Pointer to an unit.
 */
void BattlescapeGame::handleAI(BattleUnit *unit)
{
	BattleAIState *ai = unit->getCurrentAIState();
	if (!ai)
	{
		// for some reason the unit had no AI routine assigned..
		unit->setAIState(new PatrolBAIState(_save, unit, 0));
		ai = unit->getCurrentAIState();
	}

	_AIActionCounter++;

	AggroBAIState *aggro = dynamic_cast<AggroBAIState*>(ai);
	
	BattleAction action;
	unit->think(&action);
	if (action.type == BA_WALK)
	{
 		_save->getPathfinding()->calculate(action.actor, action.target);
		statePushBack(new UnitWalkBState(this, action));
	}

	if (action.type == BA_SNAPSHOT || action.type == BA_AUTOSHOT || action.type == BA_THROW)
	{
		statePushBack(new ProjectileFlyBState(this, action));
	}

	if (action.type == BA_NONE)
	{
		_AIActionCounter = 0;
		if (aggro != 0)
		{
			// we lost aggro
			unit->setAIState(new PatrolBAIState(_save, unit, 0));
		}
		if (_save->selectNextPlayerUnit(true) == 0)
		{
			if (!_save->getDebugMode())
			{
				statePushBack(0); // end AI turn
			}
			else
			{
				_save->selectNextPlayerUnit(false);
				_debugPlay = true;
			}
		}
		if (_save->getSelectedUnit())
		{
			getMap()->getCamera()->centerOnPosition(_save->getSelectedUnit()->getPosition());
		}
	}
}

/**
 * Kneel/Standup.
 * @param bu Pointer to a unit.
 */
void BattlescapeGame::kneel(BattleUnit *bu)
{
	int tu = bu->isKneeled()?8:4;
	if (checkReservedTU(bu, tu))
	{
		if (bu->spendTimeUnits(tu, _save->getDebugMode()))
		{
			bu->kneel(!bu->isKneeled());
			// kneeling or standing up can reveal new terrain or units. I guess.
			getTileEngine()->calculateFOV(bu);
			getMap()->cacheUnits();
			_parentState->updateSoldierInfo();
			BattleAction action;
			if (getTileEngine()->checkReactionFire(bu, &action, 0, false))
			{
				statePushBack(new ProjectileFlyBState(this, action));
			}
		}
		else
		{
			_parentState->warning("STR_NOT_ENOUGH_TIME_UNITS");
		}
	}
}

/**
 * End turn.
 */
void BattlescapeGame::endTurn()
{
	Position p;

	_debugPlay = false;
	_currentAction.type = BA_NONE;

	// check for hot grenades on the ground
	for (int i = 0; i < _save->getWidth() * _save->getLength() * _save->getHeight(); ++i)
	{
		for (std::vector<BattleItem*>::iterator it = _save->getTiles()[i]->getInventory()->begin(); it != _save->getTiles()[i]->getInventory()->end(); )
		{
			if ((*it)->getRules()->getBattleType() == BT_GRENADE && (*it)->getExplodeTurn() > 0 && (*it)->getExplodeTurn() <= _save->getTurn())  // it's a grenade to explode now
			{
				p.x = _save->getTiles()[i]->getPosition().x*16 + 8;
				p.y = _save->getTiles()[i]->getPosition().y*16 + 8;
				p.z = _save->getTiles()[i]->getPosition().z*24 + _save->getTiles()[i]->getTerrainLevel();
				statePushNext(new ExplosionBState(this, p, (*it), (*it)->getPreviousOwner()));
				_save->removeItem((*it));
				statePushBack(0);
				return;
			}
			++it;
		}
	}

	if (_save->getTileEngine()->closeUfoDoors())
	{
		getResourcePack()->getSoundSet("BATTLE.CAT")->getSound(21)->play(); // ufo door closed
	}

	_save->endTurn();

	if (_save->getSide() == FACTION_PLAYER)
	{
		setupCursor();
	}
	else
	{
		getMap()->setCursorType(CT_NONE);
	}

	// check for terrain explosions
	Tile *t = _save->getTileEngine()->checkForTerrainExplosions();
	if (t)
	{
		Position p = Position(t->getPosition().x * 16, t->getPosition().y * 16, t->getPosition().z * 24);
		statePushNext(new ExplosionBState(this, p, 0, 0, t));
	}

	checkForCasualties(0, 0, false, true);

	// if all units from either faction are killed - the mission is over.
	int liveAliens = 0;
	int liveSoldiers = 0;
	for (std::vector<BattleUnit*>::iterator j = _save->getUnits()->begin(); j != _save->getUnits()->end(); ++j)
	{
		if ((*j)->getHealth() > 0 && (*j)->getHealth() > (*j)->getStunlevel())
		{
			if ((*j)->getFaction() == FACTION_HOSTILE)
				liveAliens++;
			if ((*j)->getFaction() == FACTION_PLAYER)
				liveSoldiers++;
		}
	}

	if (liveAliens > 0 && liveSoldiers > 0)
	{
		showInfoBoxQueue();

		_parentState->updateSoldierInfo();

		if (playableUnitSelected())
		{
			getMap()->getCamera()->centerOnPosition(_save->getSelectedUnit()->getPosition());
			setupCursor();
		}
	}

	if (_save->getSide() != FACTION_NEUTRAL)
	{
		_parentState->getGame()->pushState(new NextTurnState(_parentState->getGame(), _save, _parentState));
	}

}


/**
 * Checks for casualties and adjusts morale accordingly.
 * @param murderweapon Need to know this, for a HE explosion there is an instant death.
 * @param murderer This is needed for credits for the kill.
 * @param hiddenExplosion Set to true for the explosions of UFO Power sources at start of battlescape.
 * @param terrainExplosion Set to true for the explosions of terrain.
 * @return Whether the battle is finished.
 */
void BattlescapeGame::checkForCasualties(BattleItem *murderweapon, BattleUnit *murderer, bool hiddenExplosion, bool terrainExplosion)
{
	for (std::vector<BattleUnit*>::iterator j = _save->getUnits()->begin(); j != _save->getUnits()->end(); ++j)
	{
		if ((*j)->getHealth() == 0 && (*j)->getStatus() != STATUS_DEAD && (*j)->getStatus() != STATUS_COLLAPSING)
		{
			BattleUnit *victim = (*j);

			if (murderer)
			{
				murderer->addKillCount();
				// if there is a known murderer, he will get a morale bonus if he is of a different faction (what with neutral?)
				if ((victim->getFaction() == FACTION_PLAYER && murderer->getFaction() == FACTION_HOSTILE) ||
					(victim->getFaction() == FACTION_HOSTILE && murderer->getFaction() == FACTION_PLAYER))
				{
					murderer->moraleChange(+20);
				}
				// murderer will get a penalty with friendly fire
				if (victim->getFaction() == murderer->getFaction())
				{
					murderer->moraleChange(-20);
				}
			}

			for (std::vector<BattleUnit*>::iterator i = _save->getUnits()->begin(); i != _save->getUnits()->end(); ++i)
			{
				// the losing squad all get a morale loss
				if ((*i)->getFaction() == victim->getFaction())
				{
					(*i)->moraleChange(-(22 - ((*i)->getStats()->bravery / 10)*2));

					// revenge procedure:
					// if the victim is hostile, the nearest other hostile will aggro if he wasn't already
					if (victim->getFaction() == FACTION_HOSTILE && murderer)
					{
						int closest = 1000000;
						BattleUnit *revenger = 0;
						bool revenge = RNG::generate(0,100) < 50;
						for (std::vector<BattleUnit*>::iterator h = _save->getUnits()->begin(); h != _save->getUnits()->end(); ++h)
						{
							if ((*h)->getFaction() == FACTION_HOSTILE && !(*h)->isOut() && (*h) != victim)
							{
								int d = _save->getTileEngine()->distance(victim->getPosition(), (*h)->getPosition());
								if (d < closest)
								{
									revenger = (*h);
									closest = d;
								}
							}
						}
						// aliens with aggression level 2 always revenge
						// aliens with aggression level 1 have 50% chance to revenge
						// aliens with aggression level 0 never revenge
						if (revenger && (revenger->getAggression() == 2 || (revenger->getAggression() == 1 && revenge)))
						{
							AggroBAIState *aggro = dynamic_cast<AggroBAIState*>(revenger->getCurrentAIState());
							if (aggro == 0)
							{
								aggro = new AggroBAIState(_save, revenger);
								revenger->setAIState(aggro);
							}
							aggro->setAggroTarget(murderer);
						}
					}
				}
				// the winning squad all get a morale increase
				if ((*i)->getFaction() != victim->getFaction())
				{
					(*i)->moraleChange(+10);
				}
			}

			if (murderweapon)
			{
				statePushNext(new UnitDieBState(this, (*j), murderweapon->getRules()->getDamageType(), false));
			}
			else
			{
				if (hiddenExplosion)
				{
					// this is instant death from UFO powersources, without screaming sounds
					statePushNext(new UnitDieBState(this, (*j), DT_HE, true)); 
				}
				else
				{
					if (terrainExplosion)
					{
						// terrain explosion
						statePushNext(new UnitDieBState(this, (*j), DT_HE, false));
					}
					else
					{
						// no murderer, and no terrain explosion, must be fatal wounds
						statePushNext(new UnitDieBState(this, (*j), DT_AP, false));  // STR_HAS_DIED_FROM_A_FATAL_WOUND
						// show a little infobox with the name of the unit and "... is panicking"
						_infoboxQueue.push_back(new InfoboxOKState(_parentState->getGame(), (*j)->getName(_parentState->getGame()->getLanguage()), "STR_HAS_DIED_FROM_A_FATAL_WOUND"));
					}
				}
			}
		}
		else if ((*j)->getStunlevel() >= (*j)->getHealth() && (*j)->getStatus() != STATUS_DEAD && (*j)->getStatus() != STATUS_UNCONSCIOUS && (*j)->getStatus() != STATUS_COLLAPSING && (*j)->getStatus() != STATUS_TURNING)
		{
			statePushNext(new UnitDieBState(this, (*j), DT_STUN, true));
			if ((*j)->getFaction() == FACTION_PLAYER)
			{
				_infoboxQueue.push_back(new InfoboxOKState(_parentState->getGame(), (*j)->getName(_parentState->getGame()->getLanguage()), "STR_HAS_BECOME_UNCONSCIOUS"));
			}
		}
	}
}

/**
 * Shows the infoboxes in the queue (if any).
 */
void BattlescapeGame::showInfoBoxQueue()
{
	for (std::vector<InfoboxOKState*>::iterator i = _infoboxQueue.begin(); i != _infoboxQueue.end(); ++i)
	{
		_parentState->getGame()->pushState(*i);
	}

	_infoboxQueue.clear();
}

/**
 * Handles the result of non target actions, like priming a grenade.
 */
void BattlescapeGame::handleNonTargetAction()
{
	if (!_currentAction.targeting)
	{
		if (_currentAction.type == BA_PRIME && _currentAction.value > -1)
		{
			if (_currentAction.actor->spendTimeUnits(_currentAction.TU, dontSpendTUs()))
			{
				_currentAction.weapon->setExplodeTurn(_save->getTurn() + _currentAction.value);
			}
			else
			{
				_parentState->warning("STR_NOT_ENOUGH_TIME_UNITS");
			}
		}
		if (_currentAction.type == BA_USE || _currentAction.type == BA_LAUNCH)
		{
			if (_currentAction.result.length() > 0)
			{
				_parentState->warning(_currentAction.result);
				_currentAction.result = "";
			}
			_save->reviveUnconsciousUnits();
		}
		if (_currentAction.type == BA_HIT)
		{
			if (_currentAction.result.length() > 0)
			{
				_parentState->warning(_currentAction.result);
				_currentAction.result = "";
			}
			else
			{
				if (_currentAction.actor->spendTimeUnits(_currentAction.TU, dontSpendTUs()))
				{
					Position p;
					Pathfinding::directionToVector(_currentAction.actor->getDirection(), &p);
					Tile * tile (_save->getTile(_currentAction.actor->getPosition() + p));
					Position voxel = Position(tile->getPosition().x*16,tile->getPosition().y*16,tile->getPosition().z*24);
					voxel.x += 8;voxel.y += 8;voxel.z += 8;
					statePushNext(new ExplosionBState(this, voxel, _currentAction.weapon, _currentAction.actor));
				}
				else
				{
					_parentState->warning("STR_NOT_ENOUGH_TIME_UNITS");
				}
			}
		}
		_currentAction.type = BA_NONE;
		_parentState->updateSoldierInfo();
	}

	setupCursor();
}

/**
 * Set the cursor according to the selected action.
 */
void BattlescapeGame::setupCursor()
{
	if (_currentAction.targeting)
	{
		if (_currentAction.type == BA_THROW)
		{
			getMap()->setCursorType(CT_THROW);
		}
		else if (_currentAction.type == BA_MINDCONTROL || _currentAction.type == BA_PANIC || _currentAction.type == BA_USE)
		{
			getMap()->setCursorType(CT_PSI);
		}
		else if (_currentAction.type == BA_LAUNCH)
		{
			getMap()->setCursorType(CT_WAYPOINT);
		}
		else
		{
			getMap()->setCursorType(CT_AIM);
		}
	}
	else
	{
		_currentAction.actor = _save->getSelectedUnit();
		if (_currentAction.actor)
		{
			getMap()->setCursorType(CT_NORMAL, _currentAction.actor->getArmor()->getSize());
		}
	}
}

/**
 * Whether a playable unit is selected. Normally only player side units can be selected, but in debug mode one can play with aliens too :)
 * Is used to see if stats can be displayed and action buttons will work.
 * @return whether a playable unit is selected.
 */
bool BattlescapeGame::playableUnitSelected()
{
	return _save->getSelectedUnit() != 0 && (_save->getSide() == FACTION_PLAYER || _save->getDebugMode());
}

/**
 * Give time slice to the front state.
 */
void BattlescapeGame::handleState()
{
	if (!_states.empty())
	{
		// end turn request?
		if (_states.front() == 0)
		{
			_states.pop_front();
			endTurn();
			return;
		}
		else
		{
			_states.front()->think();
		}
		getMap()->draw(); // redraw map
	}
}

/**
 * Push a state at the front of the queue and start it.
 * @param bs Battlestate.
 */
void BattlescapeGame::statePushFront(BattleState *bs)
{
	_states.push_front(bs);
	bs->init();
}

/**
 * Push a state as the next state after the current one.
 * @param bs Battlestate.
 */
void BattlescapeGame::statePushNext(BattleState *bs)
{
	if (_states.empty())
	{
		_states.push_front(bs);
		bs->init();
	}
	else
	{
		_states.insert(++_states.begin(), bs);
	}

}

/**
 * Push a state at the back.
 * @param bs Battlestate.
 */
void BattlescapeGame::statePushBack(BattleState *bs)
{
	if (_states.empty())
	{
		_states.push_front(bs);
		// end turn request?
		if (_states.front() == 0)
		{
			_states.pop_front();
			endTurn();
			return;
		}
		else
		{
			bs->init();
		}
	}
	else
	{
		_states.push_back(bs);
	}
}

/**
 * This is a very important function. It is called by a BattleState (walking, projectile is flying, explosions,...) at the moment this state has finished it's action.
 * Here we check the result of that action and do all the aftermath.
 * The state is popped off the list.
 */
void BattlescapeGame::popState()
{
	bool actionFailed = false;

	if (_states.empty()) return;

	BattleAction action = _states.front()->getAction();

	if (action.result.length() > 0 && action.actor->getFaction() == FACTION_PLAYER && _playerPanicHandled && (_save->getSide() == FACTION_PLAYER || _debugPlay))
	{
		_parentState->warning(action.result);
		actionFailed = true;
	}
	_states.pop_front();

	// handle the end of this unit's actions
	if (action.actor && noActionsPending(action.actor))
	{
		if (action.actor->getFaction() == FACTION_PLAYER)
		{
			// spend TUs of "target triggered actions" (shooting, throwing) only
			// the other actions' TUs (healing,scanning,..) are already take care of
			if (action.targeting && _save->getSelectedUnit() && !actionFailed)
			{
				action.actor->spendTimeUnits(action.TU, dontSpendTUs());
			}
			if (_save->getSide() == FACTION_PLAYER)
			{
				// after throwing the cursor returns to default cursor, after shooting it stays in targeting mode and the player can shoot again in the same mode (autoshot,snap,aimed)
				if ((action.type == BA_THROW || action.type == BA_LAUNCH) && !actionFailed)
				{
					// clean up the waypoints
					if (action.type == BA_LAUNCH)
					{
						_currentAction.waypoints.clear();
					}

					cancelCurrentAction();
				}
				_parentState->getGame()->getCursor()->setVisible(true);
				setupCursor();
			}
		}
		else
		{
			// spend TUs
			action.actor->spendTimeUnits(action.TU, false);
			if (_save->getSide() != FACTION_PLAYER && !_debugPlay)
			{
				 // AI does two things per unit, before switching to the next, or it got killed before doing the second thing
				if (_AIActionCounter > 1 || _save->getSelectedUnit() == 0 || _save->getSelectedUnit()->isOut())
				{
					_AIActionCounter = 0;
					if (_save->selectNextPlayerUnit(true) == 0)
					{
						if (!_save->getDebugMode())
						{
							statePushBack(0); // end AI turn
						}
						else
						{
							_save->selectNextPlayerUnit(false);
							_debugPlay = true;
						}
					}
					if (_save->getSelectedUnit())
					{
						getMap()->getCamera()->centerOnPosition(_save->getSelectedUnit()->getPosition());
					}
				}
			}
			else if (_debugPlay)
			{
				_parentState->getGame()->getCursor()->setVisible(true);
				setupCursor();
			}
		}
	}
	
	if (!_states.empty())
	{
		// end turn request?
		if (_states.front() == 0)
		{
			_states.pop_front();
			endTurn();
			return;
		}
		// init the next state in queue
		_states.front()->init();
	}

	// the currently selected unit died or became unconscious or disappeared inexplicably
	if (_save->getSelectedUnit() == 0 || _save->getSelectedUnit()->isOut())
	{
		cancelCurrentAction();
		getMap()->setCursorType(CT_NORMAL, 1);
		_parentState->getGame()->getCursor()->setVisible(true);
		_save->setSelectedUnit(0);
	}
	_parentState->updateSoldierInfo();

	// the unit became unconscious - show popup
	if (action.actor && action.actor->getStatus() == STATUS_UNCONSCIOUS)
	{
		std::wstringstream ss;
		ss << action.actor->getName(_parentState->getGame()->getLanguage()) << L'\n' << _parentState->getGame()->getLanguage()->getString("STR_HAS_BECOME_UNCONSCIOUS");
		_parentState->getGame()->pushState(new InfoboxState(_parentState->getGame(), ss.str()));
	}
	

}

bool BattlescapeGame::noActionsPending(BattleUnit *bu)
{
	if (_states.empty()) return true;

	for (std::list<BattleState*>::iterator i = _states.begin(); i != _states.end(); ++i)
	{
		if ((*i) != 0 && (*i)->getAction().actor == bu)
			return false;
	}

	return true;
}
/**
 * Sets the timer interval for think() calls of the state.
 * @param interval An interval in ms.
 */
void BattlescapeGame::setStateInterval(Uint32 interval)
{
	_parentState->setStateInterval(interval);
}


/**
 * Check against reserved time units.
 * @param bu Pointer to the unit.
 * @param tu Number of time units to check.
 * @return bool Whether or not we got enough time units.
 */
bool BattlescapeGame::checkReservedTU(BattleUnit *bu, int tu)
{
	if (dontSpendTUs() || _save->getSide() != FACTION_PLAYER) return true; // aliens don't reserve TUs

	// check TUs against slowest weapon if we have two weapons
	BattleItem *slowestWeapon = bu->getMainHandWeapon(false);
	// if the weapon has no autoshot, reserve TUs for snapshot
	if (bu->getActionTUs(_tuReserved, slowestWeapon) == 0 && _tuReserved == BA_AUTOSHOT)
	{
		_tuReserved = BA_SNAPSHOT;
	}

	if (_tuReserved != BA_NONE &&
		tu + bu->getActionTUs(_tuReserved, slowestWeapon) > bu->getTimeUnits() &&
		bu->getActionTUs(_tuReserved, slowestWeapon) <= bu->getTimeUnits())
	{
		switch (_tuReserved)
		{
		case BA_SNAPSHOT: _parentState->warning("STR_TIME_UNITS_RESERVED_FOR_SNAP_SHOT"); break;
		case BA_AUTOSHOT: _parentState->warning("STR_TIME_UNITS_RESERVED_FOR_AUTO_SHOT"); break;
		case BA_AIMEDSHOT: _parentState->warning("STR_TIME_UNITS_RESERVED_FOR_AIMED_SHOT"); break;
		default: ;
		}
		return false;
	}

	return true;
}



/**
 * Pick the first soldier from the list in status panic.
 * @return True when all panicking is over.
 */
bool BattlescapeGame::handlePanickingPlayer()
{
	for (std::vector<BattleUnit*>::iterator j = _save->getUnits()->begin(); j != _save->getUnits()->end(); ++j)
	{
		if (handlePanickingUnit(*j))
			return false;
	}
	return true;
}

/**
 * Common function for panicking units.
 * @return False when unit not in panicking mode.
 */
bool BattlescapeGame::handlePanickingUnit(BattleUnit *unit)
{
	UnitStatus status = unit->getStatus();
	if (status != STATUS_PANICKING && status != STATUS_BERSERK) return false;
	unit->setVisible(true);
	getMap()->getCamera()->centerOnPosition(unit->getPosition());
	_save->setSelectedUnit(unit);

	// show a little infobox with the name of the unit and "... is panicking"
	std::wstringstream ss;
	ss << unit->getName(_parentState->getGame()->getLanguage()) << L'\n' << _parentState->getGame()->getLanguage()->getString(status==STATUS_PANICKING?"STR_HAS_PANICKED":"STR_HAS_GONE_BERSERK");
	_parentState->getGame()->pushState(new InfoboxState(_parentState->getGame(), ss.str()));

	unit->abortTurn(); //makes the unit go to status STANDING :p

	int flee = RNG::generate(0,100);
	BattleAction ba;
	switch (status)
	{
	case STATUS_PANICKING: // 1/2 chance to freeze and 1/2 chance try to flee
		if (flee <= 50)
		{
			BattleItem *item = unit->getItem("STR_RIGHT_HAND");
			if (item)
			{
				dropItem(unit->getPosition(), item, false, true);
			}
			item = unit->getItem("STR_LEFT_HAND");
			if (item)
			{
				dropItem(unit->getPosition(), item, false, true);
			}
			unit->setCache(0);
			BattleAction ba;
			ba.actor = unit;
			ba.target = Position(unit->getPosition().x + RNG::generate(-5,5), unit->getPosition().y + RNG::generate(-5,5), unit->getPosition().z);
			if (_save->getTile(ba.target)) // only walk towards it when the place exists
			{
				_save->getPathfinding()->calculate(ba.actor, ba.target);
				statePushBack(new UnitWalkBState(this, ba));
			}
		}
		break;
	case STATUS_BERSERK: // berserk - do some weird turning around and then aggro towards an enemy unit or shoot towards random place
		for (int i= 0; i < 4; i++)
		{
			ba.actor = unit;
			ba.target = Position(unit->getPosition().x + RNG::generate(-5,5), unit->getPosition().y + RNG::generate(-5,5), unit->getPosition().z);
			statePushBack(new UnitTurnBState(this, ba));
		}
		for (std::vector<BattleUnit*>::iterator j = unit->getVisibleUnits()->begin(); j != unit->getVisibleUnits()->end(); ++j)
		{
			ba.target = (*j)->getPosition();
			statePushBack(new UnitTurnBState(this, ba));
		}
		if (_save->getTile(ba.target) != 0)
		{
			ba.type = BA_SNAPSHOT;
			ba.weapon = unit->getMainHandWeapon();
			for (int i= 0; i < 10; i++)
			{
				statePushBack(new ProjectileFlyBState(this, ba));
			}
		}
		ba.type = BA_NONE;
		break;
	default: break;
	}
	unit->setTimeUnits(0);
	unit->moraleChange(+15);

	return true;
}

/**
 * TUs are not spent when handling panicking mode or in debug mode.
 * @return Whether TUs are spent or not.
 */
bool BattlescapeGame::dontSpendTUs()
{
	if (_save->getDebugMode())
		return true;
	if (!_playerPanicHandled)
		return true;

	return false;
}

/**
  * This will cancel the current action the user had selected (firing, throwing,..)
  * @return Whether an action was cancelled or not.
  */
bool BattlescapeGame::cancelCurrentAction()
{
	bool bPreviewed = Options::getBool("battlePreviewPath");

	if (_save->getPathfinding()->removePreview() && bPreviewed) return true;

	if (_states.empty())
	{
		if (_currentAction.targeting)
		{
			if (_currentAction.type == BA_LAUNCH && !_currentAction.waypoints.empty())
			{
				_currentAction.waypoints.pop_back();
				if (!getMap()->getWaypoints()->empty())
				{
					getMap()->getWaypoints()->pop_back();
				}
				if (_currentAction.waypoints.empty())
				{
					_parentState->showLaunchButton(false);
				}
				return true;
			}
			else
			{
				_currentAction.targeting = false;
				_currentAction.type = BA_NONE;
				setupCursor();
				_parentState->getGame()->getCursor()->setVisible(true);
				return true;
			}
		}
	}
	else
	{
		_states.front()->cancel();
		return true;
	}

	return false;
}
/**
 * Get pointer to access action members directly.
 * @return pointer to action.
 */
BattleAction *BattlescapeGame::getCurrentAction()
{
	return &_currentAction;
}

/**
 * Is there currently an action going on.
 * @return true or false.
 */
bool BattlescapeGame::isBusy()
{
	return !_states.empty();
}

/**
 * Activate primary action (left click)
 * @param pos Position on the map.
 */
void BattlescapeGame::primaryAction(const Position &pos)
{
	bool bPreviewed = Options::getBool("battlePreviewPath");

	if (_currentAction.targeting && _save->getSelectedUnit())
	{
		if (_currentAction.type == BA_LAUNCH)
		{
			_parentState->showLaunchButton(true);
			_currentAction.waypoints.push_back(pos);
			getMap()->getWaypoints()->push_back(pos);
		}
		else if (_currentAction.type == BA_USE && _currentAction.weapon->getRules()->getBattleType() == BT_MINDPROBE)
		{
			if (_save->selectUnit(pos) && _save->selectUnit(pos)->getFaction() != _save->getSelectedUnit()->getFaction())
			{
				_parentState->getGame()->getResourcePack()->getSoundSet("BATTLE.CAT")->getSound(_currentAction.weapon->getRules()->getHitSound())->play();
				_parentState->getGame()->pushState (new UnitInfoState (_parentState->getGame(), _save->selectUnit(pos)));
				cancelCurrentAction();
			}
		}
		else if (_currentAction.weapon->getRules()->getBattleType() == BT_PSIAMP && _currentAction.type != BA_THROW)
		{
			if (_save->selectUnit(pos) && _save->selectUnit(pos)->getFaction() != _save->getSelectedUnit()->getFaction())
			{
				_currentAction.target = pos;
				// get the sound/animation started
				getMap()->setCursorType(CT_NONE);
				_parentState->getGame()->getCursor()->setVisible(false);
				statePushBack(new ProjectileFlyBState(this, _currentAction));
				if (getTileEngine()->psiAttack(&_currentAction))
				{
					_parentState->updateSoldierInfo();
					_currentAction.targeting = false;
					_currentAction.type = BA_NONE;
					setupCursor();
				}
			}
		}
		else
		{
			_currentAction.target = pos;
			getMap()->setCursorType(CT_NONE);
			_parentState->getGame()->getCursor()->setVisible(false);
			_states.push_back(new ProjectileFlyBState(this, _currentAction));
			statePushFront(new UnitTurnBState(this, _currentAction)); // first of all turn towards the target
		}
	}
	else
	{
		_currentAction.actor = _save->getSelectedUnit();
		BattleUnit *unit = _save->selectUnit(pos);
		if (unit && unit != _save->getSelectedUnit())
		{
		//  -= select unit =-
			if (unit->getFaction() == _save->getSide())
			{
				_save->setSelectedUnit(unit);
				_parentState->updateSoldierInfo();
				cancelCurrentAction();
				setupCursor();
				_currentAction.actor = unit;
			}
		}
		else if (playableUnitSelected())
		{
			if (_currentAction.target != pos && bPreviewed)
				_save->getPathfinding()->removePreview();
			_currentAction.target = pos;
			_save->getPathfinding()->calculate(_currentAction.actor, _currentAction.target);
			if (bPreviewed && !_save->getPathfinding()->previewPath())
			{
				_save->getPathfinding()->removePreview();
				bPreviewed = false;
			}

			if (!bPreviewed)
			{
				//  -= start walking =-
				getMap()->setCursorType(CT_NONE);
				_parentState->getGame()->getCursor()->setVisible(false);
				if (_save->getSelectedUnit()->isKneeled())
				{
					kneel(_save->getSelectedUnit());
				}
				statePushBack(new UnitWalkBState(this, _currentAction));
			}
		}
	}
}

/**
 * Activate secondary action (right click)
 * @param pos Position on the map.
 */
void BattlescapeGame::secondaryAction(const Position &pos)
{
	//  -= turn to or open door =-
	_currentAction.target = pos;
	_currentAction.actor = _save->getSelectedUnit();
	statePushBack(new UnitTurnBState(this, _currentAction));
}

/**
 * Pressed the blaster launcher button.
 */
void BattlescapeGame::launchAction()
{
	_parentState->showLaunchButton(false);
	getMap()->getWaypoints()->clear();
	_currentAction.target = _currentAction.waypoints.front();
	getMap()->setCursorType(CT_NONE);
	_parentState->getGame()->getCursor()->setVisible(false);
	_states.push_back(new ProjectileFlyBState(this, _currentAction));
	statePushFront(new UnitTurnBState(this, _currentAction)); // first of all turn towards the target
}

/**
 * Move a unit up or down.
 * @param unit The unit.
 * @param dir Direction DIR_UP or DIR_DOWN
 */
void BattlescapeGame::moveUpDown(BattleUnit *unit, int dir)
{
	_currentAction.target = unit->getPosition();
	if (dir == Pathfinding::DIR_UP)
	{
		_currentAction.target.z++;
	}
	else
	{
		_currentAction.target.z--;
	}
	getMap()->setCursorType(CT_NONE);
	_parentState->getGame()->getCursor()->setVisible(false);
	if (_save->getSelectedUnit()->isKneeled())
	{
		kneel(_save->getSelectedUnit());
	}
	_save->getPathfinding()->calculate(_currentAction.actor, _currentAction.target);
	statePushBack(new UnitWalkBState(this, _currentAction));
}

/**
 * Request of the end of the turn (wait for explosions etc to really end the turn)
 */
void BattlescapeGame::requestEndTurn()
{
	cancelCurrentAction();
	statePushBack(0);
}

/**
 * Set the TU reserved type.
 * @param tur A battleactiontype
 */
void BattlescapeGame::setTUReserved(BattleActionType tur)
{
	_tuReserved = tur;
}

/**
 * Drop item to the floor & affect with gravity.
 * @param position Position to spawn the item.
 * @param item Pointer to the item.
 * @param newItem Bool whether this is a new item.
 * @param removeItem Bool whether to remove the item from owner.
 */
void BattlescapeGame::dropItem(const Position &position, BattleItem *item, bool newItem, bool removeItem)
{
	Position p = position;

	// don't spawn anything outside of bounds
	if (_save->getTile(p) == 0)
		return;

	_save->getTile(p)->addItem(item, getRuleset()->getInventory("STR_GROUND"));

	if(newItem)
	{
		_save->getItems()->push_back(item);
	}

<<<<<<< HEAD
	item->setOwner(0);
=======
	item->setSlot(getRuleset()->getInventory("STR_GROUND"));
	if (removeItem)
	{
		item->moveToOwner(0);
	}
	else
	{
		item->setOwner(0);
	}
>>>>>>> 6ad6500d

	getTileEngine()->applyItemGravity(_save->getTile(p));

	if (item->getRules()->getBattleType() == BT_FLARE)
	{
		getTileEngine()->calculateTerrainLighting();
	}

}

/**
 * Get map
 */
Map *BattlescapeGame::getMap()
{
	return _parentState->getMap();
}
/**
 * Get save
 */
SavedBattleGame *BattlescapeGame::getSave()
{
	return _save;
}
/**
 * Get tilengine
 */
TileEngine *BattlescapeGame::getTileEngine()
{
	return _save->getTileEngine();
}
/**
 * Get pathfinding
 */
Pathfinding *BattlescapeGame::getPathfinding()
{
	return _save->getPathfinding();
}
/**
 * Get resourcepack
 */
ResourcePack *BattlescapeGame::getResourcePack()
{
	return _parentState->getGame()->getResourcePack();
}
/**
 * Get ruleset
 */
Ruleset *BattlescapeGame::getRuleset()
{
	return _parentState->getGame()->getRuleset();
}

}<|MERGE_RESOLUTION|>--- conflicted
+++ resolved
@@ -1182,10 +1182,6 @@
 		_save->getItems()->push_back(item);
 	}
 
-<<<<<<< HEAD
-	item->setOwner(0);
-=======
-	item->setSlot(getRuleset()->getInventory("STR_GROUND"));
 	if (removeItem)
 	{
 		item->moveToOwner(0);
@@ -1194,7 +1190,6 @@
 	{
 		item->setOwner(0);
 	}
->>>>>>> 6ad6500d
 
 	getTileEngine()->applyItemGravity(_save->getTile(p));
 
