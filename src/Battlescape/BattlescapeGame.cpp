/*
 * Copyright 2010-2015 OpenXcom Developers.
 *
 * This file is part of OpenXcom.
 *
 * OpenXcom is free software: you can redistribute it and/or modify
 * it under the terms of the GNU General Public License as published by
 * the Free Software Foundation, either version 3 of the License, or
 * (at your option) any later version.
 *
 * OpenXcom is distributed in the hope that it will be useful,
 * but WITHOUT ANY WARRANTY; without even the implied warranty of
 * MERCHANTABILITY or FITNESS FOR A PARTICULAR PURPOSE.  See the
 * GNU General Public License for more details.
 *
 * You should have received a copy of the GNU General Public License
 * along with OpenXcom.  If not, see <http://www.gnu.org/licenses/>.
 */
#define _USE_MATH_DEFINES
#include <cmath>
#include <sstream>
#include "BattlescapeGame.h"
#include "BattlescapeState.h"
#include "Map.h"
#include "Camera.h"
#include "NextTurnState.h"
#include "BattleState.h"
#include "UnitTurnBState.h"
#include "UnitWalkBState.h"
#include "ProjectileFlyBState.h"
#include "MeleeAttackBState.h"
#include "PsiAttackBState.h"
#include "ExplosionBState.h"
#include "TileEngine.h"
#include "UnitInfoState.h"
#include "UnitDieBState.h"
#include "UnitPanicBState.h"
#include "AlienBAIState.h"
#include "CivilianBAIState.h"
#include "Pathfinding.h"
#include "../Ruleset/AlienDeployment.h"
#include "../Engine/Game.h"
#include "../Engine/Language.h"
#include "../Engine/Sound.h"
#include "../Resource/ResourcePack.h"
#include "../Interface/Cursor.h"
#include "../Savegame/SavedGame.h"
#include "../Savegame/SavedBattleGame.h"
#include "../Savegame/Tile.h"
#include "../Savegame/BattleUnit.h"
#include "../Savegame/BattleItem.h"
#include "../Savegame/SoldierDiary.h"
#include "../Ruleset/Ruleset.h"
#include "../Ruleset/RuleItem.h"
#include "../Ruleset/RuleInventory.h"
#include "../Ruleset/Armor.h"
#include "../Engine/Options.h"
#include "../Engine/RNG.h"
#include "InfoboxState.h"
#include "InfoboxOKState.h"
#include "UnitFallBState.h"
#include "../Engine/Logger.h"

namespace OpenXcom
{

bool BattlescapeGame::_debugPlay = false;

/**
 * Initializes all the elements in the Battlescape screen.
 * @param save Pointer to the save game.
 * @param parentState Pointer to the parent battlescape state.
 */
BattlescapeGame::BattlescapeGame(SavedBattleGame *save, BattlescapeState *parentState) : _save(save), _parentState(parentState), _playerPanicHandled(true), _AIActionCounter(0), _AISecondMove(false), _playedAggroSound(false), _endTurnRequested(false), _endTurnProcessed(false)
{
	
	_currentAction.actor = 0;
	_currentAction.targeting = false;
	_currentAction.type = BA_NONE;

	_debugPlay = false;

	checkForCasualties(0, 0, true);
	cancelCurrentAction();
}


/**
 * Delete BattlescapeGame.
 */
BattlescapeGame::~BattlescapeGame()
{
	for (std::list<BattleState*>::iterator i = _states.begin(); i != _states.end(); ++i)
	{
		delete *i;
	}
	cleanupDeleted();
}

/**
 * Checks for units panicking or falling and so on.
 */
void BattlescapeGame::think()
{
	// nothing is happening - see if we need some alien AI or units panicking or what have you
	if (_states.empty())
	{
		// it's a non player side (ALIENS or CIVILIANS)
		if (_save->getSide() != FACTION_PLAYER)
		{
			if (!_debugPlay)
			{
				if (_save->getSelectedUnit())
				{
					if (!handlePanickingUnit(_save->getSelectedUnit()))
						handleAI(_save->getSelectedUnit());
				}
				else
				{
					if (_save->selectNextPlayerUnit(true, _AISecondMove) == 0)
					{
						if (!_save->getDebugMode())
						{
							_endTurnRequested = true;
							statePushBack(0); // end AI turn
						}
						else
						{
							_save->selectNextPlayerUnit();
							_debugPlay = true;
						}
					}
				}
			}
		}
		else
		{
			// it's a player side && we have not handled all panicking units
			if (!_playerPanicHandled)
			{
				_playerPanicHandled = handlePanickingPlayer();
				_save->getBattleState()->updateSoldierInfo();
			}
		}
		if (_save->getUnitsFalling())
		{
			statePushFront(new UnitFallBState(this));
			_save->setUnitsFalling(false);
		}
	}
}

/**
 * Initializes the Battlescape game.
 */
void BattlescapeGame::init()
{
	if (_save->getSide() == FACTION_PLAYER && _save->getTurn() > 1)
	{
		_playerPanicHandled = false;
	}
}


/**
 * Handles the processing of the AI states of a unit.
 * @param unit Pointer to a unit.
 */
void BattlescapeGame::handleAI(BattleUnit *unit)
{
	std::wostringstream ss;

	if (unit->getTimeUnits() <= 5)
	{
		unit->dontReselect();
	}
	if (_AIActionCounter >= 2 || !unit->reselectAllowed())
	{
		if (_save->selectNextPlayerUnit(true, _AISecondMove) == 0)
		{
			if (!_save->getDebugMode())
			{
				_endTurnRequested = true;
				statePushBack(0); // end AI turn
			}
			else
			{
				_save->selectNextPlayerUnit();
				_debugPlay = true;
			}
		}
		if (_save->getSelectedUnit())
		{
			_parentState->updateSoldierInfo();
			getMap()->getCamera()->centerOnPosition(_save->getSelectedUnit()->getPosition());
			if (_save->getSelectedUnit()->getId() <= unit->getId())
			{
				_AISecondMove = true;
			}
		}
		_AIActionCounter = 0;
		return;
	}

	unit->setVisible(false);

	_save->getTileEngine()->calculateFOV(unit->getPosition()); // might need this populate _visibleUnit for a newly-created alien
		// it might also help chryssalids realize they've zombified someone and need to move on
		// it should also hide units when they've killed the guy spotting them
		// it's also for good luck

	BattleAIState *ai = unit->getCurrentAIState();
	if (!ai)
	{
		// for some reason the unit had no AI routine assigned..
		if (unit->getFaction() == FACTION_HOSTILE)
			unit->setAIState(new AlienBAIState(_save, unit, 0));
		else
			unit->setAIState(new CivilianBAIState(_save, unit, 0));
		ai = unit->getCurrentAIState();
	}
	_AIActionCounter++;
	if (_AIActionCounter == 1)
	{
		_playedAggroSound = false;
		unit->setHiding(false);
		if (Options::traceAI) { Log(LOG_INFO) << "#" << unit->getId() << "--" << unit->getType(); }
	}
	//AlienBAIState *aggro = dynamic_cast<AlienBAIState*>(ai); // this cast only works when ai was already AlienBAIState at heart

	BattleAction action;
	action.actor = unit;
	action.number = _AIActionCounter;
	unit->think(&action);

	if (action.type == BA_RETHINK)
	{
		_parentState->debug(L"Rethink");
		unit->think(&action);
	}

	_AIActionCounter = action.number;

	if (!unit->getMainHandWeapon() || !unit->getMainHandWeapon()->getAmmoItem())
	{
		if (unit->getOriginalFaction() == FACTION_HOSTILE && unit->getVisibleUnits()->empty())
		{
			findItem(&action);
		}
	}

	if (unit->getCharging() != 0)
	{
		if (unit->getAggroSound() != -1 && !_playedAggroSound)
		{
			getResourcePack()->getSoundByDepth(_save->getDepth(), unit->getAggroSound())->play(-1, getMap()->getSoundAngle(unit->getPosition()));
			_playedAggroSound = true;
		}
	}
	if (action.type == BA_WALK)
	{
		ss << L"Walking to " << action.target;
		_parentState->debug(ss.str());

		if (_save->getTile(action.target))
		{
			_save->getPathfinding()->calculate(action.actor, action.target);//, _save->getTile(action.target)->getUnit());
		}
		if (_save->getPathfinding()->getStartDirection() != -1)
		{
			statePushBack(new UnitWalkBState(this, action));
		}
	}

	if (action.type == BA_SNAPSHOT || action.type == BA_AUTOSHOT || action.type == BA_AIMEDSHOT || action.type == BA_THROW || action.type == BA_HIT || action.type == BA_MINDCONTROL || action.type == BA_PANIC || action.type == BA_LAUNCH)
	{
		ss.clear();
		ss << L"Attack type=" << action.type << " target="<< action.target << " weapon=" << action.weapon->getRules()->getName().c_str();
		_parentState->debug(ss.str());
		action.TU = unit->getActionTUs(action.type, action.weapon);
		if (action.type == BA_MINDCONTROL || action.type == BA_PANIC)
		{
			statePushBack(new PsiAttackBState(this, action));
		}
		else
		{
			statePushBack(new UnitTurnBState(this, action));
			if (action.type == BA_HIT)
			{
				action.weapon = unit->getMeleeWeapon();
				statePushBack(new MeleeAttackBState(this, action));
			}
			else
			{
				statePushBack(new ProjectileFlyBState(this, action));
			}
		}
	}

	if (action.type == BA_NONE)
	{
		_parentState->debug(L"Idle");
		_AIActionCounter = 0;
		if (_save->selectNextPlayerUnit(true, _AISecondMove) == 0)
		{
			if (!_save->getDebugMode())
			{
				_endTurnRequested = true;
				statePushBack(0); // end AI turn
			}
			else
			{
				_save->selectNextPlayerUnit();
				_debugPlay = true;
			}
		}
		if (_save->getSelectedUnit())
		{
			_parentState->updateSoldierInfo();
			getMap()->getCamera()->centerOnPosition(_save->getSelectedUnit()->getPosition());
			if (_save->getSelectedUnit()->getId() <= unit->getId())
			{
				_AISecondMove = true;
			}
		}
	}
}

/**
 * Toggles the Kneel/Standup status of the unit.
 * @param bu Pointer to a unit.
 * @return If the action succeeded.
 */
bool BattlescapeGame::kneel(BattleUnit *bu)
{
	int tu = bu->isKneeled()?8:4;
	if (bu->getType() == "SOLDIER" && !bu->isFloating() && ((!bu->isKneeled() && _save->getKneelReserved()) || checkReservedTU(bu, tu)))
	{
		if (bu->spendTimeUnits(tu))
		{
			bu->kneel(!bu->isKneeled());
			// kneeling or standing up can reveal new terrain or units. I guess.
			getTileEngine()->calculateFOV(bu);
			getMap()->cacheUnits();
			_parentState->updateSoldierInfo();
			getTileEngine()->checkReactionFire(bu);
			return true;
		}
		else
		{
			_parentState->warning("STR_NOT_ENOUGH_TIME_UNITS");
		}
	}
	return false;
}

/**
 * Ends the turn.
 */
void BattlescapeGame::endTurn()
{

	Position p;

	_debugPlay = false;
	_currentAction.type = BA_NONE;
	getMap()->getWaypoints()->clear();
	_currentAction.waypoints.clear();
	_parentState->showLaunchButton(false);
	_currentAction.targeting = false;
	_AISecondMove = false;

	if (!_endTurnProcessed)
	{
		if (_save->getTileEngine()->closeUfoDoors() && ResourcePack::SLIDING_DOOR_CLOSE != -1)
		{
			getResourcePack()->getSoundByDepth(_save->getDepth(), ResourcePack::SLIDING_DOOR_CLOSE)->play(); // ufo door closed
		}

		// check for hot grenades on the ground
		for (int i = 0; i < _save->getMapSizeXYZ(); ++i)
		{
			for (std::vector<BattleItem*>::iterator it = _save->getTiles()[i]->getInventory()->begin(); it != _save->getTiles()[i]->getInventory()->end(); )
			{
				if ((*it)->getRules()->getBattleType() == BT_GRENADE && (*it)->getFuseTimer() == 0)  // it's a grenade to explode now
				{
					p.x = _save->getTiles()[i]->getPosition().x*16 + 8;
					p.y = _save->getTiles()[i]->getPosition().y*16 + 8;
					p.z = _save->getTiles()[i]->getPosition().z*24 - _save->getTiles()[i]->getTerrainLevel();
					statePushNext(new ExplosionBState(this, p, (*it), (*it)->getPreviousOwner()));
					_save->removeItem((*it));
					statePushBack(0);
					return;
				}
				++it;
			}
		}
	}
	// check for terrain explosions
	Tile *t = _save->getTileEngine()->checkForTerrainExplosions();
	if (t)
	{
		Position p = Position(t->getPosition().x * 16, t->getPosition().y * 16, t->getPosition().z * 24);
		statePushNext(new ExplosionBState(this, p, 0, 0, t));
		statePushBack(0);
		return;
	}
	
	if (!_endTurnProcessed)
	{
		if (_save->getSide() != FACTION_NEUTRAL)
		{
			for (std::vector<BattleItem*>::iterator it = _save->getItems()->begin(); it != _save->getItems()->end(); ++it)
			{
					if (((*it)->getRules()->getBattleType() == BT_GRENADE || (*it)->getRules()->getBattleType() == BT_PROXIMITYGRENADE) && (*it)->getFuseTimer() > 0)
					{
						(*it)->setFuseTimer((*it)->getFuseTimer() - 1);
					}
			}
		}


		_save->endTurn();
		t = _save->getTileEngine()->checkForTerrainExplosions();
		if (t)
		{
			Position p = Position(t->getPosition().x * 16, t->getPosition().y * 16, t->getPosition().z * 24);
			statePushNext(new ExplosionBState(this, p, 0, 0, t));
			statePushBack(0);
			_endTurnProcessed = true;
			return;
		}
	}

	_endTurnProcessed = false;

	if (_save->getSide() == FACTION_PLAYER)
	{
		setupCursor();
	}
	else
	{
		getMap()->setCursorType(CT_NONE);
	}

	checkForCasualties(0, 0, false, false);

	// turn off MCed alien lighting.
	_save->getTileEngine()->calculateUnitLighting();

	// if all units from either faction are killed - the mission is over.
	int liveAliens = 0;
	int liveSoldiers = 0;

	tallyUnits(liveAliens, liveSoldiers);

	if (_save->allObjectivesDestroyed() && _save->getObjectiveType() == MUST_DESTROY)
	{
		_parentState->finishBattle(false, liveSoldiers);
		return;
	}


	if (liveAliens > 0 && liveSoldiers > 0)
	{
		showInfoBoxQueue();

		_parentState->updateSoldierInfo();

		if (playableUnitSelected())
		{
			getMap()->getCamera()->centerOnPosition(_save->getSelectedUnit()->getPosition());
			setupCursor();
		}
	}

	bool battleComplete = liveAliens == 0 || liveSoldiers == 0;

	if ((_save->getSide() != FACTION_NEUTRAL || battleComplete)
		&& _endTurnRequested)
	{
		_parentState->getGame()->pushState(new NextTurnState(_save, _parentState));
	}
	_endTurnRequested = false;
}


/**
 * Checks for casualties and adjusts morale accordingly.
 * @param murderweapon Need to know this, for a HE explosion there is an instant death.
 * @param murderer This is needed for credits for the kill.
 * @param hiddenExplosion Set to true for the explosions of UFO Power sources at start of battlescape.
 * @param terrainExplosion Set to true for the explosions of terrain.
 */
void BattlescapeGame::checkForCasualties(BattleItem *murderweapon, BattleUnit *murderer, bool hiddenExplosion, bool terrainExplosion)
{
	std::string killStatRank, killStatRace, killStatWeapon, killStatWeaponAmmo;
	int killStatMission, killStatTurn;

	// If the victim was killed by the murderer's death explosion, fetch who killed the murderer and make HIM the murderer!
	if (murderer && !murderer->getGeoscapeSoldier() && murderer->getUnitRules()->getSpecialAbility() == SPECAB_EXPLODEONDEATH && murderer->getStatus() == STATUS_DEAD && murderer->getMurdererId() != 0)
	{
		for (std::vector<BattleUnit*>::const_iterator i = _save->getUnits()->begin(); i != _save->getUnits()->end(); ++i)
		{
			if ((*i)->getId() == murderer->getMurdererId())
			{
				murderer = (*i);
			}
		}
	}

	killStatWeapon = "STR_WEAPON_UNKNOWN";
	killStatWeaponAmmo = "STR_WEAPON_UNKNOWN";
	killStatMission = _save->getGeoscapeSave()->getMissionStatistics()->size();
	if (_save->getSide() == FACTION_PLAYER)
	{
		killStatTurn = _save->getTurn()*3 + 0;
	}
	else if (_save->getSide() == FACTION_HOSTILE)
	{
		killStatTurn = _save->getTurn()*3 + 1;
	}
	else if (_save->getSide() == FACTION_NEUTRAL)
	{
		killStatTurn = _save->getTurn()*3 + 2;
	}

	// Fetch the murder weapon
	if (murderer)
	{
		if (murderweapon)
		{
			killStatWeaponAmmo = murderweapon->getRules()->getName();
			killStatWeapon = killStatWeaponAmmo;
		}

		BattleItem *weapon = murderer->getItem("STR_RIGHT_HAND");
		if (weapon)
		{
			for (std::vector<std::string>::iterator c = weapon->getRules()->getCompatibleAmmo()->begin(); c != weapon->getRules()->getCompatibleAmmo()->end(); ++c)
			{
				if ((*c) == killStatWeaponAmmo)
				{
					killStatWeapon = weapon->getRules()->getName();
				}
			}
		}
		weapon = murderer->getItem("STR_LEFT_HAND");
		if (weapon)
		{
			for (std::vector<std::string>::iterator c = weapon->getRules()->getCompatibleAmmo()->begin(); c != weapon->getRules()->getCompatibleAmmo()->end(); ++c)
			{
				if ((*c) == killStatWeaponAmmo)
				{
					killStatWeapon = weapon->getRules()->getName();
				}
			}
		}
	}
	
	for (std::vector<BattleUnit*>::iterator j = _save->getUnits()->begin(); j != _save->getUnits()->end(); ++j)
	{
<<<<<<< HEAD
		BattleUnit *victim = (*j);
		
		/// Decide victim race and rank
		// Soldiers
		if (victim->getGeoscapeSoldier() && victim->getOriginalFaction() == FACTION_PLAYER)
		{
			if (victim->getUnitRules() != NULL && victim->getUnitRules()->getRank() != "")
			{
				killStatRank = victim->getGeoscapeSoldier()->getRankString();
			}
			else
			{
				killStatRank = "STR_LIVE_SOLDIER";
			}
			if (victim->getUnitRules() != NULL && victim->getUnitRules()->getRace() != "")
			{
				killStatRace = victim->getUnitRules()->getRace();
			}
			else
			{
				killStatRace = "STR_HUMAN";								
			}
		}
		// HWPs
		else if (victim->getOriginalFaction() == FACTION_PLAYER)
		{
			if (victim->getUnitRules() != NULL && victim->getUnitRules()->getRank() != "")
			{
				killStatRank = victim->getUnitRules()->getRank();
			}
			else
			{
				killStatRank = "STR_HEAVY_WEAPONS_PLATFORM_LC";
			}
			if (victim->getUnitRules() != NULL && victim->getUnitRules()->getRace() != "")
			{
				killStatRace = victim->getUnitRules()->getRace();
			}
			else
			{
				killStatRace = "STR_TANK";								
			}
		}
		// Aliens
		else if (victim->getOriginalFaction() == FACTION_HOSTILE)
		{
			if (victim->getUnitRules() != NULL && victim->getUnitRules()->getRank() != "")
			{
				killStatRank = victim->getUnitRules()->getRank();
			}
			else
			{
				killStatRank = "STR_UNKNOWN";
			}
			if (victim->getUnitRules() != NULL && victim->getUnitRules()->getRace() != "")
			{
				killStatRace = victim->getUnitRules()->getRace();
			}
			else
			{
				killStatRace = "STR_LIVE_SOLDIER";								
			}
		}
		// Civilians
		else if (victim->getOriginalFaction() == FACTION_NEUTRAL)
		{
			if (victim->getUnitRules() != NULL && victim->getUnitRules()->getRank() != "")
			{
				killStatRank = victim->getUnitRules()->getRank();
			}
			else
			{
				killStatRank = "STR_CIVILIAN";
			}
			if (victim->getUnitRules() != NULL && (victim->getUnitRules()->getRace() != "" || victim->getUnitRules()->getRace() != "STR_CIVILIAN"))
			{
				killStatRace = victim->getUnitRules()->getRace();
			}
			else
			{
				killStatRace = "STR_HUMAN";
			}
		}
		// Error
		else
		{
			killStatRank = "STR_UNKNOWN";
			killStatRace = "STR_UNKNOWN";
		}
		
=======
		if ((*j)->getStatus() == STATUS_IGNORE_ME) continue;
>>>>>>> 23c1be4d
		if ((*j)->getHealth() == 0 && (*j)->getStatus() != STATUS_DEAD && (*j)->getStatus() != STATUS_COLLAPSING)
		{
			// Assume that, in absence of a murderer and an explosion, the laster unit to hit the victim is the murderer.
            // Possible causes of death: bleed out, fire.
			// Assume that the fire that killed victim was started by the unit who hit victim with DT_IN.
			if (!murderer && !terrainExplosion)
			{
				for (std::vector<BattleUnit*>::const_iterator i = _save->getUnits()->begin(); i != _save->getUnits()->end(); ++i)
				{
					if ((*i)->getId() == victim->getMurdererId())
					{
						murderer = (*i);
						// Now find a plausible weapon. First a gun loaded with IN ammo, then a gun that can use IN ammo found in the inventory,
						// then simlpy the IN thing.
						for (std::vector<BattleItem*>::iterator it = murderer->getInventory()->begin(); it != murderer->getInventory()->end(); ++it)
						{
							if ((*it)->getRules()->getBattleType() == BT_FIREARM && (*it)->getAmmoItem()->getRules()->getDamageType() == DT_IN)
							{
								killStatWeaponAmmo = (*it)->getAmmoItem()->getRules()->getName();
								killStatWeapon = (*it)->getRules()->getName();
								break;
							}
							else if ((*it)->getRules()->getDamageType() == DT_IN)
							{
								killStatWeaponAmmo = (*it)->getRules()->getName();
								if ((*it)->getRules()->getBattleType() == BT_AMMO)
								{
									for (std::vector<std::string>::iterator c = (*it)->getRules()->getCompatibleAmmo()->begin(); c != (*it)->getRules()->getCompatibleAmmo()->end(); ++c)
									{
										if ((*c) == killStatWeaponAmmo)
										{
											killStatWeapon = (*it)->getRules()->getName();
										}
									}
								}
								else if ((*it)->getRules()->getBattleType() == BT_GRENADE || (*it)->getRules()->getBattleType() == BT_PROXIMITYGRENADE)
								{
									killStatWeapon = (*it)->getRules()->getName();
								}
							}
						}
					}
				}
			}

			if (murderer)
			{
				if (murderer->getFaction() == FACTION_PLAYER && murderer->getOriginalFaction() != FACTION_PLAYER)
				{
					// This must be a mind controlled unit. Find out who mind controlled him and award the kill to that unit.
					for (std::vector<BattleUnit*>::iterator j = _save->getUnits()->begin(); j != _save->getUnits()->end(); ++j)
					{
						if ((*j)->getId() == murderer->getMurdererId() && (*j)->getGeoscapeSoldier())
						{
							(*j)->getStatistics()->kills.push_back(new BattleUnitKills(killStatRank, killStatRace, killStatWeapon, killStatWeaponAmmo, victim->getFaction(), STATUS_DEAD, killStatMission, killStatTurn, victim->getFatalShotSide(), victim->getFatalShotBodyPart(), victim->getId() ));
							if (victim->getFaction() == FACTION_HOSTILE)
							{
								(*j)->getStatistics()->slaveKills++;
							}							
							victim->setMurdererId((*j)->getId());
							break;
						}
					}
				}
				else if (!murderer->getStatistics()->duplicateEntry(STATUS_DEAD, victim->getId()))
				{
					murderer->getStatistics()->kills.push_back(new BattleUnitKills(killStatRank, killStatRace, killStatWeapon, killStatWeaponAmmo, victim->getFaction(), STATUS_DEAD, killStatMission, killStatTurn, victim->getFatalShotSide(), victim->getFatalShotBodyPart(), victim->getId() ));
					victim->setMurdererId(murderer->getId());
				}
				murderer->addKillCount();
				victim->killedBy(murderer->getFaction());
				int modifier = murderer->getFaction() == FACTION_PLAYER ? _save->getMoraleModifier() : 100;

				// if there is a known murderer, he will get a morale bonus if he is of a different faction (what with neutral?)
				if ((victim->getOriginalFaction() == FACTION_PLAYER && murderer->getFaction() == FACTION_HOSTILE) ||
					(victim->getOriginalFaction() == FACTION_HOSTILE && murderer->getFaction() == FACTION_PLAYER))
				{
					murderer->moraleChange(20 * modifier / 100);
				}
				// murderer will get a penalty with friendly fire
				if (victim->getOriginalFaction() == murderer->getOriginalFaction())
				{
					murderer->moraleChange(-(2000 / modifier));
				}
				if (victim->getOriginalFaction() == FACTION_NEUTRAL)
				{
					if (murderer->getOriginalFaction() == FACTION_PLAYER)
					{
						murderer->moraleChange(-(1000 / modifier));
					}
					else
					{
						murderer->moraleChange(10);
					}
				}
			}

			if (victim->getFaction() != FACTION_NEUTRAL)
			{
				int modifier = _save->getMoraleModifier(victim);
				int loserMod = victim->getFaction() == FACTION_HOSTILE ? 100 : _save->getMoraleModifier();
				int winnerMod = victim->getFaction() == FACTION_HOSTILE ? _save->getMoraleModifier() : 100;
				for (std::vector<BattleUnit*>::iterator i = _save->getUnits()->begin(); i != _save->getUnits()->end(); ++i)
				{
					if (!(*i)->isOut() && (*i)->getArmor()->getSize() == 1)
					{
						// the losing squad all get a morale loss
						if ((*i)->getOriginalFaction() == victim->getOriginalFaction())
						{
							int bravery = (110 - (*i)->getBaseStats()->bravery) / 10;
							(*i)->moraleChange(-(modifier * 200 * bravery / loserMod / 100));

							if (victim->getFaction() == FACTION_HOSTILE && murderer)
							{
								murderer->setTurnsSinceSpotted(0);
							}
						}
						// the winning squad all get a morale increase
						else
						{
							(*i)->moraleChange(10 * winnerMod / 100);
						}
					}
				}
			}
			if (murderweapon)
			{
				statePushNext(new UnitDieBState(this, (*j), murderweapon->getRules()->getDamageType(), false));
			}
			else
			{
				if (hiddenExplosion)
				{
					// this is instant death from UFO powersources, without screaming sounds
					statePushNext(new UnitDieBState(this, (*j), DT_HE, true));
				}
				else
				{
					if (terrainExplosion)
					{
						// terrain explosion
						statePushNext(new UnitDieBState(this, (*j), DT_HE, false));
					}
					else
					{
						// no murderer, and no terrain explosion, must be fatal wounds
						statePushNext(new UnitDieBState(this, (*j), DT_NONE, false));  // DT_NONE = STR_HAS_DIED_FROM_A_FATAL_WOUND
					}
				}
			}
		}
		else if ((*j)->getStunlevel() >= (*j)->getHealth() && (*j)->getStatus() != STATUS_DEAD && (*j)->getStatus() != STATUS_UNCONSCIOUS && (*j)->getStatus() != STATUS_COLLAPSING && (*j)->getStatus() != STATUS_TURNING)
		{
			if (murderer && murderer->getFaction() == FACTION_PLAYER && murderer->getOriginalFaction() != FACTION_PLAYER)
			{
				// This must be a mind controlled unit. Find out who mind controlled him and award the stun to that unit.
				for (std::vector<BattleUnit*>::iterator j = _save->getUnits()->begin(); j != _save->getUnits()->end(); ++j)
				{
					if ((*j)->getId() == murderer->getMurdererId() && (*j)->getGeoscapeSoldier())
					{
						(*j)->getStatistics()->kills.push_back(new BattleUnitKills(killStatRank, killStatRace, killStatWeapon, killStatWeaponAmmo, victim->getFaction(), STATUS_UNCONSCIOUS, killStatMission, killStatTurn, victim->getFatalShotSide(), victim->getFatalShotBodyPart(), victim->getId() ));
						(*j)->getStatistics()->slaveKills++;
						victim->setMurdererId((*j)->getId());
						break;
					}
				}
			}
			else if (murderer && !murderer->getStatistics()->duplicateEntry(STATUS_UNCONSCIOUS, victim->getId())) 
			{
                    murderer->getStatistics()->kills.push_back(new BattleUnitKills(killStatRank, killStatRace, killStatWeapon, killStatWeaponAmmo, victim->getFaction(), STATUS_UNCONSCIOUS, killStatMission, killStatTurn, victim->getFatalShotSide(), victim->getFatalShotBodyPart(), victim->getId() ));
			}
			if (victim->getGeoscapeSoldier())
			{
				victim->getStatistics()->wasUnconcious = true;
			}
			statePushNext(new UnitDieBState(this, (*j), DT_STUN, true));
		}
	}

	BattleUnit *bu = _save->getSelectedUnit();
	if (_save->getSide() == FACTION_PLAYER)
	{
		_parentState->showPsiButton(bu && bu->getSpecialWeapon(BT_PSIAMP) && !bu->isOut());
	}
}

/**
 * Shows the infoboxes in the queue (if any).
 */
void BattlescapeGame::showInfoBoxQueue()
{
	for (std::vector<InfoboxOKState*>::iterator i = _infoboxQueue.begin(); i != _infoboxQueue.end(); ++i)
	{
		_parentState->getGame()->pushState(*i);
	}

	_infoboxQueue.clear();
}

/**
 * Sets up a mission complete notification.
 */
void BattlescapeGame::missionComplete()
{
	Game *game = _parentState->getGame();
	if (game->getRuleset()->getDeployment(_save->getMissionType()))
	{
		std::string missionComplete = game->getRuleset()->getDeployment(_save->getMissionType())->getObjectivePopup();
		if (missionComplete != "")
		{
			_infoboxQueue.push_back(new InfoboxOKState(game->getLanguage()->getString(missionComplete)));
		}
	}
}
/**
 * Handles the result of non target actions, like priming a grenade.
 */
void BattlescapeGame::handleNonTargetAction()
{
	if (!_currentAction.targeting)
	{
		_currentAction.cameraPosition = Position(0,0,-1);
		if (!_currentAction.result.empty())
		{
			_parentState->warning(_currentAction.result);
			_currentAction.result = "";
		}
		else if (_currentAction.type == BA_PRIME && _currentAction.value > -1)
		{
			if (_currentAction.actor->spendTimeUnits(_currentAction.TU))
			{
				_parentState->warning("STR_GRENADE_IS_ACTIVATED");
				_currentAction.weapon->setFuseTimer(_currentAction.value);
			}
			else
			{
				_parentState->warning("STR_NOT_ENOUGH_TIME_UNITS");
			}
		}
		else if (_currentAction.type == BA_USE || _currentAction.type == BA_LAUNCH)
		{
			_save->reviveUnconsciousUnits();
		}
		else if (_currentAction.type == BA_HIT)
		{
			if (_currentAction.actor->spendTimeUnits(_currentAction.TU))
			{
				statePushBack(new MeleeAttackBState(this, _currentAction));
			}
			else
			{
				_parentState->warning("STR_NOT_ENOUGH_TIME_UNITS");
			}
		}
		_currentAction.type = BA_NONE;
		_parentState->updateSoldierInfo();
	}

	setupCursor();
}

/**
 * Sets the cursor according to the selected action.
 */
void BattlescapeGame::setupCursor()
{
	if (_currentAction.targeting)
	{
		if (_currentAction.type == BA_THROW)
		{
			getMap()->setCursorType(CT_THROW);
		}
		else if (_currentAction.type == BA_MINDCONTROL || _currentAction.type == BA_PANIC || _currentAction.type == BA_USE)
		{
			getMap()->setCursorType(CT_PSI);
		}
		else if (_currentAction.type == BA_LAUNCH)
		{
			getMap()->setCursorType(CT_WAYPOINT);
		}
		else
		{
			getMap()->setCursorType(CT_AIM);
		}
	}
	else
	{
		_currentAction.actor = _save->getSelectedUnit();
		if (_currentAction.actor)
		{
			getMap()->setCursorType(CT_NORMAL, _currentAction.actor->getArmor()->getSize());
		}
	}
}

/**
 * Determines whether a playable unit is selected. Normally only player side units can be selected, but in debug mode one can play with aliens too :)
 * Is used to see if stats can be displayed and action buttons will work.
 * @return Whether a playable unit is selected.
 */
bool BattlescapeGame::playableUnitSelected()
{
	return _save->getSelectedUnit() != 0 && (_save->getSide() == FACTION_PLAYER || _save->getDebugMode());
}

/**
 * Gives time slice to the front state.
 */
void BattlescapeGame::handleState()
{
	if (!_states.empty())
	{
		// end turn request?
		if (_states.front() == 0)
		{
			_states.pop_front();
			endTurn();
			return;
		}
		else
		{
			_states.front()->think();
		}
		getMap()->invalidate(); // redraw map
	}
}

/**
 * Pushes a state to the front of the queue and starts it.
 * @param bs Battlestate.
 */
void BattlescapeGame::statePushFront(BattleState *bs)
{
	_states.push_front(bs);
	bs->init();
}

/**
 * Pushes a state as the next state after the current one.
 * @param bs Battlestate.
 */
void BattlescapeGame::statePushNext(BattleState *bs)
{
	if (_states.empty())
	{
		_states.push_front(bs);
		bs->init();
	}
	else
	{
		_states.insert(++_states.begin(), bs);
	}

}

/**
 * Pushes a state to the back.
 * @param bs Battlestate.
 */
void BattlescapeGame::statePushBack(BattleState *bs)
{
	if (_states.empty())
	{
		_states.push_front(bs);
		// end turn request?
		if (_states.front() == 0)
		{
			_states.pop_front();
			endTurn();
			return;
		}
		else
		{
			bs->init();
		}
	}
	else
	{
		_states.push_back(bs);
	}
}

/**
 * Removes the current state.
 *
 * This is a very important function. It is called by a BattleState (walking, projectile is flying, explosions,...) at the moment this state has finished its action.
 * Here we check the result of that action and do all the aftermath.
 * The state is popped off the list.
 */
void BattlescapeGame::popState()
{
	if (Options::traceAI)
	{
		Log(LOG_INFO) << "BattlescapeGame::popState() #" << _AIActionCounter << " with " << (_save->getSelectedUnit() ? _save->getSelectedUnit()->getTimeUnits() : -9999) << " TU";
	}
	bool actionFailed = false;

	if (_states.empty()) return;

	BattleAction action = _states.front()->getAction();

	if (action.actor && !action.result.empty() && action.actor->getFaction() == FACTION_PLAYER
    && _playerPanicHandled && (_save->getSide() == FACTION_PLAYER || _debugPlay))
	{
		_parentState->warning(action.result);
		actionFailed = true;
	}
	_deleted.push_back(_states.front());
	_states.pop_front();

	// handle the end of this unit's actions
	if (action.actor && noActionsPending(action.actor))
	{
		if (action.actor->getFaction() == FACTION_PLAYER)
		{
			// spend TUs of "target triggered actions" (shooting, throwing) only
			// the other actions' TUs (healing,scanning,..) are already take care of
			if (action.targeting && _save->getSelectedUnit() && !actionFailed)
			{
				action.actor->spendTimeUnits(action.TU);
			}
			if (_save->getSide() == FACTION_PLAYER)
			{
				// after throwing the cursor returns to default cursor, after shooting it stays in targeting mode and the player can shoot again in the same mode (autoshot,snap,aimed)
				if ((action.type == BA_THROW || action.type == BA_LAUNCH) && !actionFailed)
				{
					// clean up the waypoints
					if (action.type == BA_LAUNCH)
					{
						_currentAction.waypoints.clear();
					}

					cancelCurrentAction(true);
				}
				_parentState->getGame()->getCursor()->setVisible(true);
				setupCursor();
			}
		}
		else
		{
			// spend TUs
			action.actor->spendTimeUnits(action.TU);
			if (_save->getSide() != FACTION_PLAYER && !_debugPlay)
			{
				// AI does three things per unit, before switching to the next, or it got killed before doing the second thing
				if (_AIActionCounter > 2 || _save->getSelectedUnit() == 0 || _save->getSelectedUnit()->isOut())
				{
					if (_save->getSelectedUnit())
					{
						_save->getSelectedUnit()->setCache(0);
						getMap()->cacheUnit(_save->getSelectedUnit());
					}
					_AIActionCounter = 0;
					if (_states.empty() && _save->selectNextPlayerUnit(true) == 0)
					{
						if (!_save->getDebugMode())
						{
							_endTurnRequested = true;
							statePushBack(0); // end AI turn
						}
						else
						{
							_save->selectNextPlayerUnit();
							_debugPlay = true;
						}
					}
					if (_save->getSelectedUnit())
					{
						getMap()->getCamera()->centerOnPosition(_save->getSelectedUnit()->getPosition());
					}
				}
			}
			else if (_debugPlay)
			{
				_parentState->getGame()->getCursor()->setVisible(true);
				setupCursor();
			}
		}
	}

	if (!_states.empty())
	{
		// end turn request?
		if (_states.front() == 0)
		{
			while (!_states.empty())
			{
				if (_states.front() == 0)
					_states.pop_front();
				else
					break;
			}
			if (_states.empty())
			{
				endTurn();
				return;
			}
			else
			{
				_states.push_back(0);
			}
		}
		// init the next state in queue
		_states.front()->init();
	}

	// the currently selected unit died or became unconscious or disappeared inexplicably
	if (_save->getSelectedUnit() == 0 || _save->getSelectedUnit()->isOut())
	{
		cancelCurrentAction();
		getMap()->setCursorType(CT_NORMAL, 1);
		_parentState->getGame()->getCursor()->setVisible(true);
		_save->setSelectedUnit(0);
	}
	_parentState->updateSoldierInfo();
}

/**
 * Determines whether there are any actions pending for the given unit.
 * @param bu BattleUnit.
 * @return True if there are no actions pending.
 */
bool BattlescapeGame::noActionsPending(BattleUnit *bu)
{
	if (_states.empty()) return true;

	for (std::list<BattleState*>::iterator i = _states.begin(); i != _states.end(); ++i)
	{
		if ((*i) != 0 && (*i)->getAction().actor == bu)
			return false;
	}

	return true;
}
/**
 * Sets the timer interval for think() calls of the state.
 * @param interval An interval in ms.
 */
void BattlescapeGame::setStateInterval(Uint32 interval)
{
	_parentState->setStateInterval(interval);
}


/**
 * Checks against reserved time units.
 * @param bu Pointer to the unit.
 * @param tu Number of time units to check.
 * @param justChecking True to suppress error messages, false otherwise.
 * @return bool Whether or not we got enough time units.
 */
bool BattlescapeGame::checkReservedTU(BattleUnit *bu, int tu, bool justChecking)
{
	BattleActionType effectiveTuReserved = _save->getTUReserved(); // avoid changing _tuReserved in this method

	if (_save->getSide() != bu->getFaction() || _save->getSide() == FACTION_NEUTRAL)
	{
		return tu <= bu->getTimeUnits();
	}

	if (_save->getSide() == FACTION_HOSTILE && !_debugPlay) // aliens reserve TUs as a percentage rather than just enough for a single action.
	{
		AlienBAIState *ai = dynamic_cast<AlienBAIState*>(bu->getCurrentAIState());
		if (ai)
		{
			effectiveTuReserved = ai->getReserveMode();
		}
		switch (effectiveTuReserved)
		{
		case BA_SNAPSHOT: return tu + (bu->getBaseStats()->tu / 3) <= bu->getTimeUnits(); break; // 33%
		case BA_AUTOSHOT: return tu + ((bu->getBaseStats()->tu / 5)*2) <= bu->getTimeUnits(); break; // 40%
		case BA_AIMEDSHOT: return tu + (bu->getBaseStats()->tu / 2) <= bu->getTimeUnits(); break; // 50%
		default: return tu <= bu->getTimeUnits(); break;
		}
	}

	// check TUs against slowest weapon if we have two weapons
	BattleItem *slowestWeapon = bu->getMainHandWeapon(false);
	// if the weapon has no autoshot, reserve TUs for snapshot
	if (bu->getActionTUs(effectiveTuReserved, slowestWeapon) == 0 && effectiveTuReserved == BA_AUTOSHOT)
	{
		effectiveTuReserved = BA_SNAPSHOT;
	}
	// likewise, if we don't have a snap shot available, try aimed.
	if (bu->getActionTUs(effectiveTuReserved, slowestWeapon) == 0 && effectiveTuReserved == BA_SNAPSHOT)
	{
		effectiveTuReserved = BA_AIMEDSHOT;
	}
	const int tuKneel = (_save->getKneelReserved() && !bu->isKneeled()  && bu->getType() == "SOLDIER") ? 4 : 0;
	// no aimed shot available? revert to none.
	if (bu->getActionTUs(effectiveTuReserved, slowestWeapon) == 0 && effectiveTuReserved == BA_AIMEDSHOT)
	{
		if (tuKneel > 0)
		{
			effectiveTuReserved = BA_NONE;
		}
		else
		{
			return true;
		}
	}

	if ((effectiveTuReserved != BA_NONE || _save->getKneelReserved()) &&
		tu + tuKneel + bu->getActionTUs(effectiveTuReserved, slowestWeapon) > bu->getTimeUnits() &&
		(tuKneel + bu->getActionTUs(effectiveTuReserved, slowestWeapon) <= bu->getTimeUnits() || justChecking))
	{
		if (!justChecking)
		{
			if (tuKneel)
			{
				switch (effectiveTuReserved)
				{
				case BA_NONE: _parentState->warning("STR_TIME_UNITS_RESERVED_FOR_KNEELING"); break;
				default: _parentState->warning("STR_TIME_UNITS_RESERVED_FOR_KNEELING_AND_FIRING");
				}
			}
			else
			{
				switch (_save->getTUReserved())
				{
				case BA_SNAPSHOT: _parentState->warning("STR_TIME_UNITS_RESERVED_FOR_SNAP_SHOT"); break;
				case BA_AUTOSHOT: _parentState->warning("STR_TIME_UNITS_RESERVED_FOR_AUTO_SHOT"); break;
				case BA_AIMEDSHOT: _parentState->warning("STR_TIME_UNITS_RESERVED_FOR_AIMED_SHOT"); break;
				default: ;
				}
			}
		}
		return false;
	}

	return true;
}



/**
 * Picks the first soldier that is panicking.
 * @return True when all panicking is over.
 */
bool BattlescapeGame::handlePanickingPlayer()
{
	for (std::vector<BattleUnit*>::iterator j = _save->getUnits()->begin(); j != _save->getUnits()->end(); ++j)
	{
		if ((*j)->getFaction() == FACTION_PLAYER && (*j)->getOriginalFaction() == FACTION_PLAYER && handlePanickingUnit(*j))
			return false;
	}
	return true;
}

/**
 * Common function for hanlding panicking units.
 * @return False when unit not in panicking mode.
 */
bool BattlescapeGame::handlePanickingUnit(BattleUnit *unit)
{
	UnitStatus status = unit->getStatus();
	if (status != STATUS_PANICKING && status != STATUS_BERSERK) return false;
	_save->setSelectedUnit(unit);
	_parentState->getMap()->setCursorType(CT_NONE);

	// show a little infobox with the name of the unit and "... is panicking"
	Game *game = _parentState->getGame();
	if (unit->getVisible() || !Options::noAlienPanicMessages)
	{
		getMap()->getCamera()->centerOnPosition(unit->getPosition());
		if (status == STATUS_PANICKING)
		{
			game->pushState(new InfoboxState(game->getLanguage()->getString("STR_HAS_PANICKED", unit->getGender()).arg(unit->getName(game->getLanguage()))));
		}
		else
		{
			game->pushState(new InfoboxState(game->getLanguage()->getString("STR_HAS_GONE_BERSERK", unit->getGender()).arg(unit->getName(game->getLanguage()))));
		}
	}

	unit->abortTurn(); //makes the unit go to status STANDING :p

	int flee = RNG::generate(0,100);
	BattleAction ba;
	ba.actor = unit;
	switch (status)
	{
	case STATUS_PANICKING: // 1/2 chance to freeze and 1/2 chance try to flee
		if (flee <= 50)
		{
			BattleItem *item = unit->getItem("STR_RIGHT_HAND");
			if (item)
			{
				dropItem(unit->getPosition(), item, false, true);
			}
			item = unit->getItem("STR_LEFT_HAND");
			if (item)
			{
				dropItem(unit->getPosition(), item, false, true);
			}
			unit->setCache(0);
			// let's try a few times to get a tile to run to.
			for (int i= 0; i < 20; i++)
			{
				ba.target = Position(unit->getPosition().x + RNG::generate(-5,5), unit->getPosition().y + RNG::generate(-5,5), unit->getPosition().z);

				if (i >= 10 && ba.target.z > 0) // if we've had more than our fair share of failures, try going down.
				{
					ba.target.z--;
					if (i >= 15 && ba.target.z > 0) // still failing? try further down.
					{
						ba.target.z--;
					}
				}
				if (_save->getTile(ba.target)) // sanity check the tile.
				{
					_save->getPathfinding()->calculate(ba.actor, ba.target);
					if (_save->getPathfinding()->getStartDirection() != -1) // sanity check the path.
					{
						statePushBack(new UnitWalkBState(this, ba));
						break;
					}
				}
			}
		}
		break;
	case STATUS_BERSERK: // berserk - do some weird turning around and then aggro towards an enemy unit or shoot towards random place
		ba.type = BA_TURN;
		for (int i= 0; i < 4; i++)
		{
			ba.target = Position(unit->getPosition().x + RNG::generate(-5,5), unit->getPosition().y + RNG::generate(-5,5), unit->getPosition().z);
			statePushBack(new UnitTurnBState(this, ba, false));
		}
		for (std::vector<BattleUnit*>::iterator j = unit->getVisibleUnits()->begin(); j != unit->getVisibleUnits()->end(); ++j)
		{
			ba.target = (*j)->getPosition();
			statePushBack(new UnitTurnBState(this, ba, false));
		}
		if (_save->getTile(ba.target) != 0)
		{
			ba.weapon = unit->getMainHandWeapon();
			if (ba.weapon && (_save->getDepth() != 0 || ba.weapon->getRules()->isWaterOnly() == false))
			{
				if (ba.weapon->getRules()->getBattleType() == BT_FIREARM)
				{
					ba.type = BA_SNAPSHOT;
					int tu = ba.actor->getActionTUs(ba.type, ba.weapon);
					for (int i= 0; i < 10; i++)
					{
						// fire shots until unit runs out of TUs
						if (!ba.actor->spendTimeUnits(tu))
							break;
						statePushBack(new ProjectileFlyBState(this, ba));
					}
				}
				else if (ba.weapon->getRules()->getBattleType() == BT_GRENADE)
				{
					if (ba.weapon->getFuseTimer() == -1)
					{
						ba.weapon->setFuseTimer(0);
					}
					ba.type = BA_THROW;
					statePushBack(new ProjectileFlyBState(this, ba));
				}
			}
		}
		// replace the TUs from shooting
		unit->setTimeUnits(unit->getBaseStats()->tu);
		ba.type = BA_NONE;
		break;
	default: break;
	}
	// Time units can only be reset after everything else occurs
	statePushBack(new UnitPanicBState(this, ba.actor));
	unit->moraleChange(+15);

	return true;
}

/**
  * Cancels the current action the user had selected (firing, throwing,..)
  * @param bForce Force the action to be cancelled.
  * @return Whether an action was cancelled or not.
  */
bool BattlescapeGame::cancelCurrentAction(bool bForce)
{
	bool bPreviewed = Options::battleNewPreviewPath != PATH_NONE;

	if (_save->getPathfinding()->removePreview() && bPreviewed) return true;

	if (_states.empty() || bForce)
	{
		if (_currentAction.targeting)
		{
			if (_currentAction.type == BA_LAUNCH && !_currentAction.waypoints.empty())
			{
				_currentAction.waypoints.pop_back();
				if (!getMap()->getWaypoints()->empty())
				{
					getMap()->getWaypoints()->pop_back();
				}
				if (_currentAction.waypoints.empty())
				{
					_parentState->showLaunchButton(false);
				}
				return true;
			}
			else
			{
				if (Options::battleConfirmFireMode && !_currentAction.waypoints.empty())
				{
					_currentAction.waypoints.pop_back();
					getMap()->getWaypoints()->pop_back();
					return true;
				}
				_currentAction.targeting = false;
				_currentAction.type = BA_NONE;
				setupCursor();
				_parentState->getGame()->getCursor()->setVisible(true);
				return true;
			}
		}
	}
	else if (!_states.empty() && _states.front() != 0)
	{
		_states.front()->cancel();
		return true;
	}

	return false;
}
/**
 * Gets a pointer to access action members directly.
 * @return Pointer to action.
 */
BattleAction *BattlescapeGame::getCurrentAction()
{
	return &_currentAction;
}

/**
 * Determines whether an action is currently going on?
 * @return true or false.
 */
bool BattlescapeGame::isBusy()
{
	return !_states.empty();
}

/**
 * Activates primary action (left click).
 * @param pos Position on the map.
 */
void BattlescapeGame::primaryAction(const Position &pos)
{
	bool bPreviewed = Options::battleNewPreviewPath != PATH_NONE;

	if (_currentAction.targeting && _save->getSelectedUnit())
	{
		if (_currentAction.type == BA_LAUNCH)
		{
			_parentState->showLaunchButton(true);
			_currentAction.waypoints.push_back(pos);
			getMap()->getWaypoints()->push_back(pos);
		}
		else if (_currentAction.type == BA_USE && _currentAction.weapon->getRules()->getBattleType() == BT_MINDPROBE)
		{
			if (_save->selectUnit(pos) && _save->selectUnit(pos)->getFaction() != _save->getSelectedUnit()->getFaction() && _save->selectUnit(pos)->getVisible())
			{
				if (!_currentAction.weapon->getRules()->isLOSRequired() ||
					std::find(_currentAction.actor->getVisibleUnits()->begin(), _currentAction.actor->getVisibleUnits()->end(), _save->selectUnit(pos)) != _currentAction.actor->getVisibleUnits()->end())
				{
					if (_currentAction.actor->spendTimeUnits(_currentAction.TU))
					{
						_parentState->getGame()->getResourcePack()->getSoundByDepth(_save->getDepth(), _currentAction.weapon->getRules()->getHitSound())->play(-1, getMap()->getSoundAngle(pos));
						_parentState->getGame()->pushState (new UnitInfoState(_save->selectUnit(pos), _parentState, false, true));
						cancelCurrentAction();
					}
					else
					{
						_parentState->warning("STR_NOT_ENOUGH_TIME_UNITS");
					}
				}
				else
				{
					_parentState->warning("STR_NO_LINE_OF_FIRE");
				}
			}
		}
		else if (_currentAction.type == BA_PANIC || _currentAction.type == BA_MINDCONTROL)
		{
			if (_save->selectUnit(pos) && _save->selectUnit(pos)->getFaction() != _save->getSelectedUnit()->getFaction() && _save->selectUnit(pos)->getVisible())
			{
				_currentAction.TU = _currentAction.actor->getActionTUs(_currentAction.type, _currentAction.weapon);
				_currentAction.target = pos;
				if (!_currentAction.weapon->getRules()->isLOSRequired() ||
					std::find(_currentAction.actor->getVisibleUnits()->begin(), _currentAction.actor->getVisibleUnits()->end(), _save->selectUnit(pos)) != _currentAction.actor->getVisibleUnits()->end())
				{
					// get the sound/animation started
					getMap()->setCursorType(CT_NONE);
					_parentState->getGame()->getCursor()->setVisible(false);
					_currentAction.cameraPosition = getMap()->getCamera()->getMapOffset();
					statePushBack(new PsiAttackBState(this, _currentAction));
				}
				else
				{
					_parentState->warning("STR_NO_LINE_OF_FIRE");
				}
			}
		}
		else if (Options::battleConfirmFireMode && (_currentAction.waypoints.empty() || pos != _currentAction.waypoints.front()))
		{
			_currentAction.waypoints.clear();
			_currentAction.waypoints.push_back(pos);
			getMap()->getWaypoints()->clear();
			getMap()->getWaypoints()->push_back(pos);
		}
		else
		{
			_currentAction.target = pos;
			getMap()->setCursorType(CT_NONE);
			
			if (Options::battleConfirmFireMode)
			{
				_currentAction.waypoints.clear();
				getMap()->getWaypoints()->clear();
			}

			_parentState->getGame()->getCursor()->setVisible(false);
			_currentAction.cameraPosition = getMap()->getCamera()->getMapOffset();
			_states.push_back(new ProjectileFlyBState(this, _currentAction));
			statePushFront(new UnitTurnBState(this, _currentAction)); // first of all turn towards the target
		}
	}
	else
	{
		_currentAction.actor = _save->getSelectedUnit();
		BattleUnit *unit = _save->selectUnit(pos);
		if (unit && unit != _save->getSelectedUnit() && (unit->getVisible() || _debugPlay))
		{
		//  -= select unit =-
			if (unit->getFaction() == _save->getSide())
			{
				_save->setSelectedUnit(unit);
				_parentState->updateSoldierInfo();
				cancelCurrentAction();
				setupCursor();
				_currentAction.actor = unit;
			}
		}
		else if (playableUnitSelected())
		{
			bool modifierPressed = (SDL_GetModState() & KMOD_CTRL) != 0;
			if (bPreviewed &&
				(_currentAction.target != pos || (_save->getPathfinding()->isModifierUsed() != modifierPressed)))
			{
				_save->getPathfinding()->removePreview();
			}
			_currentAction.run = false;
			_currentAction.strafe = Options::strafe && modifierPressed && _save->getSelectedUnit()->getTurretType() == -1;
			if (_currentAction.strafe && _save->getTileEngine()->distance(_currentAction.actor->getPosition(), pos) > 1)
			{
				_currentAction.run = true;
				_currentAction.strafe = false;
			}
			_currentAction.target = pos;
			_save->getPathfinding()->calculate(_currentAction.actor, _currentAction.target);
			if (bPreviewed && !_save->getPathfinding()->previewPath() && _save->getPathfinding()->getStartDirection() != -1)
			{
				_save->getPathfinding()->removePreview();
				bPreviewed = false;
			}

			if (!bPreviewed && _save->getPathfinding()->getStartDirection() != -1)
			{
				//  -= start walking =-
				getMap()->setCursorType(CT_NONE);
				_parentState->getGame()->getCursor()->setVisible(false);
				statePushBack(new UnitWalkBState(this, _currentAction));
			}
		}
	}
}

/**
 * Activates secondary action (right click).
 * @param pos Position on the map.
 */
void BattlescapeGame::secondaryAction(const Position &pos)
{
	//  -= turn to or open door =-
	_currentAction.target = pos;
	_currentAction.actor = _save->getSelectedUnit();
	_currentAction.strafe = Options::strafe && (SDL_GetModState() & KMOD_CTRL) != 0 && _save->getSelectedUnit()->getTurretType() > -1;
	statePushBack(new UnitTurnBState(this, _currentAction));
}

/**
 * Handler for the blaster launcher button.
 */
void BattlescapeGame::launchAction()
{
	_parentState->showLaunchButton(false);
	getMap()->getWaypoints()->clear();
	_currentAction.target = _currentAction.waypoints.front();
	getMap()->setCursorType(CT_NONE);
	_parentState->getGame()->getCursor()->setVisible(false);
	_currentAction.cameraPosition = getMap()->getCamera()->getMapOffset();
	_states.push_back(new ProjectileFlyBState(this, _currentAction));
	statePushFront(new UnitTurnBState(this, _currentAction)); // first of all turn towards the target
}

/**
 * Handler for the psi button.
 */
void BattlescapeGame::psiButtonAction()
{
	_currentAction.weapon = _save->getSelectedUnit()->getSpecialWeapon(BT_PSIAMP);
	_currentAction.targeting = true;
	_currentAction.type = BA_PANIC;
	_currentAction.TU = 25;
	setupCursor();
}


/**
 * Moves a unit up or down.
 * @param unit The unit.
 * @param dir Direction DIR_UP or DIR_DOWN.
 */
void BattlescapeGame::moveUpDown(BattleUnit *unit, int dir)
{
	_currentAction.target = unit->getPosition();
	if (dir == Pathfinding::DIR_UP)
	{
		_currentAction.target.z++;
	}
	else
	{
		_currentAction.target.z--;
	}
	getMap()->setCursorType(CT_NONE);
	_parentState->getGame()->getCursor()->setVisible(false);
	if (_save->getSelectedUnit()->isKneeled())
	{
		kneel(_save->getSelectedUnit());
	}
	_save->getPathfinding()->calculate(_currentAction.actor, _currentAction.target);
	statePushBack(new UnitWalkBState(this, _currentAction));
}

/**
 * Requests the end of the turn (waits for explosions etc to really end the turn).
 */
void BattlescapeGame::requestEndTurn()
{
	cancelCurrentAction();
	if (!_endTurnRequested)
	{
		_endTurnRequested = true;
		statePushBack(0);
	}
}

/**
 * Sets the TU reserved type.
 * @param tur A battleactiontype.
 * @param player is this requested by the player?
 */
void BattlescapeGame::setTUReserved(BattleActionType tur)
{
	_save->setTUReserved(tur);
}

/**
 * Drops an item to the floor and affects it with gravity.
 * @param position Position to spawn the item.
 * @param item Pointer to the item.
 * @param newItem Bool whether this is a new item.
 * @param removeItem Bool whether to remove the item from the owner.
 */
void BattlescapeGame::dropItem(const Position &position, BattleItem *item, bool newItem, bool removeItem)
{
	Position p = position;

	// don't spawn anything outside of bounds
	if (_save->getTile(p) == 0)
		return;

	// don't ever drop fixed items
	if (item->getRules()->isFixed())
		return;

	_save->getTile(p)->addItem(item, getRuleset()->getInventory("STR_GROUND"));

	if (item->getUnit())
	{
		item->getUnit()->setPosition(p);
	}

	if (newItem)
	{
		_save->getItems()->push_back(item);
	}
	else if (_save->getSide() != FACTION_PLAYER)
	{
		item->setTurnFlag(true);
	}

	if (removeItem)
	{
		item->moveToOwner(0);
	}
	else if (item->getRules()->getBattleType() != BT_GRENADE && item->getRules()->getBattleType() != BT_PROXIMITYGRENADE)
	{
		item->setOwner(0);
	}

	getTileEngine()->applyGravity(_save->getTile(p));

	if (item->getRules()->getBattleType() == BT_FLARE)
	{
		getTileEngine()->calculateTerrainLighting();
		getTileEngine()->calculateFOV(position);
	}

}

/**
 * Converts a unit into a unit of another type.
 * @param unit The unit to convert.
 * @param newType The type of unit to convert to.
 * @return Pointer to the new unit.
 */
BattleUnit *BattlescapeGame::convertUnit(BattleUnit *unit, const std::string &newType)
{
	bool visible = unit->getVisible();
	getSave()->getBattleState()->showPsiButton(false);
	// in case the unit was unconscious
	getSave()->removeUnconsciousBodyItem(unit);

	unit->instaKill();

	for (std::vector<BattleItem*>::iterator i = unit->getInventory()->begin(); i != unit->getInventory()->end(); ++i)
	{
		dropItem(unit->getPosition(), (*i));
		(*i)->setOwner(0);
	}

	unit->getInventory()->clear();

	// remove unit-tile link
	unit->setTile(0);

	getSave()->getTile(unit->getPosition())->setUnit(0);
	std::ostringstream newArmor;
	newArmor << getRuleset()->getUnit(newType)->getArmor();
	std::string terroristWeapon = getRuleset()->getUnit(newType)->getRace().substr(4);
	terroristWeapon += "_WEAPON";
	RuleItem *newItem = getRuleset()->getItem(terroristWeapon);
	int difficulty = _parentState->getGame()->getSavedGame()->getDifficultyCoefficient();

	BattleUnit *newUnit = new BattleUnit(getRuleset()->getUnit(newType), FACTION_HOSTILE, _save->getUnits()->back()->getId() + 1, getRuleset()->getArmor(newArmor.str()), difficulty, getDepth());

	if (!difficulty)
	{
		newUnit->halveArmor();
	}

	getSave()->getTile(unit->getPosition())->setUnit(newUnit, _save->getTile(unit->getPosition() + Position(0,0,-1)));
	newUnit->setPosition(unit->getPosition());
	newUnit->setDirection(unit->getDirection());
	newUnit->setCache(0);
	newUnit->setTimeUnits(0);
	newUnit->setSpecialWeapon(getSave(), getRuleset());
	getSave()->getUnits()->push_back(newUnit);
	newUnit->setAIState(new AlienBAIState(getSave(), newUnit, 0));
	BattleItem *bi = new BattleItem(newItem, getSave()->getCurrentItemId());
	bi->moveToOwner(newUnit);
	bi->setSlot(getRuleset()->getInventory("STR_RIGHT_HAND"));
	getSave()->getItems()->push_back(bi);
	newUnit->setVisible(visible);
	getTileEngine()->calculateFOV(newUnit->getPosition());
	getTileEngine()->applyGravity(newUnit->getTile());
	newUnit->dontReselect();
	getMap()->cacheUnit(newUnit);
	//newUnit->getCurrentAIState()->think();
	return newUnit;

}

/**
 * Gets the map.
 * @return map.
 */
Map *BattlescapeGame::getMap()
{
	return _parentState->getMap();
}
/**
 * Gets the save.
 * @return save.
 */
SavedBattleGame *BattlescapeGame::getSave()
{
	return _save;
}
/**
 * Gets the tilengine.
 * @return tilengine.
 */
TileEngine *BattlescapeGame::getTileEngine()
{
	return _save->getTileEngine();
}
/**
 * Gets the pathfinding.
 * @return pathfinding.
 */
Pathfinding *BattlescapeGame::getPathfinding()
{
	return _save->getPathfinding();
}
/**
 * Gets the resourcepack.
 * @return resourcepack.
 */
ResourcePack *BattlescapeGame::getResourcePack()
{
	return _parentState->getGame()->getResourcePack();
}
/**
 * Gets the ruleset.
 * @return ruleset.
 */
const Ruleset *BattlescapeGame::getRuleset() const
{
	return _parentState->getGame()->getRuleset();
}


/**
 * Tries to find an item and pick it up if possible.
 */
void BattlescapeGame::findItem(BattleAction *action)
{
	// terrorists don't have hands.
	if (action->actor->getRankString() != "STR_LIVE_TERRORIST")
	{
		// pick the best available item
		BattleItem *targetItem = surveyItems(action);
		// make sure it's worth taking
		if (targetItem && worthTaking(targetItem, action))
		{
			// if we're already standing on it...
			if (targetItem->getTile()->getPosition() == action->actor->getPosition())
			{
				// try to pick it up
				if (takeItemFromGround(targetItem, action) == 0)
				{
					// if it isn't loaded or it is ammo
					if (!targetItem->getAmmoItem())
					{
						// try to load our weapon
						action->actor->checkAmmo();
					}
				}
			}
			else if (!targetItem->getTile()->getUnit() || targetItem->getTile()->getUnit()->isOut())
			{
				// if we're not standing on it, we should try to get to it.
				action->target = targetItem->getTile()->getPosition();
				action->type = BA_WALK;
			}
		}
	}
}


/**
 * Searches through items on the map that were dropped on an alien turn, then picks the most "attractive" one.
 * @param action A pointer to the action being performed.
 * @return The item to attempt to take.
 */
BattleItem *BattlescapeGame::surveyItems(BattleAction *action)
{
	std::vector<BattleItem*> droppedItems;

	// first fill a vector with items on the ground that were dropped on the alien turn, and have an attraction value.
	for (std::vector<BattleItem*>::iterator i = _save->getItems()->begin(); i != _save->getItems()->end(); ++i)
	{
		if ((*i)->getSlot() && (*i)->getSlot()->getId() == "STR_GROUND" && (*i)->getTile() && (*i)->getTurnFlag() && (*i)->getRules()->getAttraction())
		{
			droppedItems.push_back(*i);
		}
	}

	BattleItem *targetItem = 0;
	int maxWorth = 0;

	// now select the most suitable candidate depending on attractiveness and distance
	// (are we still talking about items?)
	for (std::vector<BattleItem*>::iterator i = droppedItems.begin(); i != droppedItems.end(); ++i)
	{
		int currentWorth = (*i)->getRules()->getAttraction() / ((_save->getTileEngine()->distance(action->actor->getPosition(), (*i)->getTile()->getPosition()) * 2)+1);
		if (currentWorth > maxWorth)
		{
			maxWorth = currentWorth;
			targetItem = *i;
		}
	}

	return targetItem;
}


/**
 * Assesses whether this item is worth trying to pick up, taking into account how many units we see,
 * whether or not the Weapon has ammo, and if we have ammo FOR it,
 * or, if it's ammo, checks if we have the weapon to go with it,
 * assesses the attraction value of the item and compares it with the distance to the object,
 * then returns false anyway.
 * @param item The item to attempt to take.
 * @param action A pointer to the action being performed.
 * @return false.
 */
bool BattlescapeGame::worthTaking(BattleItem* item, BattleAction *action)
{
	int worthToTake = 0;

	// don't even think about making a move for that gun if you can see a target, for some reason
	// (maybe this should check for enemies spotting the tile the item is on?)
	if (action->actor->getVisibleUnits()->empty())
	{
		// retrieve an insignificantly low value from the ruleset.
		worthToTake = item->getRules()->getAttraction();

		// it's always going to be worth while to try and take a blaster launcher, apparently
		if (!item->getRules()->isWaypoint() && item->getRules()->getBattleType() != BT_AMMO)
		{
			// we only want weapons that HAVE ammo, or weapons that we have ammo FOR
			bool ammoFound = true;
			if (!item->getAmmoItem())
			{
				ammoFound = false;
				for (std::vector<BattleItem*>::iterator i = action->actor->getInventory()->begin(); i != action->actor->getInventory()->end() && !ammoFound; ++i)
				{
					if ((*i)->getRules()->getBattleType() == BT_AMMO)
					{
						for (std::vector<std::string>::iterator j = item->getRules()->getCompatibleAmmo()->begin(); j != item->getRules()->getCompatibleAmmo()->end() && !ammoFound; ++j)
						{
							if ((*i)->getRules()->getName() == *j)
							{
								ammoFound = true;
								break;
							}
						}
					}
				}
			}
			if (!ammoFound)
			{
				return false;
			}
		}

		if ( item->getRules()->getBattleType() == BT_AMMO)
		{
			// similar to the above, but this time we're checking if the ammo is suitable for a weapon we have.
			bool weaponFound = false;
			for (std::vector<BattleItem*>::iterator i = action->actor->getInventory()->begin(); i != action->actor->getInventory()->end() && !weaponFound; ++i)
			{
				if ((*i)->getRules()->getBattleType() == BT_FIREARM)
				{
					for (std::vector<std::string>::iterator j = (*i)->getRules()->getCompatibleAmmo()->begin(); j != (*i)->getRules()->getCompatibleAmmo()->end() && !weaponFound; ++j)
					{
						if ((*i)->getRules()->getName() == *j)
						{
							weaponFound = true;
							break;
						}
					}
				}
			}
			if (!weaponFound)
			{
				return false;
			}
		}
	}

	if (worthToTake)
	{
		// use bad logic to determine if we'll have room for the item
		int freeSlots = 25;
		for (std::vector<BattleItem*>::iterator i = action->actor->getInventory()->begin(); i != action->actor->getInventory()->end(); ++i)
		{
			freeSlots -= (*i)->getRules()->getInventoryHeight() * (*i)->getRules()->getInventoryWidth();
		}
		int size = item->getRules()->getInventoryHeight() * item->getRules()->getInventoryWidth();
		if (freeSlots < size)
		{
			return false;
		}
	}

	// return false for any item that we aren't standing directly on top of with an attraction value less than 6 (aka always)
	return (worthToTake - (_save->getTileEngine()->distance(action->actor->getPosition(), item->getTile()->getPosition())*2)) > 5;
}


/**
 * Picks the item up from the ground.
 *
 * At this point we've decided it's worth our while to grab this item, so we try to do just that.
 * First we check to make sure we have time units, then that we have space (using horrifying logic)
 * then we attempt to actually recover the item.
 * @param item The item to attempt to take.
 * @param action A pointer to the action being performed.
 * @return 0 if successful, 1 for no TUs, 2 for not enough room, 3 for "won't fit" and -1 for "something went horribly wrong".
 */
int BattlescapeGame::takeItemFromGround(BattleItem* item, BattleAction *action)
{
	const int unhandledError = -1;
	const int success = 0;
	const int notEnoughTimeUnits = 1;
	const int notEnoughSpace = 2;
	const int couldNotFit = 3;
	int freeSlots = 25;

	// make sure we have time units
	if (action->actor->getTimeUnits() < 6)
	{
		return notEnoughTimeUnits;
	}
	else
	{
		// check to make sure we have enough space by checking all the sizes of items in our inventory
		for (std::vector<BattleItem*>::iterator i = action->actor->getInventory()->begin(); i != action->actor->getInventory()->end(); ++i)
		{
			freeSlots -= (*i)->getRules()->getInventoryHeight() * (*i)->getRules()->getInventoryWidth();
		}
		if (freeSlots < item->getRules()->getInventoryHeight() * item->getRules()->getInventoryWidth())
		{
			return notEnoughSpace;
		}
		else
		{
			// check that the item will fit in our inventory, and if so, take it
			if (takeItem(item, action))
			{
				action->actor->spendTimeUnits(6);
				item->getTile()->removeItem(item);
				return success;
			}
			else
			{
				return couldNotFit;
			}
		}
	}
	// shouldn't ever end up here
	return unhandledError;
}


/**
 * Tries to fit an item into the unit's inventory, return false if you can't.
 * @param item The item to attempt to take.
 * @param action A pointer to the action being performed.
 * @return Whether or not the item was successfully retrieved.
 */
bool BattlescapeGame::takeItem(BattleItem* item, BattleAction *action)
{
	bool placed = false;
	Ruleset* rules = _parentState->getGame()->getRuleset();
	switch (item->getRules()->getBattleType())
	{
	case BT_AMMO:
		// find equipped weapons that can be loaded with this ammo
		if (action->actor->getItem("STR_RIGHT_HAND") && action->actor->getItem("STR_RIGHT_HAND")->getAmmoItem() == 0)
		{
			if (action->actor->getItem("STR_RIGHT_HAND")->setAmmoItem(item) == 0)
			{
				placed = true;
			}
		}
		else
		{
			for (int i = 0; i != 4; ++i)
			{
				if (!action->actor->getItem("STR_BELT", i))
				{
					item->moveToOwner(action->actor);
					item->setSlot(rules->getInventory("STR_BELT"));
					item->setSlotX(i);
					placed = true;
					break;
				}
			}
		}
		break;
	case BT_GRENADE:
	case BT_PROXIMITYGRENADE:
		for (int i = 0; i != 4; ++i)
		{
			if (!action->actor->getItem("STR_BELT", i))
			{
				item->moveToOwner(action->actor);
				item->setSlot(rules->getInventory("STR_BELT"));
				item->setSlotX(i);
				placed = true;
				break;
			}
		}
		break;
	case BT_FIREARM:
	case BT_MELEE:
		if (!action->actor->getItem("STR_RIGHT_HAND"))
		{
			item->moveToOwner(action->actor);
			item->setSlot(rules->getInventory("STR_RIGHT_HAND"));
			placed = true;
		}
		break;
	case BT_MEDIKIT:
	case BT_SCANNER:
		if (!action->actor->getItem("STR_BACK_PACK"))
		{
			item->moveToOwner(action->actor);
			item->setSlot(rules->getInventory("STR_BACK_PACK"));
			placed = true;
		}
		break;
	case BT_MINDPROBE:
		if (!action->actor->getItem("STR_LEFT_HAND"))
		{
			item->moveToOwner(action->actor);
			item->setSlot(rules->getInventory("STR_LEFT_HAND"));
			placed = true;
		}
		break;
	default: break;
	}
	return placed;
}

/**
 * Returns the action type that is reserved.
 * @return The type of action that is reserved.
 */
BattleActionType BattlescapeGame::getReservedAction()
{
	return _save->getTUReserved();
}

/**
 * Tallies the living units in the game and, if required, converts units into their spawn unit.
 * @param &liveAliens The integer in which to store the live alien tally.
 * @param &liveSoldiers The integer in which to store the live XCom tally.
 * @param convert Should we convert infected units?
 */
void BattlescapeGame::tallyUnits(int &liveAliens, int &liveSoldiers)
{
	liveSoldiers = 0;
	liveAliens = 0;

	for (std::vector<BattleUnit*>::iterator j = _save->getUnits()->begin(); j != _save->getUnits()->end(); ++j)
	{
		if (!(*j)->isOut())
		{
			if ((*j)->getOriginalFaction() == FACTION_HOSTILE)
			{
				if (!Options::allowPsionicCapture || (*j)->getFaction() != FACTION_PLAYER)
				{
					liveAliens++;
				}
			}
			else if ((*j)->getOriginalFaction() == FACTION_PLAYER)
			{
				if ((*j)->getFaction() == FACTION_PLAYER)
				{
					liveSoldiers++;
				}
				else
				{
					liveAliens++;
				}
			}
		}
	}
}

bool BattlescapeGame::convertInfected()
{
	bool retVal = false;
	for (std::vector<BattleUnit*>::iterator i = _save->getUnits()->begin(); i != _save->getUnits()->end(); ++i)
	{
		if ((*i)->getHealth() > 0 && (*i)->getHealth() >= (*i)->getStunlevel() && (*i)->getRespawn())
		{
			retVal = true;
			(*i)->setRespawn(false);
			if (Options::battleNotifyDeath && (*i)->getFaction() == FACTION_PLAYER)
			{
				Game *game = _parentState->getGame();
				game->pushState(new InfoboxState(game->getLanguage()->getString("STR_HAS_BEEN_KILLED", (*i)->getGender()).arg((*i)->getName(game->getLanguage()))));
			}
		
			convertUnit((*i), (*i)->getSpawnUnit());
			i = _save->getUnits()->begin();
		}
	}
	return retVal;
}
/**
 * Sets the kneel reservation setting.
 * @param reserved Should we reserve an extra 4 TUs to kneel?
 */
void BattlescapeGame::setKneelReserved(bool reserved)
{
	_save->setKneelReserved(reserved);
}

/**
 * Gets the kneel reservation setting.
 * @return Kneel reservation setting.
 */
bool BattlescapeGame::getKneelReserved()
{
	return _save->getKneelReserved();
}

/**
 * Checks if a unit has moved next to a proximity grenade.
 * Checks one tile around the unit in every direction.
 * For a large unit we check every tile it occupies.
 * @param unit Pointer to a unit.
 * @return True if a proximity grenade was triggered.
 */
bool BattlescapeGame::checkForProximityGrenades(BattleUnit *unit)
{
	int size = unit->getArmor()->getSize() - 1;
	for (int x = size; x >= 0; x--)
	{
		for (int y = size; y >= 0; y--)
		{
			for (int tx = -1; tx < 2; tx++)
			{
				for (int ty = -1; ty < 2; ty++)
				{
					Tile *t = _save->getTile(unit->getPosition() + Position(x,y,0) + Position(tx,ty,0));
					if (t)
					{
						for (std::vector<BattleItem*>::iterator i = t->getInventory()->begin(); i != t->getInventory()->end(); ++i)
						{
							if ((*i)->getRules()->getBattleType() == BT_PROXIMITYGRENADE && (*i)->getFuseTimer() == 0)
							{
								Position p;
								p.x = t->getPosition().x*16 + 8;
								p.y = t->getPosition().y*16 + 8;
								p.z = t->getPosition().z*24 + t->getTerrainLevel();
								statePushNext(new ExplosionBState(this, p, (*i), (*i)->getPreviousOwner()));
								getSave()->removeItem(*i);
								unit->setCache(0);
								getMap()->cacheUnit(unit);
								return true;
							}
						}
					}
				}
			}
		}
	}
	return false;
}

/**
 * Cleans up all the deleted states.
 */
void BattlescapeGame::cleanupDeleted()
{
	for (std::list<BattleState*>::iterator i = _deleted.begin(); i != _deleted.end(); ++i)
	{
		delete *i;
	}
	_deleted.clear();
}

/**
 * Gets the depth of the battlescape.
 * @return the depth of the battlescape.
 */
const int BattlescapeGame::getDepth() const
{
	return _save->getDepth();
}

}<|MERGE_RESOLUTION|>--- conflicted
+++ resolved
@@ -560,7 +560,6 @@
 	
 	for (std::vector<BattleUnit*>::iterator j = _save->getUnits()->begin(); j != _save->getUnits()->end(); ++j)
 	{
-<<<<<<< HEAD
 		BattleUnit *victim = (*j);
 		
 		/// Decide victim race and rank
@@ -651,9 +650,7 @@
 			killStatRace = "STR_UNKNOWN";
 		}
 		
-=======
 		if ((*j)->getStatus() == STATUS_IGNORE_ME) continue;
->>>>>>> 23c1be4d
 		if ((*j)->getHealth() == 0 && (*j)->getStatus() != STATUS_DEAD && (*j)->getStatus() != STATUS_COLLAPSING)
 		{
 			// Assume that, in absence of a murderer and an explosion, the laster unit to hit the victim is the murderer.
