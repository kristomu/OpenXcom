/*
 * Copyright 2010-2012 OpenXcom Developers.
 *
 * This file is part of OpenXcom.
 *
 * OpenXcom is free software: you can redistribute it and/or modify
 * it under the terms of the GNU General Public License as published by
 * the Free Software Foundation, either version 3 of the License, or
 * (at your option) any later version.
 *
 * OpenXcom is distributed in the hope that it will be useful,
 * but WITHOUT ANY WARRANTY; without even the implied warranty of
 * MERCHANTABILITY or FITNESS FOR A PARTICULAR PURPOSE.  See the
 * GNU General Public License for more details.
 *
 * You should have received a copy of the GNU General Public License
 * along with OpenXcom.  If not, see <http://www.gnu.org/licenses/>.
 */
#include "InventoryState.h"
#include <sstream>
#include "../Engine/Game.h"
#include "../Engine/CrossPlatform.h"
#include "../Resource/ResourcePack.h"
#include "../Engine/Language.h"
#include "../Engine/Palette.h"
#include "../Engine/Surface.h"
#include "../Interface/Text.h"
#include "../Engine/Action.h"
#include "../Engine/InteractiveSurface.h"
#include "../Engine/SurfaceSet.h"
#include "../Savegame/SavedGame.h"
#include "../Savegame/SavedBattleGame.h"
#include "../Savegame/BattleUnit.h"
#include "../Savegame/Soldier.h"
#include "../Savegame/EquipmentLayoutItem.h"
#include "Inventory.h"
#include "../Ruleset/Ruleset.h"
#include "../Ruleset/RuleItem.h"
#include "../Ruleset/RuleInventory.h"
#include "../Ruleset/Armor.h"
#include "../Engine/Options.h"
#include "UnitInfoState.h"
#include "TileEngine.h"

namespace OpenXcom
{

/**
 * Initializes all the elements in the Inventory screen.
 * @param game Pointer to the core game.
 * @param tu Inventory Time Unit mode.
 */
InventoryState::InventoryState(Game *game, bool tu) : State(game), _tu(tu)
{
	_battleGame = _game->getSavedGame()->getBattleGame();

	_showMoreStatsInInventoryView = Options::getBool("showMoreStatsInInventoryView");

	// Create objects
	_bg = new Surface(320, 200, 0, 0);
	_soldier = new Surface(320, 200, 0, 0);
	_txtName = new Text(200, 16, 36, 6);
	_txtTus = new Text(40, 9, 245, _showMoreStatsInInventoryView ? 32 : 24);
	if (_showMoreStatsInInventoryView)
	{
		_txtWeight = new Text(70, 9, 245, 24);
		_txtFAcc = new Text(40, 9, 245, 32);
		_txtReact = new Text(40, 9, 245, 40);
		_txtPSkill = new Text(40, 9, 245, 48);
		_txtPStr = new Text(40, 9, 245, 56);
	}
	_txtItem = new Text(200, 9, 0, 23);
	_txtAmmo = new Text(64, 24, 256, 64);
	_btnOk = new InteractiveSurface(35, 22, 237, 1);
	_btnPrev = new InteractiveSurface(23, 22, 273, 1);
	_btnNext = new InteractiveSurface(23, 22, 297, 1);
	_btnUnload = new InteractiveSurface(32, 25, 288, 32);
	_btnGround = new InteractiveSurface(32, 15, 289, 137);
	_btnRank = new InteractiveSurface(26, 23, 0, 0);
	_selAmmo = new Surface(RuleInventory::HAND_W * RuleInventory::SLOT_W, RuleInventory::HAND_H * RuleInventory::SLOT_H, 272, 88);
	_inv = new Inventory(_game, 320, 200, 0, 0);

	add(_bg);
	add(_soldier);
	add(_txtName);
	add(_txtTus);
	if (_showMoreStatsInInventoryView)
	{
		add(_txtWeight);
		add(_txtFAcc);
		add(_txtReact);
		add(_txtPSkill);
		add(_txtPStr);
	}
	add(_txtItem);
	add(_txtAmmo);
	add(_btnOk);
	add(_btnPrev);
	add(_btnNext);
	add(_btnUnload);
	add(_btnGround);
	add(_btnRank);
	add(_selAmmo);
	add(_inv);

	// Set up objects
	_game->getResourcePack()->getSurface("TAC01.SCR")->blit(_bg);

	_txtName->setColor(Palette::blockOffset(4));
	_txtName->setBig();
	_txtName->setHighContrast(true);

	_txtTus->setColor(Palette::blockOffset(4));
	_txtTus->setSecondaryColor(Palette::blockOffset(1));
	_txtTus->setHighContrast(true);

	if (_showMoreStatsInInventoryView)
	{
		_txtWeight->setColor(Palette::blockOffset(4));
		_txtWeight->setSecondaryColor(Palette::blockOffset(1));
		_txtWeight->setHighContrast(true);

		_txtFAcc->setColor(Palette::blockOffset(4));
		_txtFAcc->setSecondaryColor(Palette::blockOffset(1));
		_txtFAcc->setHighContrast(true);

		_txtReact->setColor(Palette::blockOffset(4));
		_txtReact->setSecondaryColor(Palette::blockOffset(1));
		_txtReact->setHighContrast(true);

		_txtPSkill->setColor(Palette::blockOffset(4));
		_txtPSkill->setSecondaryColor(Palette::blockOffset(1));
		_txtPSkill->setHighContrast(true);

		_txtPStr->setColor(Palette::blockOffset(4));
		_txtPStr->setSecondaryColor(Palette::blockOffset(1));
		_txtPStr->setHighContrast(true);
	}

	_txtItem->setColor(Palette::blockOffset(3));
	_txtItem->setHighContrast(true);

	_txtAmmo->setColor(Palette::blockOffset(4));
	_txtAmmo->setSecondaryColor(Palette::blockOffset(1));
	_txtAmmo->setAlign(ALIGN_CENTER);
	_txtAmmo->setHighContrast(true);

	_btnOk->onMouseClick((ActionHandler)&InventoryState::btnOkClick);
	_btnPrev->onMouseClick((ActionHandler)&InventoryState::btnPrevClick);
	_btnNext->onMouseClick((ActionHandler)&InventoryState::btnNextClick);
	_btnUnload->onMouseClick((ActionHandler)&InventoryState::btnUnloadClick);
	_btnGround->onMouseClick((ActionHandler)&InventoryState::btnGroundClick);
	_btnRank->onMouseClick((ActionHandler)&InventoryState::btnRankClick);

	_inv->draw();
	_inv->setTuMode(_tu);
	_inv->setSelectedUnit(_game->getSavedGame()->getBattleGame()->getSelectedUnit());
	_inv->onMouseClick((ActionHandler)&InventoryState::invClick, 0);
}

/**
 *
 */
InventoryState::~InventoryState()
{

}

/**
 * Updates all soldier stats when the soldier changes.
 */
void InventoryState::init()
{
	BattleUnit *unit = _battleGame->getSelectedUnit();

	unit->setCache(0);
	_soldier->clear();
	_btnRank->clear();

	_txtName->setText(unit->getName(_game->getLanguage()));
	_inv->setSelectedUnit(unit);
	Soldier *s = _game->getSavedGame()->getSoldier(unit->getId());
	if (s)
	{
		SurfaceSet *texture = _game->getResourcePack()->getSurfaceSet("BASEBITS.PCK");
		texture->getFrame(s->getRankSprite())->setX(0);
		texture->getFrame(s->getRankSprite())->setY(0);
		texture->getFrame(s->getRankSprite())->blit(_btnRank);

		std::string look = s->getArmor()->getSpriteInventory();
		if (s->getGender() == GENDER_MALE)
			look += "M";
		else
			look += "F";
		if (s->getLook() == LOOK_BLONDE)
			look += "0";
		if (s->getLook() == LOOK_BROWNHAIR)
			look += "1";
		if (s->getLook() == LOOK_ORIENTAL)
			look += "2";
		if (s->getLook() == LOOK_AFRICAN)
			look += "3";
		look += ".SPK";
		if (!CrossPlatform::fileExists(CrossPlatform::getDataFile("UFOGRAPH/" + look)))
		{
			look = s->getArmor()->getSpriteInventory() + ".SPK";
		}
		_game->getResourcePack()->getSurface(look)->blit(_soldier);
	}
	if (_showMoreStatsInInventoryView && !_tu)
	{
		std::wstringstream ss2;
		ss2 << _game->getLanguage()->getString("STR_FACCURACY") << L'\x01' << (int)(unit->getStats()->firing * unit->getAccuracyModifier());
		_txtFAcc->setText(ss2.str());

		std::wstringstream ss3;
		ss3 << _game->getLanguage()->getString("STR_REACT") << L'\x01' << unit->getStats()->reactions;
		_txtReact->setText(ss3.str());

		if (unit->getStats()->psiSkill > 0)
		{
			std::wstringstream ss4;
			ss4 << _game->getLanguage()->getString("STR_PSKILL") << L'\x01' << unit->getStats()->psiSkill;
			_txtPSkill->setText(ss4.str());

			std::wstringstream ss5;
			ss5 << _game->getLanguage()->getString("STR_PSTRENGTH") << L'\x01' << unit->getStats()->psiStrength;
			_txtPStr->setText(ss5.str());
		}
	}
	updateStats();
}

/**
 * Updates the soldier stats (Weight, TU).
 */
void InventoryState::updateStats()
{
	BattleItem *item = _inv->getSelectedItem();
	BattleUnit *unit = _battleGame->getSelectedUnit();
	if (_showMoreStatsInInventoryView)
	{
		int Weight = unit->getCarriedWeight();
		if (item != 0 && item->getSlot()->getType() != INV_GROUND) Weight -= item->getRules()->getWeight();
		std::wstringstream ss;
		ss << _game->getLanguage()->getString("STR_WEIGHT") << L'\x01' << Weight << " /" << unit->getStats()->strength;
		_txtWeight->setText(ss.str());
		if (Weight > unit->getStats()->strength)
			_txtWeight->setSecondaryColor(Palette::blockOffset(2));
		else _txtWeight->setSecondaryColor(Palette::blockOffset(1));
	}
	if (_tu)
	{
		std::wstringstream ss;
		ss << _game->getLanguage()->getString("STR_TUS") << L'\x01' << unit->getTimeUnits();
		_txtTus->setText(ss.str());
	}
}

/**
 * Saves the soldiers' equipment-layout.
 */
void InventoryState::saveEquipmentLayout()
{
	for (std::vector<BattleUnit*>::iterator i = _battleGame->getUnits()->begin(); i != _battleGame->getUnits()->end(); ++i)
	{
		// we need X-Com soldiers only
		if (0 == (*i)->getGeoscapeSoldier()) continue;

		std::vector<EquipmentLayoutItem*> *layoutItems = (*i)->getGeoscapeSoldier()->getEquipmentLayout();

		// clear the previous save
		if (!layoutItems->empty())
		{
			for (std::vector<EquipmentLayoutItem*>::iterator j = layoutItems->begin(); j != layoutItems->end(); ++j)
				delete *j;
			layoutItems->clear();
		}

		// save the soldier's items
		// note: with using getInventory() we are skipping the ammos loaded, (they're not owned) because we handle the loaded-ammos separately (inside)
		for (std::vector<BattleItem*>::iterator j = (*i)->getInventory()->begin(); j != (*i)->getInventory()->end(); ++j)
		{
			std::string ammo;
			if ((*j)->needsAmmo() && 0 != (*j)->getAmmoItem()) ammo = (*j)->getAmmoItem()->getRules()->getType();
			else ammo = "NONE";
			layoutItems->push_back(new EquipmentLayoutItem(
				(*j)->getRules()->getType(),
				(*j)->getSlot()->getId(),
				(*j)->getSlotX(),
				(*j)->getSlotY(),
				ammo,
				(*j)->getExplodeTurn()
			));
		}
	}

}

/**
 * Returns to the previous screen.
 * @param action Pointer to an action.
 */
void InventoryState::btnOkClick(Action *)
{
	if (_inv->getSelectedItem() != 0)
		return;
	_game->popState();
	if (!_tu)
	{
		saveEquipmentLayout();
		_battleGame->resetUnitTiles();
		for (std::vector<BattleUnit*>::iterator i = _battleGame->getUnits()->begin(); i != _battleGame->getUnits()->end(); ++i)
			if ((*i)->getFaction() == _battleGame->getSide())
				(*i)->prepareNewTurn();
	}
	_battleGame->getTileEngine()->applyItemGravity(_battleGame->getSelectedUnit()->getTile());
	_battleGame->getTileEngine()->calculateTerrainLighting(); // dropping/picking up flares
}

/**
 * Selects the previous soldier.
 * @param action Pointer to an action.
 */
void InventoryState::btnPrevClick(Action *)
{
	if (_inv->getSelectedItem() != 0)
		return;
	_battleGame->selectPreviousPlayerUnit();
	// skip large units
	while (_battleGame->getSelectedUnit()->getArmor()->getSize() > 1)
	{
		_battleGame->selectPreviousPlayerUnit();
	}
	init();
}

/**
 * Selects the next soldier.
 * @param action Pointer to an action.
 */
void InventoryState::btnNextClick(Action *)
{
	if (_inv->getSelectedItem() != 0)
		return;
	_battleGame->selectNextPlayerUnit();
	// skip large units
	while (_battleGame->getSelectedUnit()->getArmor()->getSize() > 1)
	{
		_battleGame->selectNextPlayerUnit();
	}
	init();
}

/**
 * Unloads the selected weapon.
 * @param action Pointer to an action.
 */
void InventoryState::btnUnloadClick(Action *)
{
	if (_inv->getSelectedItem() != 0 && _inv->getSelectedItem()->getAmmoItem() != 0 && _inv->getSelectedItem()->needsAmmo())
	{
<<<<<<< HEAD
		if (_inv->unload() == true)
		{
			_txtItem->setText(L"");
			_txtAmmo->setText(L"");
			_selAmmo->clear();
			if (_tu)
			{
				std::wstringstream ss;
				ss << _game->getLanguage()->getString("STR_TUS") << L'\x01' << _battleGame->getSelectedUnit()->getTimeUnits();
				_txtTus->setText(ss.str());
			}
		}
=======
		_inv->unload();
		_txtItem->setText(L"");
		_txtAmmo->setText(L"");
		_selAmmo->clear();
		updateStats();
>>>>>>> 16272e7f
	}
}

/**
 * Shows more ground items / rearranges them.
 * @param action Pointer to an action.
 */
void InventoryState::btnGroundClick(Action *)
{
	_inv->arrangeGround();
}

/**
 * Shows the unit info screen.
 * @param action Pointer to an action.
 */
void InventoryState::btnRankClick(Action *)
{
	_game->pushState(new UnitInfoState(_game, _battleGame->getSelectedUnit()));
}

/**
 * Updates item info.
 * @param action Pointer to an action.
 */
void InventoryState::invClick(Action *)
{
	BattleItem *item = _inv->getSelectedItem();
	_txtItem->setText(L"");
	_txtAmmo->setText(L"");
	_selAmmo->clear();
	if (item != 0)
	{
		if (item->getUnit() && item->getUnit()->getStatus() == STATUS_UNCONSCIOUS)
		{
			_txtItem->setText(item->getUnit()->getName(_game->getLanguage()));
		}
		else
		{
			if (_game->getSavedGame()->isResearched(item->getRules()->getRequirements()))
			{
				_txtItem->setText(_game->getLanguage()->getString(item->getRules()->getName()));
			}
			else
			{
				_txtItem->setText(_game->getLanguage()->getString("STR_ALIEN_ARTIFACT"));
			}
		}
		std::wstringstream ss;
		if (item->getAmmoItem() != 0 && item->needsAmmo())
		{
			ss << _game->getLanguage()->getString("STR_AMMO_ROUNDS_LEFT") << L'\x01' << item->getAmmoItem()->getAmmoQuantity();
			SDL_Rect r;
			r.x = 0;
			r.y = 0;
			r.w = RuleInventory::HAND_W * RuleInventory::SLOT_W;
			r.h = RuleInventory::HAND_H * RuleInventory::SLOT_H;
			_selAmmo->drawRect(&r, Palette::blockOffset(0)+8);
			r.x++;
			r.y++;
			r.w -= 2;
			r.h -= 2;
			_selAmmo->drawRect(&r, 0);
			item->getAmmoItem()->getRules()->drawHandSprite(_game->getResourcePack()->getSurfaceSet("BIGOBS.PCK"), _selAmmo);
		}
		else if (item->getAmmoQuantity() != 0 && item->needsAmmo())
		{
			ss << _game->getLanguage()->getString("STR_AMMO_ROUNDS_LEFT") << L'\x01' << item->getAmmoQuantity();
		}
		_txtAmmo->setText(ss.str());
	}
	updateStats();
}

/**
 * Takes care of any events from the core game engine.
 * @param action Pointer to an action.
 */
void InventoryState::handle(Action *action)
{
	State::handle(action);
	
	if (action->getDetails()->type == SDL_MOUSEBUTTONDOWN)
	{
		if (action->getDetails()->button.button == SDL_BUTTON_X1)
		{
			btnNextClick(action);
		}
		else if (action->getDetails()->button.button == SDL_BUTTON_X2)
		{
			btnPrevClick(action);
		}
	}
	if (action->getDetails()->type == SDL_KEYDOWN)
	{
		// "tab" - next solider
		if (action->getDetails()->key.keysym.sym == Options::getInt("keyBattleNextUnit"))
		{
			btnNextClick(action);
		}
		// prev soldier
		else if (action->getDetails()->key.keysym.sym == Options::getInt("keyBattlePrevUnit"))
		{
			btnPrevClick(action);
		}
	}
}

}<|MERGE_RESOLUTION|>--- conflicted
+++ resolved
@@ -360,26 +360,12 @@
 {
 	if (_inv->getSelectedItem() != 0 && _inv->getSelectedItem()->getAmmoItem() != 0 && _inv->getSelectedItem()->needsAmmo())
 	{
-<<<<<<< HEAD
-		if (_inv->unload() == true)
-		{
-			_txtItem->setText(L"");
-			_txtAmmo->setText(L"");
-			_selAmmo->clear();
-			if (_tu)
-			{
-				std::wstringstream ss;
-				ss << _game->getLanguage()->getString("STR_TUS") << L'\x01' << _battleGame->getSelectedUnit()->getTimeUnits();
-				_txtTus->setText(ss.str());
-			}
-		}
-=======
 		_inv->unload();
 		_txtItem->setText(L"");
 		_txtAmmo->setText(L"");
 		_selAmmo->clear();
 		updateStats();
->>>>>>> 16272e7f
+
 	}
 }
 
