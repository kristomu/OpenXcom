/*
 * Copyright 2010-2015 OpenXcom Developers.
 *
 * This file is part of OpenXcom.
 *
 * OpenXcom is free software: you can redistribute it and/or modify
 * it under the terms of the GNU General Public License as published by
 * the Free Software Foundation, either version 3 of the License, or
 * (at your option) any later version.
 *
 * OpenXcom is distributed in the hope that it will be useful,
 * but WITHOUT ANY WARRANTY; without even the implied warranty of
 * MERCHANTABILITY or FITNESS FOR A PARTICULAR PURPOSE.  See the
 * GNU General Public License for more details.
 *
 * You should have received a copy of the GNU General Public License
 * along with OpenXcom.  If not, see <http://www.gnu.org/licenses/>.
 */
#include "DebriefingState.h"
#include "CannotReequipState.h"
#include "../Engine/Game.h"
#include "../Engine/LocalizedText.h"
#include "../Interface/TextButton.h"
#include "../Interface/Text.h"
#include "../Interface/TextList.h"
#include "../Interface/Window.h"
#include "NoContainmentState.h"
#include "PromotionsState.h"
#include "CommendationState.h"
#include "CommendationLateState.h"
#include "../Resource/ResourcePack.h"
#include "../Ruleset/Ruleset.h"
#include "../Ruleset/RuleCountry.h"
#include "../Ruleset/RuleCraft.h"
#include "../Ruleset/RuleItem.h"
#include "../Ruleset/RuleRegion.h"
#include "../Ruleset/RuleUfo.h"
#include "../Ruleset/Armor.h"
#include "../Savegame/AlienBase.h"
#include "../Savegame/AlienMission.h"
#include "../Savegame/Base.h"
#include "../Savegame/BattleItem.h"
#include "../Savegame/Country.h"
#include "../Savegame/Craft.h"
#include "../Savegame/ItemContainer.h"
#include "../Savegame/Region.h"
#include "../Savegame/SavedBattleGame.h"
#include "../Savegame/SavedGame.h"
#include "../Savegame/Soldier.h"
#include "../Savegame/SoldierDeath.h"
#include "../Savegame/SoldierDiary.h"
#include "../Savegame/MissionSite.h"
#include "../Savegame/Tile.h"
#include "../Savegame/Ufo.h"
#include "../Savegame/Vehicle.h"
#include "../Savegame/BaseFacility.h"
#include <sstream>
#include "../Menu/ErrorMessageState.h"
#include "../Menu/MainMenuState.h"
#include "../Interface/Cursor.h"
#include "../Engine/Options.h"
#include "../Basescape/ManageAlienContainmentState.h"
#include "../Engine/Screen.h"
#include "../Basescape/SellState.h"
#include "../Menu/SaveGameState.h"
#include "../Ruleset/AlienDeployment.h"

namespace OpenXcom
{

/**
 * Initializes all the elements in the Debriefing screen.
 * @param game Pointer to the core game.
 */
DebriefingState::DebriefingState() : _region(0), _country(0), _positiveScore(true), _noContainment(false), _manageContainment(false), _destroyBase(false)
{
    _missionStatistics = new MissionStatistics();

    Options::baseXResolution = Options::baseXGeoscape;
	Options::baseYResolution = Options::baseYGeoscape;
	_game->getScreen()->resetDisplay(false);

	// Restore the cursor in case something weird happened
	_game->getCursor()->setVisible(true);
	_limitsEnforced = Options::storageLimitsEnforced ? 1 : 0;

	// Create objects
	_window = new Window(this, 320, 200, 0, 0);
	_btnOk = new TextButton(40, 12, 16, 180);
	_txtTitle = new Text(300, 17, 16, 8);
	_txtItem = new Text(180, 9, 16, 24);
	_txtQuantity = new Text(60, 9, 200, 24);
	_txtScore = new Text(55, 9, 270, 24);
	_txtRecovery = new Text(180, 9, 16, 60);
	_txtRating = new Text(200, 9, 64, 180);
	_lstStats = new TextList(290, 80, 16, 32);
	_lstRecovery = new TextList(290, 80, 16, 32);
	_lstTotal = new TextList(290, 9, 16, 12);

	// Set palette
	setInterface("debriefing");

	add(_window, "window", "debriefing");
	add(_btnOk, "button", "debriefing");
	add(_txtTitle, "heading", "debriefing");
	add(_txtItem, "text", "debriefing");
	add(_txtQuantity, "text", "debriefing");
	add(_txtScore, "text", "debriefing");
	add(_txtRecovery, "text", "debriefing");
	add(_txtRating, "text", "debriefing");
	add(_lstStats, "list", "debriefing");
	add(_lstRecovery, "list", "debriefing");
	add(_lstTotal, "totals", "debriefing");

	centerAllSurfaces();

	// Set up objects
	_window->setBackground(_game->getResourcePack()->getSurface("BACK01.SCR"));

	_btnOk->setText(tr("STR_OK"));
	_btnOk->onMouseClick((ActionHandler)&DebriefingState::btnOkClick);
	_btnOk->onKeyboardPress((ActionHandler)&DebriefingState::btnOkClick, Options::keyOk);
	_btnOk->onKeyboardPress((ActionHandler)&DebriefingState::btnOkClick, Options::keyCancel);

	_txtTitle->setBig();

	_txtItem->setText(tr("STR_LIST_ITEM"));

	_txtQuantity->setText(tr("STR_QUANTITY_UC"));
	_txtQuantity->setAlign(ALIGN_RIGHT);

	_txtScore->setText(tr("STR_SCORE"));

	_lstStats->setColumns(3, 224, 30, 64);
	_lstStats->setDot(true);

	_lstRecovery->setColumns(3, 224, 30, 64);
	_lstRecovery->setDot(true);

	_lstTotal->setColumns(2, 254, 64);
	_lstTotal->setDot(true);

	prepareDebriefing();

	int total = 0, statsY = 0, recoveryY = 0;
	int civiliansSaved = 0, civiliansDead = 0;
    int aliensKilled = 0, aliensStunned = 0;
	for (std::vector<DebriefingStat*>::iterator i = _stats.begin(); i != _stats.end(); ++i)
	{
		if ((*i)->qty == 0)
			continue;

		std::wostringstream ss, ss2;
		ss << L'\x01' << (*i)->qty << L'\x01';
		ss2 << L'\x01' << (*i)->score;
		total += (*i)->score;
		if ((*i)->recovery)
		{
			_lstRecovery->addRow(3, tr((*i)->item).c_str(), ss.str().c_str(), ss2.str().c_str());
			recoveryY += 8;
		}
		else
		{
			_lstStats->addRow(3, tr((*i)->item).c_str(), ss.str().c_str(), ss2.str().c_str());
			statsY += 8;
		}
		if ((*i)->item == "STR_CIVILIANS_SAVED")
		{
			civiliansSaved = (*i)->qty;
		}
		if ((*i)->item == "STR_CIVILIANS_KILLED_BY_XCOM_OPERATIVES" || (*i)->item == "STR_CIVILIANS_KILLED_BY_ALIENS")
		{
			civiliansDead += (*i)->qty;
		}
        if ((*i)->item == "STR_ALIENS_KILLED")
        {
            aliensKilled += (*i)->qty;
        }
        if ((*i)->item == "STR_LIVE_ALIENS_RECOVERED")
        {
            aliensStunned += (*i)->qty;
        }
	}
	if (civiliansSaved && !civiliansDead && _missionStatistics->success == true)
	{
		_missionStatistics->valiantCrux = true;
	}

	std::wostringstream ss3;
	ss3 << total;
	_lstTotal->addRow(2, tr("STR_TOTAL_UC").c_str(), ss3.str().c_str());

	// add the points to our activity score
	if (_region)
	{
		_region->addActivityXcom(total);
	}
	if (_country)
	{
		_country->addActivityXcom(total);
	}

	if (recoveryY > 0)
	{
		_txtRecovery->setY(_lstStats->getY() + statsY + 5);
		_lstRecovery->setY(_txtRecovery->getY() + 8);
		_lstTotal->setY(_lstRecovery->getY() + recoveryY + 5);
	}
	else
	{
		_txtRecovery->setText(L"");
		_lstTotal->setY(_lstStats->getY() + statsY + 5);
	}

	// Calculate rating
	std::wstring rating;
	if (total <= -200)
	{
		rating = tr("STR_RATING_TERRIBLE");
		_missionStatistics->rating = "STR_RATING_TERRIBLE";
	}
	else if (total <= 0)
	{
		rating = tr("STR_RATING_POOR");
		_missionStatistics->rating = "STR_RATING_POOR";
	}
	else if (total <= 200)
	{
		rating = tr("STR_RATING_OK");
		_missionStatistics->rating = "STR_RATING_OK";
	}
	else if (total <= 500)
	{
		rating = tr("STR_RATING_GOOD");
		_missionStatistics->rating = "STR_RATING_GOOD";
	}
	else
	{
		rating = tr("STR_RATING_EXCELLENT");
		_missionStatistics->rating = "STR_RATING_EXCELLENT";
	}
	_missionStatistics->score = total;
	_txtRating->setText(tr("STR_RATING").arg(rating));

	SavedGame *save = _game->getSavedGame();
	SavedBattleGame *battle = save->getSavedBattle();
    
    _missionStatistics->daylight = save->getSavedBattle()->getGlobalShade();
    _missionStatistics->id = _game->getSavedGame()->getMissionStatistics()->size();

	// Award Best-of commendations.
	int bestScoreID[7] = {0, 0, 0, 0, 0, 0, 0};
	int bestScore[7] = {0, 0, 0, 0, 0, 0, 0};
	int bestOverallScorersID = 0;
	int bestOverallScore = 0;

	// Check to see if any of the dead soldiers were exceptional.
	for (std::vector<BattleUnit*>::iterator deadUnit = battle->getUnits()->begin(); deadUnit != battle->getUnits()->end(); ++deadUnit)
	{
		if (!(*deadUnit)->getGeoscapeSoldier() || (*deadUnit)->getStatus() != STATUS_DEAD) 
		{
			continue;
		}

		/// Post-mortem kill award
		int killTurn = -1;
		for (std::vector<BattleUnit*>::iterator killerUnit = battle->getUnits()->begin(); killerUnit != battle->getUnits()->end(); ++killerUnit)
		{
			for(std::vector<BattleUnitKills*>::iterator kill = (*killerUnit)->getStatistics()->kills.begin(); kill != (*killerUnit)->getStatistics()->kills.end(); ++kill)
			{
				if ((*kill)->id == (*deadUnit)->getId())
				{
					killTurn = (*kill)->turn;
					break;
				}
			}
			if (killTurn != -1)
			{
				break;
			}
		}
		int postMortemKills = 0;
		if (killTurn != -1)
		{
			for(std::vector<BattleUnitKills*>::iterator deadUnitKill = (*deadUnit)->getStatistics()->kills.begin(); deadUnitKill != (*deadUnit)->getStatistics()->kills.end(); ++deadUnitKill)
			{
				if ((*deadUnitKill)->turn > killTurn && (*deadUnitKill)->faction == FACTION_HOSTILE)
				{
					postMortemKills++;
				}
			}
		}
		(*deadUnit)->getGeoscapeSoldier()->getDiary()->awardPostMortemKill(postMortemKills);

		SoldierRank rank = (*deadUnit)->getGeoscapeSoldier()->getRank();
		// Rookies don't get this next award. No one likes them.
		if (rank == 0) 
		{
			continue;
		}

        /// Best-of awards
		// Find the best soldier per rank by comparing score.
		for (std::vector<Soldier*>::iterator j = _game->getSavedGame()->getDeadSoldiers()->begin(); j != _game->getSavedGame()->getDeadSoldiers()->end(); ++j)
		{
			int score = (*j)->getDiary()->getScoreTotal();

			// Don't forget this mission's score!
			if ((*j)->getId() == (*deadUnit)->getId())
			{
				score += _missionStatistics->score;
			}

			if (score > bestScore[rank])
			{
				bestScoreID[rank] = (*deadUnit)->getId();
				bestScore[rank] = score;
				if (score > bestOverallScore)
				{
					bestOverallScorersID = (*deadUnit)->getId();
					bestOverallScore = score;
				}
			}
		}					
	}
	// Now award those soldiers commendations!
	for (std::vector<BattleUnit*>::iterator deadUnit = battle->getUnits()->begin(); deadUnit != battle->getUnits()->end(); ++deadUnit)
	{
		if (!(*deadUnit)->getGeoscapeSoldier() || (*deadUnit)->getStatus() != STATUS_DEAD) 
		{
			continue;
		}
		if ((*deadUnit)->getId() == bestScoreID[(*deadUnit)->getGeoscapeSoldier()->getRank()])
		{
			(*deadUnit)->getGeoscapeSoldier()->getDiary()->awardBestOfRank((*deadUnit)->getGeoscapeSoldier()->getRank());
		}		
		if ((*deadUnit)->getId() == bestOverallScorersID)
		{
			(*deadUnit)->getGeoscapeSoldier()->getDiary()->awardBestOverall();
		}
	}

	for (std::vector<BattleUnit*>::iterator j = battle->getUnits()->begin(); j != battle->getUnits()->end(); ++j)
	{
		if ((*j)->getGeoscapeSoldier())
		{
			int soldierAlienKills = 0;
			int soldierAlienStuns = 0;
			for (std::vector<BattleUnitKills*>::const_iterator k = (*j)->getStatistics()->kills.begin(); k != (*j)->getStatistics()->kills.end(); ++k)
			{
				if ((*k)->faction == FACTION_HOSTILE && (*k)->getUnitStatusString() == "STATUS_DEAD")
				{
					soldierAlienKills++;
				}
				if ((*k)->faction == FACTION_HOSTILE && (*k)->getUnitStatusString() == "STATUS_UNCONSCIOUS")
				{
					soldierAlienStuns++;
				}
			}
			if (aliensKilled && aliensKilled == soldierAlienKills && _missionStatistics->success == true)
			{
				(*j)->getStatistics()->nikeCross = true;
			}
			if (aliensStunned && aliensStunned == soldierAlienStuns && _missionStatistics->success == true)
			{
				(*j)->getStatistics()->mercyCross = true;
			}
			(*j)->getStatistics()->daysWounded = (*j)->getGeoscapeSoldier()->getWoundRecovery();
			_missionStatistics->injuryList[(*j)->getGeoscapeSoldier()->getId()] = (*j)->getGeoscapeSoldier()->getWoundRecovery();

			// Award Martyr Medal
			if ((*j)->getMurdererId() == (*j)->getId() && (*j)->getStatistics()->kills.size() != 0)
			{
				int martyrKills = 0; // How many aliens were killed on the same turn?
				int martyrTurn = -1;
				for (std::vector<BattleUnitKills*>::iterator unitKill = (*j)->getStatistics()->kills.begin(); unitKill != (*j)->getStatistics()->kills.end(); ++unitKill)
				{
					if ( (*unitKill)->id == (*j)->getId() )
					{
						martyrTurn = (*unitKill)->turn;
						break;
					}
				}
				for (std::vector<BattleUnitKills*>::iterator unitKill = (*j)->getStatistics()->kills.begin(); unitKill != (*j)->getStatistics()->kills.end(); ++unitKill)
				{
					if ((*unitKill)->turn == martyrTurn && (*unitKill)->faction == FACTION_HOSTILE)
					{
						martyrKills++;
					}
				}
				if (martyrKills > 0) 
				{
					if (martyrKills > 10) 
					{
						martyrKills = 10;
					}
					(*j)->getStatistics()->martyr = martyrKills;
				}
			}

			// Set the UnitStats delta
			(*j)->getStatistics()->delta = *(*j)->getGeoscapeSoldier()->getCurrentStats() - *(*j)->getGeoscapeSoldier()->getInitStats();

            (*j)->getGeoscapeSoldier()->getDiary()->updateDiary((*j)->getStatistics(), _missionStatistics, _game->getRuleset());
			if (!(*j)->getStatistics()->MIA && !(*j)->getStatistics()->KIA && (*j)->getGeoscapeSoldier()->getDiary()->manageCommendations(_game->getRuleset()))
			{
				_soldiersCommended.push_back((*j)->getGeoscapeSoldier());
			}
            else if ((*j)->getStatistics()->MIA || (*j)->getStatistics()->KIA)
            {
                (*j)->getGeoscapeSoldier()->getDiary()->manageCommendations(_game->getRuleset());
                _deadSoldiersCommended.push_back((*j)->getGeoscapeSoldier());
            }
		}
	}
    _game->getSavedGame()->getMissionStatistics()->push_back(_missionStatistics);

	_positiveScore = (total > 0);
}

/**
 *
 */
DebriefingState::~DebriefingState()
{
	if (_game->isQuitting())
	{
		_game->getSavedGame()->setBattleGame(0);
	}
	for (std::vector<DebriefingStat*>::iterator i = _stats.begin(); i != _stats.end(); ++i)
	{
		delete *i;
	}
	for (std::map<int, RecoveryItem*>::iterator i = _recoveryStats.begin(); i != _recoveryStats.end(); ++i)
	{
		delete i->second;
	}
	_recoveryStats.clear();
	_rounds.clear();
}

void DebriefingState::init()
{
	State::init();
	if (_positiveScore)
	{
		_game->getResourcePack()->playMusic(ResourcePack::DEBRIEF_MUSIC_GOOD);
	}
	else
	{
		_game->getResourcePack()->playMusic(ResourcePack::DEBRIEF_MUSIC_BAD);
	}
}
/**
 * Returns to the previous screen.
 * @param action Pointer to an action.
 */
void DebriefingState::btnOkClick(Action *)
{
	std::vector<Soldier*> participants;
	for (std::vector<BattleUnit*>::const_iterator i = _game->getSavedGame()->getSavedBattle()->getUnits()->begin();
		i != _game->getSavedGame()->getSavedBattle()->getUnits()->end(); ++i)
	{
		if ((*i)->getGeoscapeSoldier())
		{
			participants.push_back((*i)->getGeoscapeSoldier());
		}
	}
	_game->getSavedGame()->setBattleGame(0);
	_game->popState();
	if (_game->getSavedGame()->getMonthsPassed() == -1)
	{
		_game->setState(new MainMenuState);
	}
	else
	{
		if (!_destroyBase)
		{
			if (!_deadSoldiersCommended.empty())
			{
				_game->pushState(new CommendationLateState(_deadSoldiersCommended));
			}
            if (!_soldiersCommended.empty())
            {
                _game->pushState(new CommendationState(_soldiersCommended));
            }
			if (_game->getSavedGame()->handlePromotions(participants))
			{
				_game->pushState(new PromotionsState);
			}
			if (!_missingItems.empty())
			{
				_game->pushState(new CannotReequipState(_missingItems));
			}
			if (_noContainment)
			{
				_game->pushState(new NoContainmentState);
			}
			else if (_manageContainment)
			{
				_game->pushState(new ManageAlienContainmentState(_base, OPT_BATTLESCAPE));
				_game->pushState(new ErrorMessageState(tr("STR_CONTAINMENT_EXCEEDED").arg(_base->getName()).c_str(), _palette, _game->getRuleset()->getInterface("debriefing")->getElement("errorMessage")->color, "BACK01.SCR", _game->getRuleset()->getInterface("debriefing")->getElement("errorPalette")->color));
			}
			if (!_manageContainment && Options::storageLimitsEnforced && _base->storesOverfull())
			{
				_game->pushState(new SellState(_base, OPT_BATTLESCAPE));
				_game->pushState(new ErrorMessageState(tr("STR_STORAGE_EXCEEDED").arg(_base->getName()).c_str(), _palette, _game->getRuleset()->getInterface("debriefing")->getElement("errorMessage")->color, "BACK01.SCR", _game->getRuleset()->getInterface("debriefing")->getElement("errorPalette")->color));
			}
		}

		// Autosave after mission
		if (_game->getSavedGame()->isIronman())
		{
			_game->pushState(new SaveGameState(OPT_GEOSCAPE, SAVE_IRONMAN, _palette));
		}
		else if (Options::autosave)
		{
			_game->pushState(new SaveGameState(OPT_GEOSCAPE, SAVE_AUTO_GEOSCAPE, _palette));
		}
	}
}

/**
 * Adds to the debriefing stats.
 * @param name The untranslated name of the stat.
 * @param quantity The quantity to add.
 * @param score The score to add.
 */
void DebriefingState::addStat(const std::string &name, int quantity, int score)
{
	for (std::vector<DebriefingStat*>::iterator i = _stats.begin(); i != _stats.end(); ++i)
	{
		if ((*i)->item == name)
		{
			(*i)->qty = (*i)->qty + quantity;
			(*i)->score = (*i)->score + score;
			break;
		}
	}
}

/**
 * Clears the alien base from supply missions that use it.
 */
class ClearAlienBase: public std::unary_function<AlienMission *, void>
{
public:
	/// Remembers the base.
	ClearAlienBase(const AlienBase *base) : _base(base) { /* Empty by design. */ }
	/// Clears the base if required.
	void operator()(AlienMission *am) const;
private:
	const AlienBase *_base;
};

/**
 * Removes the association between the alien mission and the alien base,
 * if one existed.
 * @param am Pointer to the alien mission.
 */
void ClearAlienBase::operator()(AlienMission *am) const
{
	if (am->getAlienBase() == _base)
	{
		am->setAlienBase(0);
	}
}

/**
 * Prepares debriefing: gathers Aliens, Corpses, Artefacts, UFO Components.
 * Adds the items to the craft.
 * Also calculates the soldiers experience, and possible promotions.
 * If aborted, only the things on the exit area are recovered.
 */
void DebriefingState::prepareDebriefing()
{
	for (std::vector<std::string>::const_iterator i = _game->getRuleset()->getItemsList().begin(); i != _game->getRuleset()->getItemsList().end(); ++i)
	{
		if (_game->getRuleset()->getItem(*i)->getSpecialType() > 1)
		{
			RecoveryItem *item = new RecoveryItem();
			item->name = *i;
			item->value = _game->getRuleset()->getItem(*i)->getRecoveryPoints();
			_recoveryStats[_game->getRuleset()->getItem(*i)->getSpecialType()] = item;
		}
	}

	SavedGame *save = _game->getSavedGame();
	SavedBattleGame *battle = save->getSavedBattle();
	AlienDeployment *deployment = _game->getRuleset()->getDeployment(battle->getMissionType());

	bool aborted = battle->isAborted();
	bool success = !aborted || battle->allObjectivesDestroyed();
	Craft* craft = 0;
	std::vector<Craft*>::iterator craftIterator;
	Base* base = 0;
	std::string target;

	int playerInExitArea = 0; // if this stays 0 the craft is lost...
	int playersSurvived = 0; // if this stays 0 the craft is lost...
	int playersUnconscious = 0;


	_stats.push_back(new DebriefingStat("STR_ALIENS_KILLED", false));
	_stats.push_back(new DebriefingStat("STR_ALIEN_CORPSES_RECOVERED", false));
	_stats.push_back(new DebriefingStat("STR_LIVE_ALIENS_RECOVERED", false));
	_stats.push_back(new DebriefingStat("STR_ALIEN_ARTIFACTS_RECOVERED", false));

	std::string objectiveCompleteText, objectiveFailedText;
	int objectiveCompleteScore = 0, objectiveFailedScore = 0;
	if (deployment)
	{
		if (deployment->getObjectiveCompleteInfo(objectiveCompleteText, objectiveCompleteScore))
		{
			_stats.push_back(new DebriefingStat(objectiveCompleteText, false));
		}
		if (deployment->getObjectiveFailedInfo(objectiveFailedText, objectiveFailedScore))
		{
			_stats.push_back(new DebriefingStat(objectiveFailedText, false));
		}
	}

	_stats.push_back(new DebriefingStat("STR_CIVILIANS_KILLED_BY_ALIENS", false));
	_stats.push_back(new DebriefingStat("STR_CIVILIANS_KILLED_BY_XCOM_OPERATIVES", false));
	_stats.push_back(new DebriefingStat("STR_CIVILIANS_SAVED", false));
	_stats.push_back(new DebriefingStat("STR_XCOM_OPERATIVES_KILLED", false));
	//_stats.push_back(new DebriefingStat("STR_XCOM_OPERATIVES_RETIRED_THROUGH_INJURY", false));
	_stats.push_back(new DebriefingStat("STR_XCOM_OPERATIVES_MISSING_IN_ACTION", false));
	_stats.push_back(new DebriefingStat("STR_TANKS_DESTROYED", false));
	_stats.push_back(new DebriefingStat("STR_XCOM_CRAFT_LOST", false));

	for (std::map<int, RecoveryItem*>::const_iterator i = _recoveryStats.begin(); i != _recoveryStats.end(); ++i)
	{
		_stats.push_back(new DebriefingStat((*i).second->name, true));
	}

<<<<<<< HEAD
	_stats.push_back(new DebriefingStat(_game->getRuleset()->getAlienFuel(), true));

	SavedGame *save = _game->getSavedGame();
	SavedBattleGame *battle = save->getSavedBattle();
	bool aborted = battle->isAborted();
	bool success = !aborted;
	Craft* craft = 0;
	std::vector<Craft*>::iterator craftIterator;
	Base* base = 0;
	_missionStatistics->time = *save->getTime();
	_missionStatistics->type = battle->getMissionType();
	std::string target;

	int playerInExitArea = 0; // if this stays 0 the craft is lost...
	int playersSurvived = 0; // if this stays 0 the craft is lost...
	int playersUnconscious = 0;
=======
	_stats.push_back(new DebriefingStat(_game->getRuleset()->getAlienFuelName(), true));
>>>>>>> 23c1be4d

	for (std::vector<Base*>::iterator i = save->getBases()->begin(); i != save->getBases()->end(); ++i)
	{
		// in case we have a craft - check which craft it is about
		for (std::vector<Craft*>::iterator j = (*i)->getCrafts()->begin(); j != (*i)->getCrafts()->end(); ++j)
		{
			if ((*j)->isInBattlescape())
			{
				for (std::vector<Region*>::iterator k = _game->getSavedGame()->getRegions()->begin(); k != _game->getSavedGame()->getRegions()->end(); ++k)
				{
					if ((*k)->getRules()->insideRegion((*j)->getLongitude(), (*j)->getLatitude()))
					{
						_region = (*k);
						_missionStatistics->region = _region->getRules()->getType();
						break;
					}
				}
				for (std::vector<Country*>::iterator k = _game->getSavedGame()->getCountries()->begin(); k != _game->getSavedGame()->getCountries()->end(); ++k)
				{
					if ((*k)->getRules()->insideCountry((*j)->getLongitude(), (*j)->getLatitude()))
					{
						_country = (*k);
						_missionStatistics->country= _country->getRules()->getType();
						break;
					}
				}
				craft = (*j);
				base = (*i);
				craftIterator = j;
				if (dynamic_cast<Ufo*>(craft->getDestination()))
				{
					target = "STR_UFO";
				}
				else if (dynamic_cast<AlienBase*>(craft->getDestination()))
				{
					target = "STR_ALIEN_BASE";
				}
				else if (dynamic_cast<MissionSite*>(craft->getDestination()))
				{
					target = "STR_MISSION_SITE";
				}
				craft->returnToBase();
				craft->setMissionComplete(true);
				craft->setInBattlescape(false);
			}
			else if ((*j)->getDestination() != 0)
			{
				Ufo* u = dynamic_cast<Ufo*>((*j)->getDestination());
				if (u != 0 && u->isInBattlescape())
				{
					(*j)->returnToBase();
				}
			}
		}
		// in case we DON'T have a craft (base defense)
		if ((*i)->isInBattlescape())
		{
			base = (*i);
			target = "STR_BASE";
			base->setInBattlescape(false);
			base->cleanupDefenses(false);
			for (std::vector<Region*>::iterator k = _game->getSavedGame()->getRegions()->begin(); k != _game->getSavedGame()->getRegions()->end(); ++k)
			{
				if ((*k)->getRules()->insideRegion(base->getLongitude(), base->getLatitude()))
				{
					_region = (*k);
                    _missionStatistics->region = _region->getRules()->getType();
					break;
				}
			}
			for (std::vector<Country*>::iterator k = _game->getSavedGame()->getCountries()->begin(); k != _game->getSavedGame()->getCountries()->end(); ++k)
			{
				if ((*k)->getRules()->insideCountry(base->getLongitude(), base->getLatitude()))
				{
					_country = (*k);
                    _missionStatistics->country= _country->getRules()->getType();
					break;
				}
			}
			if (aborted)
			{
				_destroyBase = true;
			}
			for (std::vector<BaseFacility*>::iterator k = base->getFacilities()->begin(); k != base->getFacilities()->end();)
			{
				// this facility was demolished
				if (battle->getModuleMap()[(*k)->getX()][(*k)->getY()].second == 0)
				{
					base->destroyFacility(k);
				}
				else
				{
					++k;
				}
			}
			// this may cause the base to become disjointed, destroy the disconnected parts.
			base->destroyDisconnectedFacilities();
		}
	}

	_base = base;

	// UFO crash/landing site disappears
	for (std::vector<Ufo*>::iterator i = save->getUfos()->begin(); i != save->getUfos()->end(); ++i)
	{
		if ((*i)->isInBattlescape())
		{
			_missionStatistics->ufo = (*i)->getRules()->getType();
			if (save->getMonthsPassed() != -1)
			{
				_missionStatistics->alienRace = (*i)->getAlienRace();
			}
			_txtRecovery->setText(tr("STR_UFO_RECOVERY"));
			(*i)->setInBattlescape(false);
			if ((*i)->getStatus() == Ufo::LANDED && aborted)
			{
				 (*i)->setSecondsRemaining(5);
			}
			else if ((*i)->getStatus() == Ufo::CRASHED || !aborted)
			{
				delete *i;
				save->getUfos()->erase(i);
				break;
			}
		}
	}
	
	// mission site disappears (even when you abort)
	for (std::vector<MissionSite*>::iterator i = save->getMissionSites()->begin(); i != save->getMissionSites()->end(); ++i)
	{
		if ((*i)->isInBattlescape())
		{
			_missionStatistics->alienRace = (*i)->getAlienRace();
			delete *i;
			save->getMissionSites()->erase(i);
			break;
		}
	}

	// lets see what happens with units

	// first, we evaluate how many surviving XCom units there are, and how many are conscious
	// and how many have died (to use for commendations)
	int deadSoldiers = 0;
	for (std::vector<BattleUnit*>::iterator j = battle->getUnits()->begin(); j != battle->getUnits()->end(); ++j)
	{
		if ((*j)->getOriginalFaction() == FACTION_PLAYER && (*j)->getStatus() != STATUS_DEAD)
		{
			if ((*j)->getStatus() == STATUS_UNCONSCIOUS || (*j)->getFaction() == FACTION_HOSTILE)
			{
				playersUnconscious++;
			}
			playersSurvived++;
		}
		else if ((*j)->getOriginalFaction() == FACTION_PLAYER && (*j)->getStatus() == STATUS_DEAD)
			deadSoldiers++;
	}
	// if all our men are unconscious, the aliens get to have their way with them.
	if (playersUnconscious == playersSurvived)
	{
		playersSurvived = 0;
		for (std::vector<BattleUnit*>::iterator j = battle->getUnits()->begin(); j != battle->getUnits()->end(); ++j)
		{
			if ((*j)->getOriginalFaction() == FACTION_PLAYER && (*j)->getStatus() != STATUS_DEAD)
			{
				(*j)->instaKill();
			}
		}
	}
	if (playersSurvived == 1)
	{
		for (std::vector<BattleUnit*>::iterator j = battle->getUnits()->begin(); j != battle->getUnits()->end(); ++j)
		{
			// if only one soldier survived, give him a medal! (unless he killed all the others...)
			if ((*j)->getStatus() != STATUS_DEAD && (*j)->getOriginalFaction() == FACTION_PLAYER && !(*j)->getStatistics()->hasFriendlyFired() && deadSoldiers != 0)
			{
				(*j)->getStatistics()->loneSurvivor = true;
				break;
			}
			// if only one soldier survived AND none have died, means only one soldier went on the mission...
			if ((*j)->getStatus() != STATUS_DEAD && (*j)->getOriginalFaction() == FACTION_PLAYER && deadSoldiers == 0)
			{
				(*j)->getStatistics()->ironMan = true;
			}
		}
	}
	// alien base disappears (if you didn't abort)
	for (std::vector<AlienBase*>::iterator i = save->getAlienBases()->begin(); i != save->getAlienBases()->end(); ++i)
	{
		if ((*i)->isInBattlescape())
		{
			_txtRecovery->setText(tr("STR_ALIEN_BASE_RECOVERY"));
			bool destroyAlienBase = true;

			if (aborted || playersSurvived == 0)
			{
				if (!battle->allObjectivesDestroyed())
					destroyAlienBase = false;
			}
			
			if (deployment && !deployment->getNextStage().empty())
			{
<<<<<<< HEAD
				_missionStatistics->alienRace = (*i)->getAlienRace();
				for (int i = 0; i < battle->getMapSizeXYZ(); ++i)
				{
					// get recoverable map data objects from the battlescape map
					if (
						battle->getTiles()[i]->getMapData(O_OBJECT) && battle->getTiles()[i]->getMapData(O_OBJECT)->getSpecialType() == UFO_NAVIGATION)
					{
						destroyAlienBase = false;
						break;
					}
				}
=======
				destroyAlienBase = false;
>>>>>>> 23c1be4d
			}
			success = destroyAlienBase;
			if (destroyAlienBase)
			{
				if (objectiveCompleteText != "")
				{
					addStat(objectiveCompleteText, 1, objectiveCompleteScore);
				}
				// Take care to remove supply missions for this base.
				std::for_each(save->getAlienMissions().begin(), save->getAlienMissions().end(),
							ClearAlienBase(*i));
				delete *i;
				save->getAlienBases()->erase(i);
				break;
			}
			else
			{
				(*i)->setInBattlescape(false);
				break;
			}
		}
	}

	// time to care for units.
	for (std::vector<BattleUnit*>::iterator j = battle->getUnits()->begin(); j != battle->getUnits()->end(); ++j)
	{
		UnitStatus status = (*j)->getStatus();
		UnitFaction faction = (*j)->getFaction();
		UnitFaction oldFaction = (*j)->getOriginalFaction();
		int value = (*j)->getValue();
		Soldier *soldier = save->getSoldier((*j)->getId());
		std::string type = (*j)->getType();
		if (!(*j)->getSpawnUnit().empty())
		{
			type = (*j)->getSpawnUnit();
		}

		if (!(*j)->getTile())
		{
			Position pos = (*j)->getPosition();
			if (pos == Position(-1, -1, -1))
			{
				for (std::vector<BattleItem*>::iterator k = battle->getItems()->begin(); k != battle->getItems()->end(); ++k)
				{
					if ((*k)->getUnit() && (*k)->getUnit() == *j)
					{
						if ((*k)->getOwner())
						{
							pos = (*k)->getOwner()->getPosition();
						}
						else if ((*k)->getTile())
						{
							pos = (*k)->getTile()->getPosition();
						}
					}
				}
			}
			(*j)->setTile(battle->getTile(pos));
		}

		if (status == STATUS_DEAD)
		{ // so this is a dead unit
			if (oldFaction == FACTION_HOSTILE && (*j)->killedBy() == FACTION_PLAYER)
			{
				addStat("STR_ALIENS_KILLED", 1, value);
			}
			else if (oldFaction == FACTION_PLAYER)
			{
				if (soldier != 0)
				{
					addStat("STR_XCOM_OPERATIVES_KILLED", 1, -value);
					for (std::vector<Soldier*>::iterator i = base->getSoldiers()->begin(); i != base->getSoldiers()->end(); ++i)
					{
						if ((*i) == soldier)
						{
							(*j)->updateGeoscapeStats(*i);
							(*j)->getStatistics()->KIA = true;
							SoldierDeath *death = new SoldierDeath();
							death->setTime(*save->getTime());
							(*i)->die(death);
							save->getDeadSoldiers()->push_back(*i);
							base->getSoldiers()->erase(i);
							break;
						}
					}
				}
				else
				{ // non soldier player = tank
					addStat("STR_TANKS_DESTROYED", 1, -value);
				}
			}
			else if (oldFaction == FACTION_NEUTRAL)
			{
				if ((*j)->killedBy() == FACTION_PLAYER)
					addStat("STR_CIVILIANS_KILLED_BY_XCOM_OPERATIVES", 1, -(*j)->getValue() - (2 * ((*j)->getValue() / 3)));
				else // if civilians happen to kill themselves XCOM shouldn't get penalty for it
					addStat("STR_CIVILIANS_KILLED_BY_ALIENS", 1, -(*j)->getValue());
			}
		}
		else
		{ // so this unit is not dead...
			if (oldFaction == FACTION_PLAYER)
			{
				if (((*j)->isInExitArea() && (battle->getMissionType() != "STR_BASE_DEFENSE" || success)) || !aborted)
				{ // so game is not aborted or aborted and unit is on exit area
					(*j)->postMissionProcedures(save);
					playerInExitArea++;
					if (soldier != 0)
					{
						recoverItems((*j)->getInventory(), base);
						// calculate new statString
						soldier->calcStatString(_game->getRuleset()->getStatStrings(), (Options::psiStrengthEval && _game->getSavedGame()->isResearched(_game->getRuleset()->getPsiRequirements())));
					}
					else
					{ // non soldier player = tank
						base->getItems()->addItem(type);
						RuleItem *tankRule = _game->getRuleset()->getItem(type);
						if ((*j)->getItem("STR_RIGHT_HAND"))
						{
							BattleItem *ammoItem = (*j)->getItem("STR_RIGHT_HAND")->getAmmoItem();
							if (!tankRule->getCompatibleAmmo()->empty() && ammoItem != 0 && ammoItem->getAmmoQuantity() > 0)
							{
								int total = ammoItem->getAmmoQuantity();

								if (tankRule->getClipSize()) // meaning this tank can store multiple clips
								{
									total /= ammoItem->getRules()->getClipSize();
								}

								base->getItems()->addItem(tankRule->getCompatibleAmmo()->front(), total);
							}
						}
						if ((*j)->getItem("STR_LEFT_HAND"))
						{
							RuleItem *secondaryRule = (*j)->getItem("STR_LEFT_HAND")->getRules();
							BattleItem *ammoItem = (*j)->getItem("STR_LEFT_HAND")->getAmmoItem();
							if (!secondaryRule->getCompatibleAmmo()->empty() && ammoItem != 0 && ammoItem->getAmmoQuantity() > 0)
							{
								int total = ammoItem->getAmmoQuantity();

								if (secondaryRule->getClipSize()) // meaning this tank can store multiple clips
								{
									total /= ammoItem->getRules()->getClipSize();
								}

								base->getItems()->addItem(secondaryRule->getCompatibleAmmo()->front(), total);
							}
						}
					}
				}
				else
				{ // so game is aborted and unit is not on exit area
					addStat("STR_XCOM_OPERATIVES_MISSING_IN_ACTION", 1, -value);
					if (soldier != 0)
					{
						for (std::vector<Soldier*>::iterator i = base->getSoldiers()->begin(); i != base->getSoldiers()->end(); ++i)
						{
							if ((*i) == soldier)
							{
								(*j)->updateGeoscapeStats(*i);
								(*j)->getStatistics()->MIA = true;
								SoldierDeath *death = new SoldierDeath();
								death->setTime(*save->getTime());
								(*i)->die(death);
								save->getDeadSoldiers()->push_back(*i);
								base->getSoldiers()->erase(i);
								break;
							}
						}
					}
				}
			}
			else if (oldFaction == FACTION_HOSTILE && (!aborted || (*j)->isInExitArea())
				// mind controlled units may as well count as unconscious
				&& faction == FACTION_PLAYER && !(*j)->isOut())
			{
				for (std::vector<BattleItem*>::iterator k = (*j)->getInventory()->begin(); k != (*j)->getInventory()->end(); ++k)
				{
					if (!(*k)->getRules()->isFixed())
					{
						(*j)->getTile()->addItem(*k, _game->getRuleset()->getInventory("STR_GROUND"));
					}
				}
				recoverAlien(*j, base);
			}
			else if (oldFaction == FACTION_NEUTRAL)
			{
				// if mission fails, all civilians die
				if (aborted || playersSurvived == 0)
				{
					addStat("STR_CIVILIANS_KILLED_BY_ALIENS", 1, -(*j)->getValue());
				}
				else
				{
					addStat("STR_CIVILIANS_SAVED", 1, (*j)->getValue());
				}
			}
		}
	}

	if (craft != 0 && ((playerInExitArea == 0 && aborted) || (playersSurvived == 0)))
	{
		addStat("STR_XCOM_CRAFT_LOST", 1, -craft->getRules()->getScore());
		for (std::vector<Soldier*>::iterator i = base->getSoldiers()->begin(); i != base->getSoldiers()->end();)
		{
			if ((*i)->getCraft() == craft)
			{
				delete (*i);
				i = base->getSoldiers()->erase(i);
			}
			else
			{
				++i;
			}
		}
		// Since this is not a base defense mission, we can safely erase the craft,
		// without worrying it's vehicles' destructor calling double (on base defense missions
		// all vehicle object in the craft is also referenced by base->getVehicles() !!)
		delete craft;
		craft = 0; // To avoid a crash down there!!
		base->getCrafts()->erase(craftIterator);
		_txtTitle->setText(tr("STR_CRAFT_IS_LOST"));
		return;
	}
	if (aborted && target == "STR_BASE" && !base->getCrafts()->empty())
	{
		for (std::vector<Craft*>::iterator i = base->getCrafts()->begin(); i != base->getCrafts()->end(); ++i)
		{
			addStat("STR_XCOM_CRAFT_LOST", 1, -(*i)->getRules()->getScore());
		}
	}
	if ((!aborted || success) && playersSurvived > 0) 	// RECOVER UFO : run through all tiles to recover UFO components and items
	{
		if (target == "STR_BASE")
		{
			_txtTitle->setText(tr("STR_BASE_IS_SAVED"));
		}
		else if (target == "STR_UFO")
		{
			_txtTitle->setText(tr("STR_UFO_IS_RECOVERED")); 
		}
		else if (target == "STR_ALIEN_BASE")
		{
			_txtTitle->setText(tr("STR_ALIEN_BASE_DESTROYED"));
		}
		else
		{
			_txtTitle->setText(tr("STR_ALIENS_DEFEATED"));
			if (objectiveCompleteText != "")
			{
				addStat(objectiveCompleteText, 1, objectiveCompleteScore);
			}
		}

		if (!aborted)
		{
			// if this was a 2-stage mission, and we didn't abort (ie: we have time to clean up)
			// we can recover items from the earlier stages as well
			recoverItems(battle->getConditionalRecoveredItems(), base);

			for (int i = 0; i < battle->getMapSizeXYZ(); ++i)
			{
				// get recoverable map data objects from the battlescape map
				for (int part = 0; part < 4; ++part)
				{
					if (battle->getTiles()[i]->getMapData(part))
					{
						size_t specialType = battle->getTiles()[i]->getMapData(part)->getSpecialType();
						if (_recoveryStats.find(specialType) != _recoveryStats.end())
						{
							addStat(_recoveryStats[specialType]->name, 1, _recoveryStats[specialType]->value);
						}
					}
				}
				// recover items from the floor
				recoverItems(battle->getTiles()[i]->getInventory(), base);
			}
		}
		else
		{
			for (int i = 0; i < battle->getMapSizeXYZ(); ++i)
			{
				if (battle->getTiles()[i]->getMapData(O_FLOOR) && (battle->getTiles()[i]->getMapData(O_FLOOR)->getSpecialType() == START_POINT))
					recoverItems(battle->getTiles()[i]->getInventory(), base);
			}
		}
	}
	else
	{
		if (target == "STR_BASE")
		{
			_txtTitle->setText(tr("STR_BASE_IS_LOST"));
			_destroyBase = true;
		}
		else if (target == "STR_UFO")
		{
			_txtTitle->setText(tr("STR_UFO_IS_NOT_RECOVERED"));
		}
		else if (target == "STR_ALIEN_BASE")
		{
			_txtTitle->setText(tr("STR_ALIEN_BASE_STILL_INTACT"));
		}
		else
		{
			_txtTitle->setText(tr("STR_TERROR_CONTINUES"));
			if (objectiveFailedText != "")
			{
				addStat(objectiveFailedText, 1, objectiveFailedScore);
			}
		}

		if (playersSurvived > 0 && !_destroyBase)
		{
			// recover items from the craft floor
			for (int i = 0; i < battle->getMapSizeXYZ(); ++i)
			{
				if (battle->getTiles()[i]->getMapData(O_FLOOR) && (battle->getTiles()[i]->getMapData(O_FLOOR)->getSpecialType() == START_POINT))
					recoverItems(battle->getTiles()[i]->getInventory(), base);
			}
		}
	}

	// calculate the clips for each type based on the recovered rounds.
	for (std::map<RuleItem*, int>::const_iterator i = _rounds.begin(); i != _rounds.end(); ++i)
	{
		int total_clips = i->second / i->first->getClipSize();
		if (total_clips > 0)
			base->getItems()->addItem(i->first->getType(), total_clips);
	}

	// recover all our goodies
	if (playersSurvived > 0)
	{
		int aadivider = (target == "STR_ALIEN_BASE") ? 150 : 10;
		for (std::vector<DebriefingStat*>::iterator i = _stats.begin(); i != _stats.end(); ++i)
		{
			// alien alloys recovery values are divided by 10 or divided by 150 in case of an alien base
			if ((*i)->item == _recoveryStats[ALIEN_ALLOYS]->name)
			{
				(*i)->qty = (*i)->qty / aadivider;
				(*i)->score = (*i)->score / aadivider;
			}

			// recoverable battlescape tiles are now converted to items and put in base inventory
			if ((*i)->recovery && (*i)->qty > 0)
			{
				base->getItems()->addItem((*i)->item, (*i)->qty);
			}
		}

		// assuming this was a multi-stage mission,
		// recover everything that was in the craft in the previous stage
		recoverItems(battle->getGuaranteedRecoveredItems(), base);
	}

	// reequip craft after a non-base-defense mission (of course only if it's not lost already (that case craft=0))
	if (craft)
	{
		reequipCraft(base, craft, true);
	}

	if (target == "STR_BASE")
	{
		if (!_destroyBase)
		{
			// reequip crafts (only those on the base) after a base defense mission
			for (std::vector<Craft*>::iterator c = base->getCrafts()->begin(); c != base->getCrafts()->end(); ++c)
			{
				if ((*c)->getStatus() != "STR_OUT")
					reequipCraft(base, *c, false);
			}
			// Clear base->getVehicles() objects, they aren't needed anymore.
			for (std::vector<Vehicle*>::iterator i = base->getVehicles()->begin(); i != base->getVehicles()->end(); ++i)
				delete (*i);
			base->getVehicles()->clear();
		}
		else if (_game->getSavedGame()->getMonthsPassed() != -1)
		{
			for (std::vector<Base*>::iterator i = _game->getSavedGame()->getBases()->begin(); i != _game->getSavedGame()->getBases()->end(); ++i)
			{
				if ((*i) == base)
				{

					delete (*i);
					_game->getSavedGame()->getBases()->erase(i);
					break;
				}
			}
		}

		if (_region)
		{
			AlienMission* am = _game->getSavedGame()->findAlienMission(_region->getRules()->getType(), OBJECTIVE_RETALIATION);
			for (std::vector<Ufo*>::iterator i = _game->getSavedGame()->getUfos()->begin(); i != _game->getSavedGame()->getUfos()->end();)
			{
				if ((*i)->getMission() == am)
				{
					delete *i;
					i = _game->getSavedGame()->getUfos()->erase(i);
				}
				else
				{
					++i;
				}
			}
			for (std::vector<AlienMission*>::iterator i = _game->getSavedGame()->getAlienMissions().begin();
				i != _game->getSavedGame()->getAlienMissions().end(); ++i)
			{
				if ((AlienMission*)(*i) == am)
				{
					delete (*i);
					_game->getSavedGame()->getAlienMissions().erase(i);
					break;
				}
			}
		}
	}
    _missionStatistics->success = success;
}

/**
 * Reequips a craft after a mission.
 * @param base Base to reequip from.
 * @param craft Craft to reequip.
 * @param vehicleItemsCanBeDestroyed Whether we can destroy the vehicles on the craft.
 */
void DebriefingState::reequipCraft(Base *base, Craft *craft, bool vehicleItemsCanBeDestroyed)
{
	std::map<std::string, int> craftItems = *craft->getItems()->getContents();
	for (std::map<std::string, int>::iterator i = craftItems.begin(); i != craftItems.end(); ++i)
	{
		int qty = base->getItems()->getItem(i->first);
		if (qty >= i->second)
		{
			base->getItems()->removeItem(i->first, i->second);
		}
		else
		{
			int missing = i->second - qty;
			base->getItems()->removeItem(i->first, qty);
			craft->getItems()->removeItem(i->first, missing);
			ReequipStat stat = {i->first, missing, craft->getName(_game->getLanguage())};
			_missingItems.push_back(stat);
		}
	}

	// Now let's see the vehicles
	ItemContainer craftVehicles;
	for (std::vector<Vehicle*>::iterator i = craft->getVehicles()->begin(); i != craft->getVehicles()->end(); ++i)
		craftVehicles.addItem((*i)->getRules()->getType());
	// Now we know how many vehicles (separated by types) we have to read
	// Erase the current vehicles, because we have to reAdd them (cause we want to redistribute their ammo)
	if (vehicleItemsCanBeDestroyed)
		for (std::vector<Vehicle*>::iterator i = craft->getVehicles()->begin(); i != craft->getVehicles()->end(); ++i)
			delete (*i);
	craft->getVehicles()->clear();
	// Ok, now read those vehicles
	for (std::map<std::string, int>::iterator i = craftVehicles.getContents()->begin(); i != craftVehicles.getContents()->end(); ++i)
	{
		int qty = base->getItems()->getItem(i->first);
		RuleItem *tankRule = _game->getRuleset()->getItem(i->first);
		int size = 4;
		if (_game->getRuleset()->getUnit(tankRule->getType()))
		{
			size = _game->getRuleset()->getArmor(_game->getRuleset()->getUnit(tankRule->getType())->getArmor())->getSize();
			size *= size;
		}
		int canBeAdded = std::min(qty, i->second);
		if (qty < i->second)
		{ // missing tanks
			int missing = i->second - qty;
			ReequipStat stat = {i->first, missing, craft->getName(_game->getLanguage())};
			_missingItems.push_back(stat);
		}
		if (tankRule->getCompatibleAmmo()->empty())
		{ // so this tank does NOT require ammo
			for (int j = 0; j < canBeAdded; ++j)
				craft->getVehicles()->push_back(new Vehicle(tankRule, tankRule->getClipSize(), size));
			base->getItems()->removeItem(i->first, canBeAdded);
		}
		else
		{ // so this tank requires ammo
			RuleItem *ammo = _game->getRuleset()->getItem(tankRule->getCompatibleAmmo()->front());
			int ammoPerVehicle = ammo->getClipSize();
			int baqty = base->getItems()->getItem(ammo->getType()); // Ammo Quantity for this vehicle-type on the base
			if (baqty < i->second * ammoPerVehicle)
			{ // missing ammo
				int missing = (i->second * ammoPerVehicle) - baqty;
				ReequipStat stat = {ammo->getType(), missing, craft->getName(_game->getLanguage())};
				_missingItems.push_back(stat);
			}
			canBeAdded = std::min(canBeAdded, baqty / ammoPerVehicle);
			if (canBeAdded > 0)
			{
				for (int j = 0; j < canBeAdded; ++j)
				{
					craft->getVehicles()->push_back(new Vehicle(tankRule, ammoPerVehicle, size));
					base->getItems()->removeItem(ammo->getType(), ammoPerVehicle);
				}
				base->getItems()->removeItem(i->first, canBeAdded);
			}
		}
	}
}

/**
 * Recovers items from the battlescape.
 *
 * Converts the battlescape inventory into a geoscape itemcontainer.
 * @param from Items recovered from the battlescape.
 * @param base Base to add items to.
 */
void DebriefingState::recoverItems(std::vector<BattleItem*> *from, Base *base)
{
	for (std::vector<BattleItem*>::iterator it = from->begin(); it != from->end(); ++it)
	{
		if ((*it)->getRules()->getName() == _game->getRuleset()->getAlienFuelName())
		{
			// special case of an item counted as a stat
			addStat(_game->getRuleset()->getAlienFuelName(), _game->getRuleset()->getAlienFuelQuantity(), 5);
		}
		else
		{
			if ((*it)->getRules()->getRecoveryPoints() && !(*it)->getXCOMProperty())
			{
				if ((*it)->getRules()->getBattleType() == BT_CORPSE && (*it)->getUnit()->getStatus() == STATUS_DEAD)
				{
					addStat("STR_ALIEN_CORPSES_RECOVERED", 1, (*it)->getUnit()->getValue());
					base->getItems()->addItem((*it)->getUnit()->getArmor()->getCorpseGeoscape(), 1);
				}
				else if ((*it)->getRules()->getBattleType() == BT_CORPSE)
				{
					// it's unconscious
					if ((*it)->getUnit()->getStatus() == STATUS_UNCONSCIOUS ||
						// or it's in timeout because it's unconscious from the previous stage
						// units can be in timeout and alive, and we assume they flee.
						((*it)->getUnit()->getStatus() == STATUS_IGNORE_ME &&
						(*it)->getUnit()->getHealth() > 0 &&
						(*it)->getUnit()->getHealth() < (*it)->getUnit()->getStunlevel()))
					{
						if ((*it)->getUnit()->getOriginalFaction() == FACTION_HOSTILE)
						{
							recoverAlien((*it)->getUnit(), base);
						}
						else if ((*it)->getUnit()->getOriginalFaction() == FACTION_NEUTRAL)
						{
							addStat("STR_CIVILIANS_SAVED", 1, (*it)->getUnit()->getValue());
						}
					}
				}
				// only "recover" unresearched items
				else if (!_game->getSavedGame()->isResearched((*it)->getRules()->getType()))
				{
					addStat("STR_ALIEN_ARTIFACTS_RECOVERED", 1, (*it)->getRules()->getRecoveryPoints());
				}
			}

			// put items back in the base
			if (!(*it)->getRules()->isFixed() && (*it)->getRules()->isRecoverable())
			{
				switch ((*it)->getRules()->getBattleType())
				{
					case BT_CORPSE:
						break;
					case BT_AMMO:
						// It's a clip, count any rounds left.
						_rounds[(*it)->getRules()] += (*it)->getAmmoQuantity();
						break;
					case BT_FIREARM:
					case BT_MELEE:
						// It's a weapon, count any rounds left in the clip.
						{
							BattleItem *clip = (*it)->getAmmoItem();
							if (clip && clip->getRules()->getClipSize() > 0 && clip != *it)
							{
								_rounds[clip->getRules()] += clip->getAmmoQuantity();
							}
						}
						// Fall-through, to recover the weapon itself.
					default:
						base->getItems()->addItem((*it)->getRules()->getType(), 1);
				}
			}
		}
	}
}

/**
 * Recovers a live alien from the battlescape.
 * @param from Battle unit to recover.
 * @param base Base to add items to.
 */
void DebriefingState::recoverAlien(BattleUnit *from, Base *base)
{
	std::string type = from->getType();
	if (base->getAvailableContainment() == 0)
	{
		_noContainment = true;
		addStat("STR_ALIEN_CORPSES_RECOVERED", 1, from->getValue());

		std::string corpseItem = from->getArmor()->getCorpseGeoscape();
		if (!from->getSpawnUnit().empty())
		{
			corpseItem = _game->getRuleset()->getArmor(_game->getRuleset()->getUnit(from->getSpawnUnit())->getArmor())->getCorpseGeoscape();
		}
		base->getItems()->addItem(corpseItem, 1);
	}
	else
	{
		RuleResearch *research = _game->getRuleset()->getResearch(type);
		if (research != 0 && !_game->getSavedGame()->isResearched(type))
		{
			// more points if it's not researched
			addStat("STR_LIVE_ALIENS_RECOVERED", 1, from->getValue() * 2);
		}
		else
		{
			// 10 points for recovery
			addStat("STR_LIVE_ALIENS_RECOVERED", 1, 10);
		}

		base->getItems()->addItem(type, 1);
		_manageContainment = base->getAvailableContainment() - (base->getUsedContainment() * _limitsEnforced) < 0;
	}
}

}<|MERGE_RESOLUTION|>--- conflicted
+++ resolved
@@ -634,26 +634,11 @@
 		_stats.push_back(new DebriefingStat((*i).second->name, true));
 	}
 
-<<<<<<< HEAD
-	_stats.push_back(new DebriefingStat(_game->getRuleset()->getAlienFuel(), true));
-
-	SavedGame *save = _game->getSavedGame();
-	SavedBattleGame *battle = save->getSavedBattle();
 	bool aborted = battle->isAborted();
 	bool success = !aborted;
-	Craft* craft = 0;
-	std::vector<Craft*>::iterator craftIterator;
-	Base* base = 0;
 	_missionStatistics->time = *save->getTime();
 	_missionStatistics->type = battle->getMissionType();
-	std::string target;
-
-	int playerInExitArea = 0; // if this stays 0 the craft is lost...
-	int playersSurvived = 0; // if this stays 0 the craft is lost...
-	int playersUnconscious = 0;
-=======
 	_stats.push_back(new DebriefingStat(_game->getRuleset()->getAlienFuelName(), true));
->>>>>>> 23c1be4d
 
 	for (std::vector<Base*>::iterator i = save->getBases()->begin(); i != save->getBases()->end(); ++i)
 	{
@@ -856,21 +841,8 @@
 			
 			if (deployment && !deployment->getNextStage().empty())
 			{
-<<<<<<< HEAD
 				_missionStatistics->alienRace = (*i)->getAlienRace();
-				for (int i = 0; i < battle->getMapSizeXYZ(); ++i)
-				{
-					// get recoverable map data objects from the battlescape map
-					if (
-						battle->getTiles()[i]->getMapData(O_OBJECT) && battle->getTiles()[i]->getMapData(O_OBJECT)->getSpecialType() == UFO_NAVIGATION)
-					{
-						destroyAlienBase = false;
-						break;
-					}
-				}
-=======
 				destroyAlienBase = false;
->>>>>>> 23c1be4d
 			}
 			success = destroyAlienBase;
 			if (destroyAlienBase)
