--- conflicted
+++ resolved
@@ -49,11 +49,7 @@
 	Inventory *_inv;
 	std::vector<BattleItem*> *_curInventoryTemplate;
 	SavedBattleGame *_battleGame;
-<<<<<<< HEAD
-	const bool _tu, _showMoreStatsInInventoryView;
-=======
-	bool _tu;
->>>>>>> 6dcd0f3c
+	const bool _tu;
 	BattlescapeState *_parent;
 public:
 	/// Creates the Inventory state.
