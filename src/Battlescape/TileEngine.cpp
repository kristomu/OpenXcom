/*
 * Copyright 2010-2013 OpenXcom Developers.
 *
 * This file is part of OpenXcom.
 *
 * OpenXcom is free software: you can redistribute it and/or modify
 * it under the terms of the GNU General Public License as published by
 * the Free Software Foundation, either version 3 of the License, or
 * (at your option) any later version.
 *
 * OpenXcom is distributed in the hope that it will be useful,
 * but WITHOUT ANY WARRANTY; without even the implied warranty of
 * MERCHANTABILITY or FITNESS FOR A PARTICULAR PURPOSE.  See the
 * GNU General Public License for more details.
 *
 * You should have received a copy of the GNU General Public License
 * along with OpenXcom.  If not, see <http://www.gnu.org/licenses/>.
 */
#define _USE_MATH_DEFINES
#include <assert.h>
#include <cmath>
#include <climits>
#include <set>
#include <functional>
#include "TileEngine.h"
#include <SDL.h>
#include "BattleAIState.h"
#include "AggroBAIState.h"
#include "UnitTurnBState.h"
#include "Map.h"
#include "Camera.h"
#include "../Savegame/SavedBattleGame.h"
#include "ExplosionBState.h"
#include "../Savegame/Tile.h"
#include "../Savegame/BattleUnit.h"
#include "../Savegame/Soldier.h"
#include "../Engine/RNG.h"
#include "BattlescapeState.h"
#include "../Ruleset/MapDataSet.h"
#include "../Ruleset/MapData.h"
#include "../Ruleset/Unit.h"
#include "../Ruleset/RuleSoldier.h"
#include "../Ruleset/Armor.h"
#include "../Ruleset/Ruleset.h"
#include "../Resource/ResourcePack.h"
#include "Pathfinding.h"
#include "../Engine/Options.h"
#include "ProjectileFlyBState.h"
#include "../Engine/Logger.h"
#include "../aresame.h"

namespace OpenXcom
{

const int TileEngine::heightFromCenter[11] = {0,-2,+2,-4,+4,-6,+6,-8,+8,-12,+12};

/**
 * Sets up a TileEngine.
 * @param save pointer to SavedBattleGame object.
 */
TileEngine::TileEngine(SavedBattleGame *save, std::vector<Uint16> *voxelData) : _save(save), _voxelData(voxelData), _personalLighting(true)
{
}

/**
 * Deletes the TileEngine.
 */
TileEngine::~TileEngine()
{

}


/**
  * Calculate sun shading for the whole terrain.
  */
void TileEngine::calculateSunShading()
{
	const int layer = 0; // Ambient lighting layer.

	for (int i = 0; i < _save->getMapSizeXYZ(); ++i)
	{
		_save->getTiles()[i]->resetLight(layer);
		calculateSunShading(_save->getTiles()[i]);
	}
}

/**
  * Calculate sun shading for 1 tile. Sun comes from above and is blocked by floors or objects.
  * @param tile The tile to calculate sun shading for.
  */
void TileEngine::calculateSunShading(Tile *tile)
{
	const int layer = 0; // Ambient lighting layer.

	int power = 15 - _save->getGlobalShade();

	// At night/dusk sun isn't dropping shades blocked by roofs
	if (_save->getGlobalShade() <= 4)
	{
		if (verticalBlockage(_save->getTile(Position(tile->getPosition().x, tile->getPosition().y, _save->getMapSizeZ() - 1)), tile, DT_NONE))
		{
			power -= 2;
		}
	}

	tile->addLight(power, layer);
}

/**
  * Recalculate lighting for the terrain: objects,items,fire.
  */
void TileEngine::calculateTerrainLighting()
{
	const int layer = 1; // Static lighting layer.
	const int fireLightPower = 15; // amount of light a fire generates

	// reset all light to 0 first
	for (int i = 0; i < _save->getMapSizeXYZ(); ++i)
	{
		_save->getTiles()[i]->resetLight(layer);
	}

	// add lighting of terrain
	for (int i = 0; i < _save->getMapSizeXYZ(); ++i)
	{
		// only floors and objects can light up
		if (_save->getTiles()[i]->getMapData(MapData::O_FLOOR)
			&& _save->getTiles()[i]->getMapData(MapData::O_FLOOR)->getLightSource())
		{
			addLight(_save->getTiles()[i]->getPosition(), _save->getTiles()[i]->getMapData(MapData::O_FLOOR)->getLightSource(), layer);
		}
		if (_save->getTiles()[i]->getMapData(MapData::O_OBJECT)
			&& _save->getTiles()[i]->getMapData(MapData::O_OBJECT)->getLightSource())
		{
			addLight(_save->getTiles()[i]->getPosition(), _save->getTiles()[i]->getMapData(MapData::O_OBJECT)->getLightSource(), layer);
		}

		// fires
		if (_save->getTiles()[i]->getFire())
		{
			addLight(_save->getTiles()[i]->getPosition(), fireLightPower, layer);
		}

		for (std::vector<BattleItem*>::iterator it = _save->getTiles()[i]->getInventory()->begin(); it != _save->getTiles()[i]->getInventory()->end(); ++it)
		{
			if ((*it)->getRules()->getBattleType() == BT_FLARE)
			{
				addLight(_save->getTiles()[i]->getPosition(), (*it)->getRules()->getPower(), layer);
			}
		}

	}

}

/**
  * Recalculate lighting for the units.
  */
void TileEngine::calculateUnitLighting()
{
	const int layer = 2; // Dynamic lighting layer.
	const int personalLightPower = 15; // amount of light a unit generates
	const int fireLightPower = 15; // amount of light a fire generates

	// reset all light to 0 first
	for (int i = 0; i < _save->getMapSizeXYZ(); ++i)
	{
		_save->getTiles()[i]->resetLight(layer);
	}

	for (std::vector<BattleUnit*>::iterator i = _save->getUnits()->begin(); i != _save->getUnits()->end(); ++i)
	{
		// add lighting of soldiers
		if (_personalLighting && (*i)->getFaction() == FACTION_PLAYER && !(*i)->isOut())
		{
			addLight((*i)->getPosition(), personalLightPower, layer);
		}
		// add lighting of units on fire
		if ((*i)->getFire())
		{
			addLight((*i)->getPosition(), fireLightPower, layer);
		}
	}
}

/**
 * Adds circular light pattern starting from center and losing power with distance travelled.
 * @param center
 * @param power
 * @param layer Light is seperated in 3 layers: Ambient, Static and Dynamic.
 */
void TileEngine::addLight(const Position &center, int power, int layer)
{
	// only loop through the positive quadrant.
	for (int x = 0; x <= power; ++x)
	{
		for (int y = 0; y <= power; ++y)
		{
			for (int z = 0; z < _save->getMapSizeZ(); z++)
			{
				int distance = int(floor(sqrt(float(x*x + y*y)) + 0.5));

				if (_save->getTile(Position(center.x + x,center.y + y, z)))
					_save->getTile(Position(center.x + x,center.y + y, z))->addLight(power - distance, layer);

				if (_save->getTile(Position(center.x - x,center.y - y, z)))
					_save->getTile(Position(center.x - x,center.y - y, z))->addLight(power - distance, layer);

				if (_save->getTile(Position(center.x - x,center.y + y, z)))
					_save->getTile(Position(center.x - x,center.y + y, z))->addLight(power - distance, layer);

				if (_save->getTile(Position(center.x + x,center.y - y, z)))
					_save->getTile(Position(center.x + x,center.y - y, z))->addLight(power - distance, layer);
			}
		}
	}
}

/**
 * Calculates line of sight of a soldier.
 * @param unit
 * @return true when new aliens spotted
 */
bool TileEngine::calculateFOV(BattleUnit *unit)
{
	size_t oldNumVisibleUnits = unit->getUnitsSpottedThisTurn().size();
	Position center = unit->getPosition();
	Position test;
	int direction;
	bool swap;
	std::vector<Position> _trajectory;
	if (_save->getStrafeSetting() && (unit->getTurretType() > -1)) {
		direction = unit->getTurretDirection();
	}
	else
	{
		direction = unit->getDirection();
	}
	swap = (direction==0 || direction==4);
	int signX[8] = { +1, +1, +1, +1, -1, -1, -1, -1 };
	int signY[8] = { -1, -1, -1, +1, +1, +1, -1, -1 };
	int y1, y2;

	unit->clearVisibleUnits();
	unit->clearVisibleTiles();

	if (unit->isOut())
		return false;
	Position pos = unit->getPosition();

	if ((unit->getHeight() + unit->getFloatHeight() + -_save->getTile(unit->getPosition())->getTerrainLevel()) >= 24 + 4)
	{
		++pos.z;
	}
	for (int x = 0; x <= MAX_VIEW_DISTANCE; ++x)
	{
		if (direction%2)
		{
			y1 = 0;
			y2 = MAX_VIEW_DISTANCE;
		}
		else
		{
			y1 = -x;
			y2 = x;
		}
		for (int y = y1; y <= y2; ++y)
		{
			for (int z = 0; z < _save->getMapSizeZ(); z++)
			{
				const int distanceSqr = x*x + y*y;
				test.z = z;
				if (distanceSqr <= MAX_VIEW_DISTANCE*MAX_VIEW_DISTANCE)
				{
					test.x = center.x + signX[direction]*(swap?y:x);
					test.y = center.y + signY[direction]*(swap?x:y);
					if (_save->getTile(test))
					{
						BattleUnit *visibleUnit = _save->getTile(test)->getUnit();
						if (visibleUnit && !visibleUnit->isOut() && visible(unit, _save->getTile(test)))
						{
							if ((visibleUnit->getFaction() == FACTION_HOSTILE && unit->getFaction() != FACTION_HOSTILE)
								|| (visibleUnit->getFaction() != FACTION_HOSTILE && unit->getFaction() == FACTION_HOSTILE))
							{
								unit->addToVisibleUnits(visibleUnit);
								unit->addToVisibleTiles(visibleUnit->getTile());
<<<<<<< HEAD
								if (unit->getFaction() == FACTION_PLAYER)
								{
									visibleUnit->getTile()->setVisible(+1);
								}
								if (unit->getFaction() == FACTION_PLAYER)
								{
									visibleUnit->setVisible(true);
								}
								else if (unit->getFaction() == FACTION_HOSTILE && visibleUnit->getFaction() == FACTION_PLAYER && unit->getIntelligence() > visibleUnit->getTurnsExposed())
=======

								if (unit->getFaction() == FACTION_HOSTILE && visibleUnit->getFaction() == FACTION_PLAYER)
>>>>>>> 09bed417
								{
									visibleUnit->setTurnsExposed(0);
								}
							}
						}

						if (unit->getFaction() == FACTION_PLAYER)
						{
							// this sets tiles to discovered if they are in LOS - tile visibility is not calculated in voxelspace but in tilespace
							// large units have "4 pair of eyes"
							int size = unit->getArmor()->getSize();
							for (int xo = 0; xo < size; xo++)
							{
								for (int yo = 0; yo < size; yo++)
								{
									Position poso = pos + Position(xo,yo,0);
									_trajectory.clear();
									int tst = calculateLine(poso, test, true, &_trajectory, unit, false);
									unsigned int tsize = _trajectory.size();
									if (tst>127) --tsize; //last tile is blocked thus must be cropped
									for (unsigned int i = 0; i < tsize; i++)
									{
										Position posi = _trajectory.at(i); 
										//mark every tile of line as visible (as in original)
										//this is needed because of bresenham narrow stroke. 
										_save->getTile(posi)->setVisible(+1);
										_save->getTile(posi)->setDiscovered(true, 2);
										// walls to the east or south of a visible tile, we see that too
										Tile* t = _save->getTile(Position(posi.x + 1, posi.y, posi.z));
										if (t) t->setDiscovered(true, 0);
										t = _save->getTile(Position(posi.x, posi.y + 1, posi.z));
										if (t) t->setDiscovered(true, 1);
									}

								}
							}
						}
					}
				}
			}
		}
	}

	// we only react when there are at least the same amount of visible units as before AND the checksum is different
	// this way we stop if there are the same amount of visible units, but a different unit is seen
	// or we stop if there are more visible units seen
	if (unit->getUnitsSpottedThisTurn().size() > oldNumVisibleUnits && unit->getVisibleUnits()->size() > 0)
	{
		// a hostile unit will aggro on the new unit if it sees one - it will not start walking
		if (unit->getFaction() == FACTION_HOSTILE)
		{
			AggroBAIState *aggro = dynamic_cast<AggroBAIState*>(unit->getCurrentAIState());
			if (aggro == 0)
			{
				aggro = new AggroBAIState(_save, unit);
				unit->setAIState(aggro);
				unit->_hidingForTurn = false; // something new happened, react at will...
			}
			aggro->setAggroTarget(unit->getVisibleUnits()->at(0)); // just pick the first one - maybe we need to prioritize on distance to unit or other parameters?
		}

		return true;
	}

	return false;

}



/**
 * @brief Find all the soldiers that would see queryingUnit at tile (aka tilePos) and collect some statistics for AI.
 * @param tile the tile to check
 * @param tilePos the position of the tile to check, redundantly
 * @param queryingUnit the unit to temporarily place at tilePos for calculations
 * @return false if the unit couldn't possibly be placed at tile (i.e., something's blocking it), true otherwise
 */
bool TileEngine::surveyXComThreatToTile(Tile *tile, Position &tilePos, BattleUnit *queryingUnit)
{
	if (tile->soldiersVisible != -1) return true; // already calculated this turn
	
	if (!_save->setUnitPosition(queryingUnit, tilePos, true)) 
	{
		return false;
	}

	tile->soldiersVisible = 0; // we're actually not updating the other three tiles of a 2x2 unit because the AI code is going to ignore them anyway for now
	tile->closestSoldierDSqr = INT_MAX;
	tile->closestAlienDSqr = INT_MAX;
	
	int dsqrTotal = 0;
	
	Position targetVoxel = tile->getPosition() * Position(16, 16, 24) + Position(8, 8, 8 - tile->getTerrainLevel());
	
	for (std::vector<BattleUnit*>::const_iterator i = _save->getUnits()->begin(); i != _save->getUnits()->end(); ++i)
	{
		if ((*i)->isOut()) continue;
		
		int dsqr = distanceSq(tilePos, (*i)->getPosition());
		if (dsqr < 1) dsqr = 1; // sanity buffer against dividing by 0

		if (dsqr > (MAX_VIEW_DISTANCE * MAX_VIEW_DISTANCE)) continue; // can't even see that far, yo
		
		Position originVoxel = getSightOriginVoxel(*i);
		int target = calculateLine(originVoxel, targetVoxel, false, 0, *i, true, false, *i);
		if ((*i)->getFaction() == FACTION_PLAYER && target == -1)
		{
			++tile->soldiersVisible;

			if (dsqr < tile->closestSoldierDSqr)
			{
				tile->closestSoldierDSqr = dsqr;
			}
			
			dsqrTotal += dsqr;
		}

		if ((*i)->getFaction() == FACTION_HOSTILE && dsqr < tile->closestAlienDSqr) tile->closestAlienDSqr = dsqr;
	}

	if (tile->soldiersVisible == 0)
	{
		tile->closestSoldierDSqr = -1; 
	}
	
	return true;
}

/**
 * Get the origin voxel of a unit's eyesight (from just one eye or something? Why is it x+7??
 * @param currentUnit the watcher
 * @return approximately an eyeball voxel
 */
Position TileEngine::getSightOriginVoxel(BattleUnit *currentUnit)
{
	// determine the origin and target voxels for the raytrace
	Position originVoxel;
	originVoxel = Position((currentUnit->getPosition().x * 16) + 7, (currentUnit->getPosition().y * 16) + 8, currentUnit->getPosition().z*24);
	originVoxel.z += -_save->getTile(currentUnit->getPosition())->getTerrainLevel();
	originVoxel.z += currentUnit->getHeight() + currentUnit->getFloatHeight() - 1; //one voxel lower (eye level)
	Tile *tileAbove = _save->getTile(currentUnit->getPosition() + Position(0,0,1));
	if (currentUnit->getArmor()->getSize() > 1)
	{
		originVoxel.x += 8;
		originVoxel.y += 8;
		originVoxel.z += 1; //topmost voxel
	}
	if (originVoxel.z >= (currentUnit->getPosition().z + 1)*24 && (!tileAbove || !tileAbove->hasNoFloor(0)))
	{
		while (originVoxel.z >= (currentUnit->getPosition().z + 1)*24)
		{
			originVoxel.z--;
		}
	}

	return originVoxel;
}



/**
 * Check for an opposing unit on this tile
 * @param currentUnit the watcher
 * @param tile the tile to check for
 * @return true/false
 */
bool TileEngine::visible(BattleUnit *currentUnit, Tile *tile)
{
	// if there is no tile or no unit, we can't see it
	if (!tile || !tile->getUnit())
	{
		return false;
	}

	// aliens can see in the dark, xcom can see at a distance of 9 or less, further if there's enough light.
	if (currentUnit->getFaction() == FACTION_PLAYER &&
		distance(currentUnit->getPosition(), tile->getPosition()) > 9 &&
		tile->getShade() > MAX_DARKNESS_TO_SEE_UNITS)
	{
		return false;
	}

	if (currentUnit->getFaction() == tile->getUnit()->getFaction()) return true; //friendlies are always seen

	Position originVoxel = getSightOriginVoxel(currentUnit);

	bool unitSeen = false;
	// for large units origin voxel is in the middle

	Position scanVoxel;
	std::vector<Position> _trajectory;
	unitSeen = canTargetUnit(&originVoxel, tile, &scanVoxel, currentUnit);

	if (unitSeen)
	{
		// now check if we really see it taking into account smoke tiles
		// initial smoke "density" of a smoke grenade is around 15 per tile
		// we do density/3 to get the decay of visibility
		// so in fresh smoke we should only have 4 tiles of visibility
		// this is traced in voxel space, with smoke affecting visibility every step of the way
		_trajectory.clear();
		calculateLine(originVoxel, scanVoxel, true, &_trajectory, currentUnit);
		Tile *t = _save->getTile(currentUnit->getPosition());
		int visibleDistance = _trajectory.size();
		for (unsigned int i = 0; i < _trajectory.size(); i++)
		{
			if (t != _save->getTile(Position(_trajectory.at(i).x/16,_trajectory.at(i).y/16, _trajectory.at(i).z/24)))
			{
				t = _save->getTile(Position(_trajectory.at(i).x/16,_trajectory.at(i).y/16, _trajectory.at(i).z/24));
			}
			if (t->getFire() == 0)
			{
				visibleDistance += t->getSmoke() / 3;
			}
			if (visibleDistance > MAX_VOXEL_VIEW_DISTANCE)
			{
				unitSeen = false;
				break;
			}
		}
	}
	return unitSeen;
}


/**
 * Check for how exposed unit for another unit
 * @param originVoxel voxel of trace origin (eye or gun's barrel)
 * @param tile the tile to check for
 * @param excludeUnit is self (not to hit self)
 * @param excludeAllBut [optional] is unit which is the only one to be considered for ray hits
 * @return degree of exposure (as percent)
 */
int TileEngine::checkVoxelExposure(Position *originVoxel, Tile *tile, BattleUnit *excludeUnit, BattleUnit *excludeAllBut)
{
	Position targetVoxel = Position((tile->getPosition().x * 16) + 7, (tile->getPosition().y * 16) + 8, tile->getPosition().z * 24);
	Position scanVoxel;
	std::vector<Position> _trajectory;
	BattleUnit *otherUnit = tile->getUnit();
	if (otherUnit == 0) return 0; //no unit in this tile, even if it elevated and appearing in it.
	if (otherUnit == excludeUnit) return 0; //skip self

	int targetMinHeight = targetVoxel.z - tile->getTerrainLevel();
	if (otherUnit)
		 targetMinHeight += otherUnit->getFloatHeight();

	// if there is an other unit on target tile, we assume we want to check against this unit's height
	int heightRange;
 
	int unitRadius = otherUnit->getLoftemps(); //width == loft in default loftemps set
	if (otherUnit->getArmor()->getSize() > 1)
	{
		unitRadius = 3;
	}

	// vector manipulation to make scan work in view-space
	Position relPos = targetVoxel - *originVoxel;
	float normal = unitRadius/sqrt((float)(relPos.x*relPos.x + relPos.y*relPos.y));
	int relX = floor(((float)relPos.y)*normal+0.5);
	int relY = floor(((float)-relPos.x)*normal+0.5);

	int sliceTargets[10]={0,0, relX,relY, -relX,-relY};
 
	if (!otherUnit->isOut())
	{
		heightRange = otherUnit->getHeight();
	}
	else
	{
		heightRange = 12;
	}


	int targetMaxHeight=targetMinHeight+heightRange;
	// scan ray from top to bottom  plus different parts of target cylinder
	int total=0;
	int visible=0;
	for (int i = heightRange; i >=0; i-=2)
	{
		++total;
		scanVoxel.z=targetMinHeight+i;
		for (int j = 0; j < 2; ++j)
		{
			scanVoxel.x=targetVoxel.x + sliceTargets[j*2];
			scanVoxel.y=targetVoxel.y + sliceTargets[j*2+1];
			_trajectory.clear();
			int test = calculateLine(*originVoxel, scanVoxel, false, &_trajectory, excludeUnit, true, false, excludeAllBut);
			if (test == 4)
			{
				//voxel of hit must be inside of scanned box
				if (_trajectory.at(0).x/16 == scanVoxel.x/16 &&
					_trajectory.at(0).y/16 == scanVoxel.y/16 &&
					_trajectory.at(0).z >= targetMinHeight &&
					_trajectory.at(0).z <= targetMaxHeight)
				{
					++visible;
				}
			}
		}
	}
	return (visible*100)/total;
}


/**
 * Check for an another unit is available for targeting and what particular voxel
 * @param originVoxel voxel of trace origin (eye or gun's barrel)
 * @param tile the tile to check for
 * @param scanVoxel is returned coordinate of hit
 * @param excludeUnit is self (not to hit self)
 * @return true/false
 */
bool TileEngine::canTargetUnit(Position *originVoxel, Tile *tile, Position *scanVoxel, BattleUnit *excludeUnit)
{
	Position targetVoxel = Position((tile->getPosition().x * 16) + 7, (tile->getPosition().y * 16) + 8, tile->getPosition().z * 24);
	std::vector<Position> _trajectory;
	BattleUnit *otherUnit = tile->getUnit();
	if (otherUnit == 0) return false; //no unit in this tile, even if it elevated and appearing in it.
	if (otherUnit == excludeUnit) return false; //skip self

	int targetMinHeight = targetVoxel.z - tile->getTerrainLevel();
	if (otherUnit)
		 targetMinHeight += otherUnit->getFloatHeight();

	int targetMaxHeight = targetMinHeight;
	int targetCenterHeight;
	// if there is an other unit on target tile, we assume we want to check against this unit's height
	int heightRange;
 
	int unitRadius = otherUnit->getLoftemps(); //width == loft in default loftemps set
	int targetSize = otherUnit->getArmor()->getSize() - 1;
	if (targetSize > 0)
	{
		unitRadius = 3;
	}

	// vector manipulation to make scan work in view-space
	Position relPos = targetVoxel - *originVoxel;
	float normal = unitRadius/sqrt((float)(relPos.x*relPos.x + relPos.y*relPos.y));
	int relX = floor(((float)relPos.y)*normal+0.5);
	int relY = floor(((float)-relPos.x)*normal+0.5);

	int sliceTargets[10]={0,0, relX,relY, -relX,-relY, relY,-relX, -relY,relX};
 
	if (!otherUnit->isOut())
	{
		heightRange = otherUnit->getHeight();
	}
	else
	{
		heightRange = 12;
	}

	targetMaxHeight += heightRange;
	targetCenterHeight=(targetMaxHeight+targetMinHeight)/2;
	heightRange/=2;
	if (heightRange>10) heightRange=10;
	if (heightRange<=0) heightRange=0;

	// scan ray from top to bottom  plus different parts of target cylinder
	for (int i = 0; i <= heightRange; ++i)
	{
		scanVoxel->z=targetCenterHeight+heightFromCenter[i];
		for (int j = 0; j < 5; ++j)
		{
			if (i < (heightRange-1) && j>2) break; //skip unnecessary checks
			scanVoxel->x=targetVoxel.x + sliceTargets[j*2];
			scanVoxel->y=targetVoxel.y + sliceTargets[j*2+1];
			_trajectory.clear();
			int test = calculateLine(*originVoxel, *scanVoxel, false, &_trajectory, excludeUnit, true);
			if (test == 4)
			{
				for (int x = 0; x <= targetSize; ++x)
				{
					for (int y = 0; y <= targetSize; ++y)
					{
						//voxel of hit must be inside of scanned box
						if (_trajectory.at(0).x/16 == (scanVoxel->x/16) + x &&
							_trajectory.at(0).y/16 == (scanVoxel->y/16) + y &&
							_trajectory.at(0).z >= targetMinHeight &&
							_trajectory.at(0).z <= targetMaxHeight)
						{
							return true;
						}
					}
				}
			}
		}
	}
	return false;
}

/**
 * Check for a tile part available for targeting and what particular voxel
 * @param originVoxel voxel of trace origin (gun's barrel)
 * @param tile the tile to check for
 * @param part tile part to check for
 * @param scanVoxel is returned coordinate of hit
 * @param excludeUnit is self (not to hit self)
 * @return true/false
 */
bool TileEngine::canTargetTile(Position *originVoxel, Tile *tile, int part, Position *scanVoxel, BattleUnit *excludeUnit)
{
	static int sliceObjectSpiral[82] = {8,8, 8,6, 10,6, 10,8, 10,10, 8,10, 6,10, 6,8, 6,6, //first circle
		8,4, 10,4, 12,4, 12,6, 12,8, 12,10, 12,12, 10,12, 8,12, 6,12, 4,12, 4,10, 4,8, 4,6, 4,4, 6,4, //second circle
		8,1, 12,1, 15,1, 15,4, 15,8, 15,12, 15,15, 12,15, 8,15, 4,15, 1,15, 1,12, 1,8, 1,4, 1,1, 4,1}; //third circle
	static int westWallSpiral[14] = {0,7, 0,9, 0,6, 0,11, 0,4, 0,13, 0,2};
	static int northWallSpiral[14] = {7,0, 9,0, 6,0, 11,0, 4,0, 13,0, 2,0};

	Position targetVoxel = Position((tile->getPosition().x * 16), (tile->getPosition().y * 16), tile->getPosition().z * 24);
	std::vector<Position> _trajectory;
	
	int *spiralArray;
	int spiralCount;

	int minZ, maxZ;
	bool minZfound = false, maxZfound = false;

	if (part == MapData::O_OBJECT)
	{
		spiralArray = sliceObjectSpiral;
		spiralCount = 41;
	}
	else
	if (part == MapData::O_NORTHWALL)
	{
		spiralArray = northWallSpiral;
		spiralCount = 7;
	}
	else
	if (part == MapData::O_WESTWALL)
	{
		spiralArray = westWallSpiral;
		spiralCount = 7;
	}
	else if (part == MapData::O_FLOOR)
	{
		spiralArray = sliceObjectSpiral;
		spiralCount = 41;
		minZfound = true; minZ=0;
		maxZfound = true; maxZ=0;
	}
	else
	{
		return false;
	}

// find out height range

	if (!minZfound)
	{
		for (int j = 1; j < 12; ++j)
		{
			if (minZfound) break;
			for (int i = 0; i < spiralCount; ++i)
			{
				int tX = spiralArray[i*2];
				int tY = spiralArray[i*2+1];
				if (voxelCheck(Position(targetVoxel.x + tX, targetVoxel.y + tY, targetVoxel.z + j*2),0,true) == part) //bingo
				{
					if (!minZfound)
					{
						minZ = j*2;
						minZfound = true;
						break;
					}
				}
			}
		}
	}

	if (!minZfound) return false;//empty object!!!

	if (!maxZfound)
	{
		for (int j = 10; j >= 0; --j)
		{
			if (maxZfound) break;
			for (int i = 0; i < spiralCount; ++i)
			{
				int tX = spiralArray[i*2];
				int tY = spiralArray[i*2+1];
				if (voxelCheck(Position(targetVoxel.x + tX, targetVoxel.y + tY, targetVoxel.z + j*2),0,true) == part) //bingo
				{
					if (!maxZfound)
					{
						maxZ = j*2;
						maxZfound = true;
						break;
					}
				}
			}
		}
	}

	if (!maxZfound) return false;//it's impossible to get there

	if (minZ > maxZ) minZ = maxZ;
	int rangeZ = maxZ - minZ;
	int centerZ = (maxZ + minZ)/2;

	for (int j = 0; j <= rangeZ; ++j)
	{
		scanVoxel->z = targetVoxel.z + centerZ + heightFromCenter[j];
		for (int i = 0; i < spiralCount; ++i)
		{
			scanVoxel->x = targetVoxel.x + spiralArray[i*2];
			scanVoxel->y = targetVoxel.y + spiralArray[i*2+1];
			_trajectory.clear();
			int test = calculateLine(*originVoxel, *scanVoxel, false, &_trajectory, excludeUnit, true);
			if (test == part) //bingo
			{
				if (_trajectory.at(0).x/16 == scanVoxel->x/16 &&
					_trajectory.at(0).y/16 == scanVoxel->y/16 &&
					_trajectory.at(0).z/24 == scanVoxel->z/24)
				{
					return true;
				}
			}
		}
	}
	return false;
}


/**
 * Calculates line of sight of a soldiers within range of the Position
 * (used when terrain has changed, which can reveal new parts of terrain or units)
 * @param position Position of the changed terrain.
 */
void TileEngine::calculateFOV(const Position &position)
{
	for (std::vector<BattleUnit*>::iterator i = _save->getUnits()->begin(); i != _save->getUnits()->end(); ++i)
	{
		if (distance(position, (*i)->getPosition()) < MAX_VIEW_DISTANCE)
		{
			calculateFOV(*i);
		}
	}
}

/**
 * Checks if of the opposing faction a sniper sees this unit. The unit with the highest reaction score will be compared with the current unit's reaction score.
 * If it's higher, a shot is fired when enough time units a weapon and ammo available.
 * @param unit the unit to check reaction fire upon
 * @return whether or not reaction fire took place.
 */
bool TileEngine::checkReactionFire(BattleUnit *unit)
{
	// reaction fire only triggered when the actioning unit is of the currently playing side
	if (unit->getFaction() != _save->getSide())
	{
		return false;
	}

	std::vector<BattleUnit *> spotters = getSpottingUnits(unit);
	bool result = false;

	// not mind controlled, or controlled by the player
	if (unit->getFaction() == unit->getOriginalFaction()
		|| unit->getFaction() != FACTION_HOSTILE)
	{
		BattleUnit *reactor = getReactor(spotters, unit);
		if (reactor != unit)
		{
			while (true)
			{
				if (!tryReactionSnap(reactor, unit))
					break;
				reactor = getReactor(spotters, unit);
				result = true;
				if (reactor == unit)
					break;
			}
		}
	}
	return result;
}

/*
 * create a vector of units that can spot this unit.
 * @param unit the unit to check for spotters of
 * @return a vector of units that can see this unit.
 */
std::vector<BattleUnit *> TileEngine::getSpottingUnits(BattleUnit* unit)
{
	std::vector<BattleUnit*> spotters;
	for (std::vector<BattleUnit*>::iterator i = _save->getUnits()->begin(); i != _save->getUnits()->end(); ++i)
	{
			// not dead/unconscious
		if (!(*i)->isOut() &&
			// not a friend
			(*i)->getFaction() != _save->getSide() &&
			// closer than 20 tiles
			distance(unit->getPosition(), (*i)->getPosition()) <= MAX_VIEW_DISTANCE)
		{
			AggroBAIState *aggro = dynamic_cast<AggroBAIState*>((*i)->getCurrentAIState());
			bool gotHit = (aggro != 0 && aggro->getWasHit());
				// can actually see the target Tile, or we got hit
			if (((*i)->checkViewSector(unit->getPosition()) || gotHit) &&
				// can actually see the unit
				visible(*i, unit->getTile()))
			{
				if ((*i)->getFaction() == FACTION_PLAYER)
				{
					unit->setVisible(true);
				}
				(*i)->addToVisibleUnits(unit);
				// no reaction on civilian turn.
				if (_save->getSide() != FACTION_NEUTRAL &&
					canMakeSnap(*i, unit))
				{
					spotters.push_back(*i);
				}
			}
		}
	}
	return spotters;
}

/*
 * get the unit with the highest reaction score from the spotter vector.
 * @param spotters the vector of spotting units.
 * @param unit the unit to check scores against.
 * @return the unit with the highest reactions.
 */
BattleUnit* TileEngine::getReactor(std::vector<BattleUnit *> spotters, BattleUnit *unit)
{
	int bestScore = -1;
	BattleUnit *bu = 0;
	for (std::vector<BattleUnit *>::iterator i = spotters.begin(); i != spotters.end(); ++i)
	{
		if (!(*i)->isOut() &&
		canMakeSnap(*i, unit) &&
		(*i)->getReactionScore() > bestScore)
		{
			bestScore = (*i)->getReactionScore();
			bu = *i;
		}
	}
	if (unit->getReactionScore() <= bestScore)
	{
		if (bu->getOriginalFaction() == FACTION_PLAYER)
		{
			bu->addReactionExp();
		}
	}
	else
	{
		bu = unit;
	}
	return bu;
}

/*
 * check the validity of a snap shot performed here.
 * @param unit the unit to check sight from
 * @param target the unit to check sight TO
 * @return if the target is valid
 */
bool TileEngine::canMakeSnap(BattleUnit *unit, BattleUnit *target)
{
	BattleItem *weapon = unit->getMainHandWeapon();
	// has a weapon
	if (weapon && 
		// has a melee weapon and is in melee range
		((weapon->getRules()->getBattleType() == BT_MELEE &&
		validMeleeRange(unit, target, unit->getDirection()) &&
		unit->getTimeUnits() > unit->getActionTUs(BA_HIT, weapon)) ||
		// has a gun capable of snap shot with ammo
		(weapon->getRules()->getBattleType() != BT_MELEE &&
		weapon->getRules()->getTUSnap() &&
		weapon->getAmmoItem() &&
		unit->getTimeUnits() > unit->getActionTUs(BA_SNAPSHOT, weapon))))
	{
		Position origin = getSightOriginVoxel(unit);
		Position scanVoxel;
		if (canTargetUnit(&origin, target->getTile(), &scanVoxel, unit))
		{
			return true;
		}
	}
	return false;
}

/*
 * attempt to perform a reaction snap shot.
 * @param unit the unit to check sight from
 * @param target the unit to check sight TO
 * @return if the action should (theoretically) succeed
 */
bool TileEngine::tryReactionSnap(BattleUnit *unit, BattleUnit *target)
{
	BattleAction action;
	action.cameraPosition = _save->getBattleState()->getMap()->getCamera()->getMapOffset();
	action.actor = unit;
	action.weapon = unit->getMainHandWeapon();
	// reaction fire is ALWAYS snap shot.
	action.type = BA_SNAPSHOT;
	// unless we're a melee unit.
	if (action.weapon->getRules()->getBattleType() == BT_MELEE)
	{
		action.type = BA_HIT;
	}
	action.target = target->getPosition();
	action.TU = unit->getActionTUs(action.type, action.weapon);

	if (action.weapon && action.weapon->getAmmoItem() && action.weapon->getAmmoItem()->getAmmoQuantity() && unit->getTimeUnits() >= action.TU)
	{
		action.targeting = true;

		// hostile units will go into an "aggro" state when they react.
		if (unit->getFaction() == FACTION_HOSTILE)
		{
			AggroBAIState *aggro = dynamic_cast<AggroBAIState*>(unit->getCurrentAIState());
			if (aggro == 0)
			{
				aggro = new AggroBAIState(_save, unit);
				unit->setAIState(aggro);
			}
			if (!target->isOut())
			{
				aggro->setAggroTarget(target);
			}

			if (action.weapon->getAmmoItem()->getRules()->getExplosionRadius() &&
				aggro->explosiveEfficacy(action.target, unit, action.weapon->getAmmoItem()->getRules()->getExplosionRadius(), -1) == false)
			{
				// don't shoot. it's too early in the game or we'll kill ourselves or someone we care about
				// this will cause the alien to NOT actually fire, but allow the loop to continue in case someone else CAN.
				// the unit won't get it's time units back, so it won't react again this turn
				action.targeting = false;
			}
		}

		if (unit->spendTimeUnits(unit->getActionTUs(action.type, action.weapon)) && action.targeting)
		{
			action.TU = 0;
			_save->getBattleState()->getBattleGame()->statePushBack(new UnitTurnBState(_save->getBattleState()->getBattleGame(), action));
			_save->getBattleState()->getBattleGame()->statePushBack(new ProjectileFlyBState(_save->getBattleState()->getBattleGame(), action));
		}
		return true;
	}
	return false;
}

/**
 * A bullet/weapon hits a voxel.
 * @param center Center of the explosion in voxelspace.
 * @param power Power of the explosion.
 * @param type The damage type of the explosion.
 * @param unit The unit that caused the explosion.
 * @return The Unit that got hit
 */
BattleUnit *TileEngine::hit(const Position &center, int power, ItemDamageType type, BattleUnit *unit)
{
	Tile *tile = _save->getTile(Position(center.x/16, center.y/16, center.z/24));
	BattleUnit *bu = tile->getUnit();
	int adjustedDamage = 0;
	const int part = voxelCheck(center, unit);
	if (part >= 0 && part <= 3)
	{
		// power 25% to 75%
		const int rndPower = RNG::generate(power/4, (power*3)/4); //RNG::boxMuller(power, power/6)
		if (tile->damage(part, rndPower))
			_save->setObjectiveDestroyed(true);
	}
	else if (part == 4)
	{
		// power 0 - 200%
		const int rndPower = RNG::generate(0, power*2); // RNG::boxMuller(power, power/3)
		int verticaloffset = 0;
		if (!bu)
		{
			// it's possible we have a unit below the actual tile, when he stands on a stairs and sticks his head out to the next tile
			Tile *below = _save->getTile(Position(center.x/16, center.y/16, (center.z/24)-1));
			if (below)
			{
				BattleUnit *buBelow = below->getUnit();
				if (buBelow)
				{
					bu = buBelow;
					verticaloffset = 24;
				}
			}
		}
		if (bu)
		{
			const int sz = bu->getArmor()->getSize() * 8;
			const Position target = bu->getPosition() * Position(16,16,24) + Position(sz,sz, bu->getFloatHeight() - tile->getTerrainLevel());
			const Position relative = (center - target) - Position(0,0,verticaloffset);

			adjustedDamage = bu->damage(relative, rndPower, type);

			const int bravery = (110 - bu->getStats()->bravery) / 10;
			const int modifier = bu->getFaction() == FACTION_PLAYER ? _save->getMoraleModifier() : 100;
			const int morale_loss = 100 * (adjustedDamage * bravery / 10) / modifier;

			bu->moraleChange(-morale_loss);

			if (bu->getSpecialAbility() == SPECAB_EXPLODEONDEATH && !bu->isOut() && (bu->getHealth() == 0 || bu->getStunlevel() >= bu->getHealth()))
			{
				if (type != DT_STUN && type != DT_HE)
				{
					Position p = Position(bu->getPosition().x * 16, bu->getPosition().y * 16, bu->getPosition().z * 24);
					_save->getBattleState()->getBattleGame()->statePushNext(new ExplosionBState(_save->getBattleState()->getBattleGame(), p, 0, bu, 0));
				}
			}

			if (bu->getOriginalFaction() == FACTION_HOSTILE && unit->getOriginalFaction() == FACTION_PLAYER && type != DT_NONE)
			{
				unit->addFiringExp();
			}
		}
	}
	applyGravity(tile);
	calculateSunShading(); // roofs could have been destroyed
	calculateTerrainLighting(); // fires could have been started
	calculateFOV(center / Position(16,16,24));
	return bu;
}

/**
 * HE, smoke and fire explodes in a circular pattern on 1 level only. HE however damages floor tiles of the above level. Not the units on it.
 * HE destroys an object if its armor is lower than the explosive power, then it's HE blockage is applied for further propagation.
 * See http://www.ufopaedia.org/index.php?title=Explosions for more info.
 * @param center Center of the explosion in voxelspace.
 * @param power Power of the explosion.
 * @param type The damage type of the explosion.
 * @param maxRadius The maximum radius othe explosion.
 * @param unit The unit that caused the explosion.
 */
void TileEngine::explode(const Position &center, int power, ItemDamageType type, int maxRadius, BattleUnit *unit)
{
	double centerZ = (int)(center.z / 24) + 0.5;
	double centerX = (int)(center.x / 16) + 0.5;
	double centerY = (int)(center.y / 16) + 0.5;
	int power_;
	std::set<Tile*> tilesAffected;
	std::pair<std::set<Tile*>::iterator,bool> ret;

	if (type == DT_IN)
	{
		power /= 2;
	}

	int exHeight = Options::getInt("battleExplosionHeight");
	int vertdec = 1000; //default flat explosion
	if (exHeight<0) exHeight = 0;
	if (exHeight>3) exHeight = 3;
	switch (exHeight)
	{
	case 1:
		vertdec = 30;
		break;
	case 2:
		vertdec = 10;
		break;
	case 3:
		vertdec = 5;
	}


	for (int fi = -90; fi <= 90; fi += 5)
//	for (int fi = 0; fi <= 0; fi += 10)
	{
		// raytrace every 3 degrees makes sure we cover all tiles in a circle.
		for (int te = 0; te <= 360; te += 3)
		{
			double cos_te = cos(te * M_PI / 180.0);
			double sin_te = sin(te * M_PI / 180.0);
			double sin_fi = sin(fi * M_PI / 180.0);
			double cos_fi = cos(fi * M_PI / 180.0);

			Tile *origin = _save->getTile(Position(centerX, centerY, centerZ));
			double l = 0;
			double vx, vy, vz;
			int tileX, tileY, tileZ;
			power_ = power + 1;

			while (power_ > 0 && l <= maxRadius)
			{
				vx = centerX + l * sin_te * cos_fi;
				vy = centerY + l * cos_te * cos_fi;
				vz = centerZ + l * sin_fi;

				tileZ = int(floor(vz));
				tileX = int(floor(vx));
				tileY = int(floor(vy));

				Tile *dest = _save->getTile(Position(tileX, tileY, tileZ));
				if (!dest) break; // out of map!


				// blockage by terrain is deducted from the explosion power
				if (std::abs(l) > 0) // no need to block epicentrum
				{
					power_ -= (horizontalBlockage(origin, dest, type) + verticalBlockage(origin, dest, type)) * 2;
					power_ -= 10; // explosive damage decreases by 10 per tile
					if (origin->getPosition().z != tileZ) power_ -= vertdec; //3d explosion factor
					if (type == DT_IN)
					{
						int dir;
						Pathfinding::vectorToDirection(origin->getPosition() - dest->getPosition(), dir);
						if (dir != -1 && dir %2) power_ -= 5; // diagonal movement costs an extra 50% for fire.
					}
				}

				if (power_ > 0)
				{
					if (type == DT_HE)
					{
						// explosives do 1/2 damage to terrain and 1/2 up to 3/2 random damage to units (the halving is handled elsewhere)
						dest->setExplosive(power_);
					}

					ret = tilesAffected.insert(dest); // check if we had this tile already
					if (ret.second)
					{
						if (type == DT_STUN)
						{
							// power 50 - 150%
							if (dest->getUnit())
							{
								dest->getUnit()->damage(Position(0, 0, 0), (int)(RNG::generate(power_/2.0, power_*1.5)), type);
							}
							for (std::vector<BattleItem*>::iterator it = dest->getInventory()->begin(); it != dest->getInventory()->end(); ++it)
							{
								if ((*it)->getUnit())
								{
									(*it)->getUnit()->damage(Position(0, 0, 0), (int)(RNG::generate(power_/2.0, power_*1.5)), type);
								}
							}
						}
						if (type == DT_HE)
						{
							// power 50 - 150%
							if (dest->getUnit())
							{
								dest->getUnit()->damage(Position(0, 0, 0), (int)(RNG::generate(power_/2.0, power_*1.5)), type);
							}
							bool done = false;
							while (!done)
							{
								done = dest->getInventory()->size() == 0;
								for (std::vector<BattleItem*>::iterator it = dest->getInventory()->begin(); it != dest->getInventory()->end(); )
								{
									if (power_ > (*it)->getRules()->getArmor())
									{
										if ((*it)->getUnit() && (*it)->getUnit()->getStatus() == STATUS_UNCONSCIOUS)
											(*it)->getUnit()->instaKill();
										_save->removeItem((*it));
										break;
									}
									else
									{
										++it;
										done = it == dest->getInventory()->end();
									}
								}
							}
						}

						if (type == DT_SMOKE)
						{
							// smoke from explosions always stay 6 to 14 turns - power of a smoke grenade is 60
							if (dest->getSmoke() < 10)
							{
								dest->setFire(0);
								dest->setSmoke(RNG::generate(7, 15));
							}
						}

						if (type == DT_IN && !dest->isVoid())
						{
							if (dest->getFire() == 0)
							{
								dest->setFire(dest->getFuel() + 1);
								dest->setSmoke(std::max(1, std::min(15 - (dest->getFlammability() / 10), 12)));
							}
							if (dest->getUnit())
							{
								float resistance = dest->getUnit()->getArmor()->getDamageModifier(DT_IN);
								if (resistance > 0.0)
								{
									dest->getUnit()->damage(Position(0, 0, 12-dest->getTerrainLevel()), RNG::generate(5, 10), DT_IN, true);
									int burnTime = RNG::generate(0, int(5 * resistance));
									if (dest->getUnit()->getFire() < burnTime)
									{
										dest->getUnit()->setFire(burnTime); // catch fire and burn
									}
								}
							}
						}

						if (unit && dest->getUnit() && dest->getUnit()->getFaction() != unit->getFaction())
						{
							unit->addFiringExp();
						}

					}
				}
				origin = dest;
				l++;
			}
		}
	}
	// now detonate the tiles affected with HE

	if (type == DT_HE)
	{
		for (std::set<Tile*>::iterator i = tilesAffected.begin(); i != tilesAffected.end(); ++i)
		{
			if (detonate(*i))
				_save->setObjectiveDestroyed(true);
			applyGravity(*i);
			Tile *j = _save->getTile((*i)->getPosition() + Position(0,0,1));
			if (j)
				applyGravity(j);
		}
	}

	calculateSunShading(); // roofs could have been destroyed
	calculateTerrainLighting(); // fires could have been started
	calculateFOV(center / Position(16,16,24));
}

/**
 * Apply the explosive power to the tile parts. This is where the actual destruction takes place.
 * Must affect on 7 objects (6 box sides and object inside)
 * @return bool Return true objective was destroyed
 */
bool TileEngine::detonate(Tile* tile)
{
	int explosive = tile->getExplosive();
	tile->setExplosive(0,true);
	bool objective = false;
	Tile* tiles[7];
	static const int parts[7]={0,1,2,0,1,2,3};
	Position pos = tile->getPosition();
	tiles[0] = _save->getTile(Position(pos.x, pos.y, pos.z+1)); //ceiling
	tiles[1] = _save->getTile(Position(pos.x+1, pos.y, pos.z)); //east wall
	tiles[2] = _save->getTile(Position(pos.x, pos.y+1, pos.z)); //south wall
	tiles[3] = tiles[4] = tiles[5] = tiles[6] = tile;
	if (explosive)
	{
		int remainingPower = explosive;
		int flam = tile->getFlammability();
		int fuel = tile->getFuel() + 1;
		// explosions create smoke which only stays 1 or 2 turns
		tile->setSmoke(std::max(1, std::min(tile->getSmoke() + RNG::generate(0,2), 15)));
		for (int i = 0; i < 7; ++i)
		{
			if(tiles[i] && tiles[i]->getMapData(parts[i]))
			{
				remainingPower = explosive;
				while (remainingPower >= 0 && tiles[i]->getMapData(parts[i]))
				{
					remainingPower -= 2 * tiles[i]->getMapData(parts[i])->getArmor();
					if (remainingPower >= 0)
					{
						int volume = 0;
						// get the volume of the object by checking it's loftemps objects.
						for (int j=0; j < 12; j++)
						{
							if (tiles[i]->getMapData(parts[i])->getLoftID(j) != 0)
								++volume;
						}

						if (i > 3)
						{
							tiles[i]->setFire(0);
							int smoke = RNG::generate(0, (volume / 2) + 2);
							smoke += (volume / 2) + 1;
							if (smoke > tiles[i]->getSmoke())
							{
								tiles[i]->setSmoke(std::max(0, std::min(smoke, 15)));
							}
						}
						if (tiles[i]->destroy(parts[i]))
						{
							objective = true;
						}
						if (tiles[i]->getMapData(parts[i]))
						{
							flam = tiles[i]->getFlammability();
							fuel = tiles[i]->getFuel() + 1;
						}
					}
				}
				if (2 * flam < remainingPower)
				{
					tile->setFire(fuel);
					tile->setSmoke(std::max(1, std::min(15 - (flam / 10), 12)));
				}
			}
		}
	}

	return objective;
}


/**
 * Chained explosions are explosions which occur after an explosive map object is destroyed.
 * May be due a direct hit, other explosion or fire.
 * @return tile on which a explosion occurred
 */
Tile *TileEngine::checkForTerrainExplosions()
{

	for (int i = 0; i < _save->getMapSizeXYZ(); ++i)
	{
		if (_save->getTiles()[i]->getExplosive())
		{
			return _save->getTiles()[i];
		}
	}
	return 0;
}

/**
 * The amount of power that is blocked going from one tile to another on a different level.
 * Can cross more than one level. Only floor tiles are taken into account.
 * @param startTile The tile where the power starts.
 * @param endTile The adjacent tile where the power ends.
 * @param type The type of power/damage.
 * @return Amount of blockage of this power.
 */
int TileEngine::verticalBlockage(Tile *startTile, Tile *endTile, ItemDamageType type)
{
	int block = 0;

	// safety check
	if (startTile == 0 || endTile == 0) return 0;
	int direction = endTile->getPosition().z - startTile->getPosition().z;

	if (direction == 0 ) return 0;

	int x = startTile->getPosition().x;
	int y = startTile->getPosition().y;

	if (direction < 0) // down
	{
		for (int z = startTile->getPosition().z; z > endTile->getPosition().z; z--)
		{
			block += blockage(_save->getTile(Position(x, y, z)), MapData::O_FLOOR, type);
			block += blockage(_save->getTile(Position(x, y, z)), MapData::O_OBJECT, type);
		}
		if (x != endTile->getPosition().x || y != endTile->getPosition().y)
		{
			x = endTile->getPosition().x;
			y = endTile->getPosition().y;
			for (int z = startTile->getPosition().z; z > endTile->getPosition().z; z--)
			{
				block += blockage(_save->getTile(Position(x, y, z)), MapData::O_FLOOR, type);
				block += blockage(_save->getTile(Position(x, y, z)), MapData::O_OBJECT, type);
			}
		}
	}
	else if (direction > 0) // up
	{
		for (int z = startTile->getPosition().z + 1; z <= endTile->getPosition().z; z++)
		{
			block += blockage(_save->getTile(Position(x, y, z)), MapData::O_FLOOR, type);
			block += blockage(_save->getTile(Position(x, y, z)), MapData::O_OBJECT, type);
		}
		if (x != endTile->getPosition().x || y != endTile->getPosition().y)
		{
			x = endTile->getPosition().x;
			y = endTile->getPosition().y;
			for (int z = startTile->getPosition().z + 1; z <= endTile->getPosition().z; z++)
			{
				block += blockage(_save->getTile(Position(x, y, z)), MapData::O_FLOOR, type);
				block += blockage(_save->getTile(Position(x, y, z)), MapData::O_OBJECT, type);
			}
		}
	}

	return block;
}

/**
 * The amount of power that is blocked going from one tile to another on the same level.
 * @param startTile The tile where the power starts.
 * @param endTile The adjacent tile where the power ends.
 * @param type The type of power/damage.
 * @return amount of blockage
 */
int TileEngine::horizontalBlockage(Tile *startTile, Tile *endTile, ItemDamageType type)
{
	static const Position oneTileNorth = Position(0, -1, 0);
	static const Position oneTileEast = Position(1, 0, 0);
	static const Position oneTileSouth = Position(0, 1, 0);
	static const Position oneTileWest = Position(-1, 0, 0);

	// safety check
	if (startTile == 0 || endTile == 0) return 0;
	if (startTile->getPosition().z != endTile->getPosition().z) return 0;

	int direction;
	Pathfinding::vectorToDirection(endTile->getPosition() - startTile->getPosition(), direction);
	if (direction == -1) return 0;
	int block = 0;

	switch(direction)
	{
	case 0:	// north
		block = blockage(startTile, MapData::O_NORTHWALL, type);
		break;
	case 1: // north east
		if (type == DT_NONE) //this is two-way diagonal visiblity check, used in original game
		{
			block = blockage(startTile, MapData::O_NORTHWALL, type) + blockage(endTile, MapData::O_WESTWALL, type); //up+right
			block += blockage(_save->getTile(startTile->getPosition() + oneTileNorth), MapData::O_OBJECT, type, 3);
			if (block == 0) break; //this way is opened
			block = blockage(_save->getTile(startTile->getPosition() + oneTileEast), MapData::O_NORTHWALL, type)
				+ blockage(_save->getTile(startTile->getPosition() + oneTileEast), MapData::O_WESTWALL, type); //right+up
			block += blockage(_save->getTile(startTile->getPosition() + oneTileEast), MapData::O_OBJECT, type, 7);
		}
		else
		{
			block = (blockage(startTile,MapData::O_NORTHWALL, type) + blockage(endTile,MapData::O_WESTWALL, type))/2
				+ (blockage(_save->getTile(startTile->getPosition() + oneTileEast),MapData::O_WESTWALL, type)
				+ blockage(_save->getTile(startTile->getPosition() + oneTileEast),MapData::O_NORTHWALL, type))/2;
			if (type == DT_HE)
			block += (blockage(_save->getTile(startTile->getPosition() + oneTileNorth),MapData::O_OBJECT, type, 4) +
				blockage(_save->getTile(startTile->getPosition() + oneTileEast),MapData::O_OBJECT, type, 6))/2;
			else
			block = (blockage(_save->getTile(startTile->getPosition() + oneTileNorth),MapData::O_OBJECT, type, 4) +
				  blockage(_save->getTile(startTile->getPosition() + oneTileEast),MapData::O_OBJECT, type, 6)) < 510?0:255;
		}
		break;
	case 2: // east
		block = blockage(endTile,MapData::O_WESTWALL, type);
		break;
	case 3: // south east
		if (type == DT_NONE)
		{
			block = blockage(_save->getTile(startTile->getPosition() + oneTileSouth), MapData::O_NORTHWALL, type)
				+ blockage(endTile, MapData::O_WESTWALL, type); //down+right
			block += blockage(_save->getTile(startTile->getPosition() + oneTileSouth), MapData::O_OBJECT, type, 1);
			if (block == 0) break; //this way is opened
			block = blockage(_save->getTile(startTile->getPosition() + oneTileEast), MapData::O_WESTWALL, type)
				+ blockage(endTile, MapData::O_NORTHWALL, type); //right+down
			block += blockage(_save->getTile(startTile->getPosition() + oneTileEast), MapData::O_OBJECT, type, 5);
		}
		else
		{
			block = (blockage(endTile,MapData::O_WESTWALL, type) + blockage(endTile,MapData::O_NORTHWALL, type))/2
				+ (blockage(_save->getTile(startTile->getPosition() + oneTileEast),MapData::O_WESTWALL, type)
				+ blockage(_save->getTile(startTile->getPosition() + oneTileSouth),MapData::O_NORTHWALL, type))/2;
			if (type == DT_HE)
			block += (blockage(_save->getTile(startTile->getPosition() + oneTileSouth),MapData::O_OBJECT, type, 0) +
					  blockage(_save->getTile(startTile->getPosition() + oneTileEast),MapData::O_OBJECT, type, 6))/2;
			else
			block += (blockage(_save->getTile(startTile->getPosition() + oneTileSouth),MapData::O_OBJECT, type, 0) +
					  blockage(_save->getTile(startTile->getPosition() + oneTileEast),MapData::O_OBJECT, type, 6)) < 510?0:255;
		}
		break;
	case 4: // south
		block = blockage(endTile,MapData::O_NORTHWALL, type);
		break;
	case 5: // south west
		if (type == DT_NONE)
		{
			block = blockage(_save->getTile(startTile->getPosition() + oneTileSouth), MapData::O_NORTHWALL, type)
				+ blockage(_save->getTile(startTile->getPosition() + oneTileSouth), MapData::O_WESTWALL, type); //down+left
			block += blockage(_save->getTile(startTile->getPosition() + oneTileSouth), MapData::O_OBJECT, type, 7);
			if (block == 0) break; //this way is opened
			block = blockage(startTile, MapData::O_WESTWALL, type) + blockage(endTile, MapData::O_NORTHWALL, type); //left+down
			block += blockage(_save->getTile(startTile->getPosition() + oneTileWest), MapData::O_OBJECT, type, 3);
		}
		else
		{
			block = (blockage(endTile,MapData::O_NORTHWALL, type) + blockage(startTile,MapData::O_WESTWALL, type))/2
				+ (blockage(_save->getTile(startTile->getPosition() + oneTileSouth),MapData::O_WESTWALL, type)
				+ blockage(_save->getTile(startTile->getPosition() + oneTileSouth),MapData::O_NORTHWALL, type))/2;
			if (type == DT_HE)
			block += (blockage(_save->getTile(startTile->getPosition() + oneTileSouth),MapData::O_OBJECT, type, 0) +
					  blockage(_save->getTile(startTile->getPosition() + oneTileWest),MapData::O_OBJECT, type, 2))/2;
			else
			block += (blockage(_save->getTile(startTile->getPosition() + oneTileSouth),MapData::O_OBJECT, type, 0) +
					  blockage(_save->getTile(startTile->getPosition() + oneTileWest),MapData::O_OBJECT, type, 2)) < 510?0:255;
		}
		break;
	case 6: // west
		block = blockage(startTile,MapData::O_WESTWALL, type);
		break;
	case 7: // north west

		if (type == DT_NONE)
		{
			block = blockage(startTile, MapData::O_NORTHWALL, type)
				+ blockage(_save->getTile(startTile->getPosition() + oneTileNorth), MapData::O_WESTWALL, type); //up+left
			block += blockage(_save->getTile(startTile->getPosition() + oneTileNorth), MapData::O_OBJECT, type, 5);
			if (block == 0) break; //this way is opened
			block = blockage(startTile, MapData::O_WESTWALL, type)
				+ blockage(_save->getTile(startTile->getPosition() + oneTileWest), MapData::O_NORTHWALL, type); //left+up
			block += blockage(_save->getTile(startTile->getPosition() + oneTileWest), MapData::O_OBJECT, type, 1);
		}
		else
		{
			block = (blockage(startTile,MapData::O_WESTWALL, type) + blockage(startTile,MapData::O_NORTHWALL, type))/2
				+ (blockage(_save->getTile(startTile->getPosition() + oneTileNorth),MapData::O_WESTWALL, type)
				+ blockage(_save->getTile(startTile->getPosition() + oneTileWest),MapData::O_NORTHWALL, type))/2;
			if (type == DT_HE)
			block += (blockage(_save->getTile(startTile->getPosition() + oneTileNorth),MapData::O_OBJECT, type, 4) +
					  blockage(_save->getTile(startTile->getPosition() + oneTileWest),MapData::O_OBJECT, type, 2))/2;
			else
			block += (blockage(_save->getTile(startTile->getPosition() + oneTileNorth),MapData::O_OBJECT, type, 4) +
					  blockage(_save->getTile(startTile->getPosition() + oneTileWest),MapData::O_OBJECT, type, 2)) < 510?0:255;
		}
		break;
	}

	if (type != DT_NONE)
	{
		direction += 4;
		if (direction > 7)
			direction -= 8;
		block += blockage(endTile,MapData::O_OBJECT, type, direction);
	}
	else
	{
        block += blockage(startTile,MapData::O_OBJECT, type, direction);
        if ( block <= 127 ) 
        {
            direction += 4;
            if (direction > 7)
                direction -= 8;
            if (blockage(endTile,MapData::O_OBJECT, type, direction) > 127){
                return -1; //hit bigwall, reveal bigwall tile
            }
        }
	}

	return block;
}




/*
 * The amount this certain wall or floor-part of the tile blocks.
 * @param startTile The tile where the power starts.
 * @param part The part of the tile the power needs to go through.
 * @param type The type of power/damage.
 * @return amount of blockage
 */
int TileEngine::blockage(Tile *tile, const int part, ItemDamageType type, int direction)
{
	int blockage = 0;

	if (tile == 0) return 0; // probably outside the map here
	if (tile->getMapData(part))
	{
		bool check = true;
		int wall = -1;
		if (direction != -1)
		{
			wall = tile->getMapData(MapData::O_OBJECT)->getBigWall();
			switch (direction)
			{
			case 0: // north
				if (wall == Pathfinding::BIGWALLWEST ||
					wall == Pathfinding::BIGWALLEAST ||
					wall == Pathfinding::BIGWALLSOUTH ||
					wall == Pathfinding::BIGWALLEASTANDSOUTH)
				{
					check = false;
				}
				break;
			case 1: // north east
				if (wall == Pathfinding::BIGWALLWEST ||
					wall == Pathfinding::BIGWALLSOUTH)
				{
					check = false;
				}
				break;
			case 2: // east
				if (wall == Pathfinding::BIGWALLNORTH ||
					wall == Pathfinding::BIGWALLSOUTH ||
					wall == Pathfinding::BIGWALLWEST)
				{
					check = false;
				}
				break;
			case 3: // south east
				if (wall == Pathfinding::BIGWALLNORTH ||
					wall == Pathfinding::BIGWALLWEST)
				{
					check = false;
				}
				break;
			case 4: // south
				if (wall == Pathfinding::BIGWALLWEST ||
					wall == Pathfinding::BIGWALLEAST ||
					wall == Pathfinding::BIGWALLNORTH)
				{
					check = false;
				}
				break;
			case 5: // south west
				if (wall == Pathfinding::BIGWALLNORTH ||
					wall == Pathfinding::BIGWALLEAST)
				{
					check = false;
				}
				break;
			case 6: // west
				if (wall == Pathfinding::BIGWALLNORTH ||
					wall == Pathfinding::BIGWALLSOUTH ||
					wall == Pathfinding::BIGWALLEAST ||
					wall == Pathfinding::BIGWALLEASTANDSOUTH)
				{
					check = false;
				}
				break;
			case 7: // north west
				if (wall == Pathfinding::BIGWALLSOUTH ||
					wall == Pathfinding::BIGWALLEAST ||
					wall == Pathfinding::BIGWALLEASTANDSOUTH)
				{
					check = false;
				}
				break;
			default:
				break;
			}
		}

		if (check)
		{
			if (type == DT_SMOKE && wall != 0)
			{
				return 255;
			}
			blockage += tile->getMapData(part)->getBlock(type);
		}
	}

	// open ufo doors are actually still closed behind the scenes
	// so a special trick is needed to see if they are open, if they are, they obviously don't block anything
	if (tile->isUfoDoorOpen(part))
		blockage = 0;

	return blockage;
}


/**
 * Soldier opens a door (if any) by rightclick, or by walking through it. The unit has to face in the right direction.
 * @param unit
 * @return -1 there is no door, you can walk through.
 *		  0 normal door opened, make a squeaky sound and you can walk through.
 *		  1 ufo door is starting to open, make a whoosh sound, don't walk through.
 *		  3 ufo door is still opening, don't walk through it yet. (have patience, futuristic technology...)
 */
int TileEngine::unitOpensDoor(BattleUnit *unit, bool rClick, int dir)
{
	int door = -1;
	int TUCost = 0;
	int size = unit->getArmor()->getSize();
	int z = unit->getTile()->getTerrainLevel() < -12 ? 1 : 0; // if we're standing on stairs, check the tile above instead.
	if (size > 1 && rClick)
		return door;
	if (dir == -1)
	{
		dir = unit->getDirection();
	}
	for (int x = 0; x < size && door == -1; x++)
	{
		for (int y = 0; y < size && door == -1; y++)
		{
			std::vector<std::pair<Position, int> > checkPositions;
			Tile *tile = _save->getTile(unit->getPosition() + Position(x,y,z));
			if (!tile) continue;

			switch (dir)
			{
			case 0: // north
				checkPositions.push_back(std::make_pair(Position(0, 0, 0), MapData::O_NORTHWALL)); // origin
				break;
			case 1: // north east
				checkPositions.push_back(std::make_pair(Position(0, 0, 0), MapData::O_NORTHWALL)); // origin
				checkPositions.push_back(std::make_pair(Position(1, -1, 0), MapData::O_WESTWALL)); // one tile north-east
				checkPositions.push_back(std::make_pair(Position(1, 0, 0), MapData::O_WESTWALL)); // one tile east
				checkPositions.push_back(std::make_pair(Position(1, 0, 0), MapData::O_NORTHWALL)); // one tile east
				break;
			case 2: // east
				checkPositions.push_back(std::make_pair(Position(1, 0, 0), MapData::O_WESTWALL)); // one tile east
				break;
			case 3: // south-east
				checkPositions.push_back(std::make_pair(Position(1, 0, 0), MapData::O_WESTWALL)); // one tile east
				checkPositions.push_back(std::make_pair(Position(0, 1, 0), MapData::O_NORTHWALL)); // one tile south
				checkPositions.push_back(std::make_pair(Position(1, 1, 0), MapData::O_WESTWALL)); // one tile south-east
				checkPositions.push_back(std::make_pair(Position(1, 1, 0), MapData::O_NORTHWALL)); // one tile south-east
				break;
			case 4: // south
				checkPositions.push_back(std::make_pair(Position(0, 1, 0), MapData::O_NORTHWALL)); // one tile south
				break;
			case 5: // south-west
				checkPositions.push_back(std::make_pair(Position(0, 0, 0), MapData::O_WESTWALL)); // origin
				checkPositions.push_back(std::make_pair(Position(0, 1, 0), MapData::O_WESTWALL)); // one tile south
				checkPositions.push_back(std::make_pair(Position(0, 1, 0), MapData::O_NORTHWALL)); // one tile south
				checkPositions.push_back(std::make_pair(Position(-1, 1, 0), MapData::O_NORTHWALL)); // one tile south-west
				break;
			case 6: // west
				checkPositions.push_back(std::make_pair(Position(0, 0, 0), MapData::O_WESTWALL)); // origin
				break;
			case 7: // north-west
				checkPositions.push_back(std::make_pair(Position(0, 0, 0), MapData::O_WESTWALL)); // origin
				checkPositions.push_back(std::make_pair(Position(0, 0, 0), MapData::O_NORTHWALL)); // origin
				checkPositions.push_back(std::make_pair(Position(0, -1, 0), MapData::O_WESTWALL)); // one tile north
				checkPositions.push_back(std::make_pair(Position(-1, 0, 0), MapData::O_NORTHWALL)); // one tile west
				break;
			default:
				break;
			}

			int part = 0;
			for (std::vector<std::pair<Position, int> >::const_iterator i = checkPositions.begin(); i != checkPositions.end() && door == -1; ++i)
			{
				tile = _save->getTile(unit->getPosition() + Position(x,y,z) + i->first);
				if (tile)
				{
					door = tile->openDoor(i->second, unit, _save->getDebugMode());
					if (door != -1)
					{
						part = i->second;
						if (door == 1)
						{
							checkAdjacentDoors(unit->getPosition() + Position(x,y,z) + i->first, i->second);
						}
					}
				}
			}

			if (door == 0 && rClick)
			{
				if (part == MapData::O_WESTWALL)
				{
					part = MapData::O_NORTHWALL;
				}
				else
				{
					part = MapData::O_WESTWALL;
				}
				TUCost = tile->getTUCost(part, unit->getArmor()->getMovementType());
			}
			else if (door == 1)
			{
				TUCost = tile->getTUCost(part, unit->getArmor()->getMovementType());
			}
		}
	}

	if (door == 0 || door == 1)
	{
		unit->spendTimeUnits(TUCost);
		calculateFOV(unit->getPosition());
		// look from the other side (may be need check reaction fire?)
		std::vector<BattleUnit*> *vunits = unit->getVisibleUnits();
		for (size_t i = 0; i < vunits->size(); ++i)
		{
			calculateFOV(vunits->at(i));
		}
	}

	return door;
}

/**
 * open any doors connected to this part at this position,
 * keeps processing til it hits a non-ufo-door.
 * @param pos the starting position
 * @param part the part to open, defines which direction to check.
 */
void TileEngine::checkAdjacentDoors(Position pos, int part)
{
	Position offset;
	bool westSide = (part == 1);
	for (int i = 1;; ++i)
	{
		offset = westSide ? Position(0,i,0):Position(i,0,0);
		Tile *tile = _save->getTile(pos + offset);
		if (tile && tile->getMapData(part) && tile->getMapData(part)->isUFODoor())
		{
			tile->openDoor(part);
		}
		else break;
	}
	for (int i = -1;; --i)
	{
		offset = westSide ? Position(0,i,0):Position(i,0,0);
		Tile *tile = _save->getTile(pos + offset);
		if (tile && tile->getMapData(part) && tile->getMapData(part)->isUFODoor())
		{
			tile->openDoor(part);
		}
		else break;
	}
}

/**
 * Close ufo doors.
 * @return whether doors are closed.
 */
int TileEngine::closeUfoDoors()
{
	int doorsclosed = 0;

	// prepare a list of tiles on fire/smoke & close any ufo doors
	for (int i = 0; i < _save->getMapSizeXYZ(); ++i)
	{
		if (_save->getTiles()[i]->getUnit() && _save->getTiles()[i]->getUnit()->getArmor()->getSize() > 1)
		{
			BattleUnit *bu = _save->getTiles()[i]->getUnit();
			Tile *tile = _save->getTiles()[i];
			Tile *oneTileNorth = _save->getTile(tile->getPosition() + Position(0, -1, 0));
			Tile *oneTileWest = _save->getTile(tile->getPosition() + Position(-1, 0, 0));
			if ((tile->isUfoDoorOpen(MapData::O_NORTHWALL) && oneTileNorth && oneTileNorth->getUnit() && oneTileNorth->getUnit() == bu) ||
				(tile->isUfoDoorOpen(MapData::O_WESTWALL) && oneTileWest && oneTileWest->getUnit() && oneTileWest->getUnit() == bu))
			{
				continue;
			}
		}
		doorsclosed += _save->getTiles()[i]->closeUfoDoor();
	}

	return doorsclosed;
}
/**
 * calculateLine. Using bresenham algorithm in 3D.
 * @param origin (voxel??)
 * @param target (also voxel??)
 * @param storeTrajectory true will store the whole trajectory - otherwise it just stores the last position.
 * @param trajectory A vector of positions in which the trajectory is stored.
 * @param excludeUnit Excludes this unit in the collision detection.
 * @param doVoxelCheck Check against voxel or tile blocking? (first one for units visibility and line of fire, second one for terrain visibility)
 * @param onlyVisible skip invisible units? used in FPS view
 * @param excludeAllBut [optional] the only unit to be considered for ray hits
 * @return the objectnumber(0-3) or unit(4) or out of map (5) or -1(hit nothing)
 */
int TileEngine::calculateLine(const Position& origin, const Position& target, bool storeTrajectory, std::vector<Position> *trajectory, BattleUnit *excludeUnit, bool doVoxelCheck, bool onlyVisible, BattleUnit *excludeAllBut)
{
	int x, x0, x1, delta_x, step_x;
	int y, y0, y1, delta_y, step_y;
	int z, z0, z1, delta_z, step_z;
	int swap_xy, swap_xz;
	int drift_xy, drift_xz;
	int cx, cy, cz;
	Position lastPoint(origin);
	int result;

	//start and end points
	x0 = origin.x;	 x1 = target.x;
	y0 = origin.y;	 y1 = target.y;
	z0 = origin.z;	 z1 = target.z;

	//'steep' xy Line, make longest delta x plane
	swap_xy = abs(y1 - y0) > abs(x1 - x0);
	if (swap_xy)
	{
		std::swap(x0, y0);
		std::swap(x1, y1);
	}

	//do same for xz
	swap_xz = abs(z1 - z0) > abs(x1 - x0);
	if (swap_xz)
	{
		std::swap(x0, z0);
		std::swap(x1, z1);
	}

	//delta is Length in each plane
	delta_x = abs(x1 - x0);
	delta_y = abs(y1 - y0);
	delta_z = abs(z1 - z0);

	//drift controls when to step in 'shallow' planes
	//starting value keeps Line centred
	drift_xy  = (delta_x / 2);
	drift_xz  = (delta_x / 2);

	//direction of line
	step_x = 1;  if (x0 > x1) {  step_x = -1; }
	step_y = 1;  if (y0 > y1) {  step_y = -1; }
	step_z = 1;  if (z0 > z1) {  step_z = -1; }

	//starting point
	y = y0;
	z = z0;

	//step through longest delta (which we have swapped to x)
	for (x = x0; x != (x1+step_x); x += step_x)
	{
		//copy position
		cx = x;	cy = y;	cz = z;

		//unswap (in reverse)
		if (swap_xz) std::swap(cx, cz);
		if (swap_xy) std::swap(cx, cy);

		if (storeTrajectory && trajectory)
		{
			trajectory->push_back(Position(cx, cy, cz));
		}
		//passes through this point?
		if (doVoxelCheck)
		{
			result = voxelCheck(Position(cx, cy, cz), excludeUnit, false, onlyVisible, excludeAllBut);
			if (result != -1)
			{
				if (trajectory)
				{ // store the position of impact
					trajectory->push_back(Position(cx, cy, cz));
				}
				return result;
			}
		}
		else
		{
            int temp_res = verticalBlockage(_save->getTile(lastPoint), _save->getTile(Position(cx, cy, cz)), DT_NONE);
			result = horizontalBlockage(_save->getTile(lastPoint), _save->getTile(Position(cx, cy, cz)), DT_NONE);
            if (result == -1)
            {
                if (temp_res > 127)
                {
                    result = 0;
                } else {
                return result; // We hit a big wall
                }
            }
            result += temp_res;
			if (result > 127)
			{
				return result;
			}

			lastPoint = Position(cx, cy, cz);
		}
		//update progress in other planes
		drift_xy = drift_xy - delta_y;
		drift_xz = drift_xz - delta_z;

		//step in y plane
		if (drift_xy < 0)
		{
			y = y + step_y;
			drift_xy = drift_xy + delta_x;

			//check for xy diagonal intermediate voxel step
			if (doVoxelCheck)
			{
				cx = x;	cz = z; cy = y;
				if (swap_xz) std::swap(cx, cz);
				if (swap_xy) std::swap(cx, cy);
				result = voxelCheck(Position(cx, cy, cz), excludeUnit, false, onlyVisible, excludeAllBut);
				if (result != -1)
				{
					if (trajectory != 0)
					{ // store the position of impact
						trajectory->push_back(Position(cx, cy, cz));
					}
					return result;
				}
			}
		}

		//same in z
		if (drift_xz < 0)
		{
			z = z + step_z;
			drift_xz = drift_xz + delta_x;

			//check for xz diagonal intermediate voxel step
			if (doVoxelCheck)
			{
				cx = x;	cz = z; cy = y;
				if (swap_xz) std::swap(cx, cz);
				if (swap_xy) std::swap(cx, cy);
				result = voxelCheck(Position(cx, cy, cz), excludeUnit, false, onlyVisible,  excludeAllBut);
				if (result != -1)
				{
					if (trajectory != 0)
					{ // store the position of impact
						trajectory->push_back(Position(cx, cy, cz));
					}
					return result;
				}
			}
		}
	}

	return -1;
}

/**
 * Calculate a parabola trajectory, used for throwing items.
 * @param origin in voxelspace
 * @param target in voxelspace
 * @param storeTrajectory true will store the whole trajectory - otherwise it just stores the last position.
 * @param excludeUnit makes sure the trajectory does not hit the shooter itself
 * @param curvature how high the parabola goes: 1.0 is almost straight throw, 3.0 is a very high throw, to throw over a fence for example
 * @param accuracy is the deviation of the angles it should take into account. 1.0 is perfection.
 * @return the objectnumber(0-3) or unit(4) or out of map (5) or -1(hit nothing)
 */
int TileEngine::calculateParabola(const Position& origin, const Position& target, bool storeTrajectory, std::vector<Position> *trajectory, BattleUnit *excludeUnit, double curvature, double accuracy)
{
	double ro = sqrt((double)((target.x - origin.x) * (target.x - origin.x) + (target.y - origin.y) * (target.y - origin.y) + (target.z - origin.z) * (target.z - origin.z)));

	double fi = acos((double)(target.z - origin.z) / ro);
	double te = atan2((double)(target.y - origin.y), (double)(target.x - origin.x));

	fi *= accuracy;
	te *= accuracy;

	double zA = sqrt(ro)*curvature;
	double zK = 4.0 * zA / ro / ro;

	int x = origin.x;
	int y = origin.y;
	int z = origin.z;
	int i = 8;

	while (z > 0) {
		x = (int)((double)origin.x + (double)i * cos(te) * sin(fi));
		y = (int)((double)origin.y + (double)i * sin(te) * sin(fi));
		z = (int)((double)origin.z + (double)i * cos(fi) - zK * ((double)i - ro / 2.0) * ((double)i - ro / 2.0) + zA);
		if (storeTrajectory && trajectory)
		{
			trajectory->push_back(Position(x, y, z));
		}
		//passes through this point?
		int result = voxelCheck(Position(x, y, z), excludeUnit);
		if (result != -1)
		{
			if (!storeTrajectory && trajectory != 0)
			{ // store the position of impact
				trajectory->push_back(Position(x, y, z));
			}
			return result;
		}
		++i;
	}
	if (!storeTrajectory && trajectory != 0)
	{ // store the position of impact
		trajectory->push_back(Position(x, y, z));
	}
	return -1;
}

/**
 * Calculate z "grounded" value for particular voxel (used for projectile shadow).
 * @param voxel The voxel to trace down.
 * @return z coord of "ground"
 */
int TileEngine::castedShade(const Position& voxel)
{
	int zstart = voxel.z;
	Position tmpVoxel = voxel;
	int z;
	for (z = zstart; z>0; z--)
	{
		tmpVoxel.z = z;
		if (voxelCheck(tmpVoxel, 0) != -1) break;
			
	}
    return z;
}

/**
 * Trace voxel visibility.
 * @param voxel coordinate.
 * @return visible or not
 */

bool TileEngine::isVoxelVisible(const Position& voxel)
{
	int zstart = voxel.z+3; // slight Z adjust
	if ((zstart/24)!=(voxel.z/24))
		return true; // visble!
	Position tmpVoxel = voxel;
	int zend = (zstart/24)*24 +24;
	for (int z = zstart; z<zend; z++)
	{
		tmpVoxel.z=z;
		// only OBJECT can cause additional occlusion (because of any shape)
		if (voxelCheck(tmpVoxel, 0) == MapData::O_OBJECT) return false;
		++tmpVoxel.x;
		if (voxelCheck(tmpVoxel, 0) == MapData::O_OBJECT) return false;
		++tmpVoxel.y;
		if (voxelCheck(tmpVoxel, 0) == MapData::O_OBJECT) return false;
	}
    return true;
}



/**
 * Check if we hit a voxel.
 * @param voxel The voxel to check.
 * @param excludeUnit Don't do checks on this unit.
 * @param excludeAllUnits Don't do checks on any unit.
 * @param excludeAllBut if set, the only unit to be considered for ray hits
 * @return the objectnumber(0-3) or unit(4) or out of map (5) or -1(hit nothing)
 */
int TileEngine::voxelCheck(const Position& voxel, BattleUnit *excludeUnit, bool excludeAllUnits, bool onlyVisible, BattleUnit *excludeAllBut)
{

	Tile *tile = _save->getTile(Position(voxel.x/16, voxel.y/16, voxel.z/24));
	// check if we are not out of the map
	if (tile == 0 || voxel.x < 0 || voxel.y < 0 || voxel.z < 0)
	{
		return 5;
	}
	
	if (voxel.z % 24 == 0 && tile->getMapData(MapData::O_FLOOR) && tile->getMapData(MapData::O_FLOOR)->isGravLift())
	{		
		Tile *tileBelow = _save->getTile(tile->getPosition() + Position(0,0,-1));
		if (tileBelow && tileBelow->getMapData(MapData::O_FLOOR) && !tileBelow->getMapData(MapData::O_FLOOR)->isGravLift())
			return 0;
	}

	// first we check terrain voxel data, not to allow 2x2 units stick through walls
	for (int i=0; i< 4; ++i)
	{
		MapData *mp = tile->getMapData(i);
		if (tile->isUfoDoorOpen(i))
			continue;
		if (mp != 0)
		{
			int x = 15 - voxel.x%16;
			int y = voxel.y%16;
			int idx = (mp->getLoftID((voxel.z%24)/2)*16) + y;
			if (_voxelData->at(idx) & (1 << x))
			{
				return i;
			}
		}
	}

	if (!excludeAllUnits)
	{
		BattleUnit *unit = tile->getUnit();
		// sometimes there is unit on the tile below, but sticks up to this tile with his head,
		// in this case we couldn't have unit standing at current tile.
		if (unit == 0 && tile->hasNoFloor(0))
		{
			tile = _save->getTile(Position(voxel.x/16, voxel.y/16, (voxel.z/24)-1)); //below
			if (tile) unit = tile->getUnit();
		}

		if (unit != 0 && unit != excludeUnit && (!excludeAllBut || unit == excludeAllBut) && (!onlyVisible || unit->getVisible() ) )
		{
			Position tilepos;
			Position unitpos = unit->getPosition();
			int tz = unitpos.z*24 + unit->getFloatHeight()+(-tile->getTerrainLevel());//bottom
			if ((voxel.z > tz) && (voxel.z <= tz + unit->getHeight()) )
			{
				int x = voxel.x%16;
				int y = voxel.y%16;
				int part = 0;
				if (unit->getArmor()->getSize() > 1)
				{
					tilepos = tile->getPosition();
					part = tilepos.x - unitpos.x + (tilepos.y - unitpos.y)*2;
				}
				int idx = (unit->getLoftemps(part) * 16) + y;
				if (_voxelData->at(idx) & (1 << x))
				{
					return 4;
				}
			}
		}
	}
	return -1;
}


/**
 * Toggles personal lighting on / off.
 */
void TileEngine::togglePersonalLighting()
{
	_personalLighting = !_personalLighting;
	calculateUnitLighting();
}

/**
 * Distance between 2 points. Rounded up to first INT.
 * @return distance
 */
int TileEngine::distance(const Position &pos1, const Position &pos2) const
{
	int x = pos1.x - pos2.x;
	int y = pos1.y - pos2.y;
	return int(floor(sqrt(float(x*x + y*y)) + 0.5));
}


/**
 * Distance squared between 2 points. No sqrt(), not floating point math, and sometimes it's all you need.
 * @return distance
 */
int TileEngine::distanceSq(const Position &pos1, const Position &pos2, bool considerZ) const
{
	int x = pos1.x - pos2.x;
	int y = pos1.y - pos2.y;
	int z = considerZ ? (pos1.z - pos2.z) : 0;
	return x*x + y*y + z*z;
}



/**
 * Psionic attack mechanism.
 * @param action
 * @return whether it failed or succeeded
 */
bool TileEngine::psiAttack(BattleAction *action)
{
	BattleUnit *victim = _save->getTile(action->target)->getUnit();
	double attackStrength = action->actor->getStats()->psiStrength * action->actor->getStats()->psiSkill / 50.0;
	double defenseStrength = victim->getStats()->psiStrength
		+ ((victim->getStats()->psiSkill > 0) ? 10.0 + victim->getStats()->psiSkill / 5.0 : 10.0);
	double d = distance(action->actor->getPosition(), action->target);
	attackStrength -= d;
	attackStrength += RNG::generate(0,55);

	if (action->type == BA_MINDCONTROL)
	{
		defenseStrength += 20;
	}

	action->actor->addPsiExp();
	if (attackStrength > defenseStrength)
	{
		action->actor->addPsiExp();
		action->actor->addPsiExp();
		if (action->type == BA_PANIC)
		{
			int moraleLoss = (110-_save->getTile(action->target)->getUnit()->getStats()->bravery);
			if (moraleLoss > 0)
			_save->getTile(action->target)->getUnit()->moraleChange(-moraleLoss);
		}
		else// if (action->type == BA_MINDCONTROL)
		{
			victim->convertToFaction(action->actor->getFaction());
			calculateFOV(victim->getPosition());
			calculateUnitLighting();
			victim->setTimeUnits(victim->getStats()->tu);
			victim->allowReselect();
			victim->abortTurn(); // resets unit status to STANDING
			// if all units from either faction are mind controlled - auto-end the mission.
			if (Options::getBool("battleAutoEnd") && Options::getBool("allowPsionicCapture"))
			{
				int liveAliens = 0;
				int liveSoldiers = 0;
				_save->getBattleState()->getBattleGame()->tallyUnits(liveAliens, liveSoldiers, false);
				if (liveAliens == 0 || liveSoldiers == 0)
				{
					_save->getBattleState()->getBattleGame()->requestEndTurn();
				}
			}
		}
		return true;
	}
	return false;
}

/**
 * Apply gravity to a tile. Causes items and units to drop.
 * @param t Tile
 * @return Tile where the items end up in eventually.
 */
Tile *TileEngine::applyGravity(Tile *t)
{
	if (t->getInventory()->size() == 0 && !t->getUnit()) return t; // skip this if there are no items
 
	Position p = t->getPosition();
	Tile *rt = t;
	Tile *rtb;
	BattleUnit *occupant = t->getUnit();
 
	if (occupant && (occupant->getArmor()->getMovementType() != MT_FLY || occupant->isOut()))
	{
		Position unitpos = occupant->getPosition();
		while (unitpos.z >= 0)
		{
			bool canFall = true;
			for (int y = 0; y < occupant->getArmor()->getSize() && canFall; ++y)
			{
				for (int x = 0; x < occupant->getArmor()->getSize() && canFall; ++x)
				{
					rt = _save->getTile(Position(unitpos.x+x, unitpos.y+y, unitpos.z));
					rtb = _save->getTile(Position(unitpos.x+x, unitpos.y+y, unitpos.z-1)); //below
					if (!rt->hasNoFloor(rtb))
					{
						canFall = false;
					}
				}
			}
			if (!canFall)
				break;
			unitpos.z--;
		}
		if (unitpos != occupant->getPosition())
		{
			if (occupant->getHealth() != 0 && occupant->getStunlevel() < occupant->getHealth())
			{
				occupant->startWalking(Pathfinding::DIR_DOWN, occupant->getPosition() + Position(0,0,-1),
					_save->getTile(occupant->getPosition() + Position(0,0,-1)), true);
				_save->addFallingUnit(occupant);
			}
			else
			{
				Position origin = occupant->getPosition();
				for (int y = occupant->getArmor()->getSize()-1; y >= 0; --y)
				{
					for (int x = occupant->getArmor()->getSize()-1; x >= 0; --x)
					{
						_save->getTile(origin + Position(x, y, 0))->setUnit(0);
					}
				}
				occupant->setPosition(unitpos);
			}
		}
	}
	rt = t;
	bool canFall = true;
	while (p.z >= 0 && canFall)
	{
		rt = _save->getTile(p);
		rtb = _save->getTile(Position(p.x, p.y, p.z-1)); //below
		if (!rt->hasNoFloor(rtb))
			canFall = false;
		p.z--;
	}
	
	for (std::vector<BattleItem*>::iterator it = t->getInventory()->begin(); it != t->getInventory()->end(); ++it)
	{
		if ((*it)->getUnit() && t->getPosition() == (*it)->getUnit()->getPosition())
		{
			(*it)->getUnit()->setPosition(rt->getPosition());
		}
		if (t != rt)
		{
			rt->addItem(*it, (*it)->getSlot());
		}
	}
	
	if (t != rt)
	{
		// clear tile
		t->getInventory()->clear();
	}

	return rt;
}
/*
 * Validate the melee range between two units.
 * @param *unit the attacking unit.
 * @param *target the unit we want to attack.
 * @param dir direction to check.
 * @return true when range is valid.
 */
bool TileEngine::validMeleeRange(BattleUnit *attacker, BattleUnit *target, int dir)
{
	return validMeleeRange(attacker->getPosition(), dir, attacker, target);
}

/*
 * Validate the melee range between a tile and a unit.
 * @param pos Position to check from.
 * @param direction direction to check.
 * @param size for large units, we have to do extra checks.
 * @param *target the unit we want to attack, 0 for any unit.
 * @return true when range is valid.
 */
bool TileEngine::validMeleeRange(Position pos, int direction, BattleUnit *attacker, BattleUnit *target)
{
	if (direction < 0 || direction > 7)
	{
		return false;
	}
	Position p;
	int size = attacker->getArmor()->getSize() - 1;
	Pathfinding::directionToVector(direction, &p);
	for (int x = 0; x <= size; ++x)
	{
		for (int y = 0; y <= size; ++y)
		{
			Tile *origin (_save->getTile(Position(pos + Position(x, y, 0))));
			Tile *targetTile (_save->getTile(Position(pos + Position(x, y, 0) + p)));
			Tile *aboveTargetTile (_save->getTile(Position(pos + Position(x, y, 1) + p)));

			if (targetTile && origin)
			{
				if (origin->getTerrainLevel() <= -16 && aboveTargetTile && !aboveTargetTile->hasNoFloor(targetTile))
				{
					targetTile = aboveTargetTile;
				}
				if (targetTile->getUnit())
				{
					if (target == 0 || targetTile->getUnit() == target)
					{
						Position originVoxel = Position(origin->getPosition() * Position(16,16,24))
							+ Position(8,8,attacker->getHeight() + attacker->getFloatHeight() - 4 -origin->getTerrainLevel());
						Position targetVoxel;
						if (canTargetUnit(&originVoxel, targetTile, &targetVoxel, attacker))
						{
							return true;
						}
					}
				}
			}
		}
	}
	return false;
}
/*
 * AI: Check for windows.
 * @return direction or -1 when no window found
 */
int TileEngine::faceWindow(const Position &position)
{
	static const Position oneTileEast = Position(1, 0, 0);
	static const Position oneTileSouth = Position(0, 1, 0);

	Tile *tile = _save->getTile(position);
	if (tile && tile->getMapData(MapData::O_NORTHWALL) && tile->getMapData(MapData::O_NORTHWALL)->getBlock(DT_NONE)==0) return 0;
	tile = _save->getTile(position + oneTileEast);
	if (tile && tile->getMapData(MapData::O_WESTWALL) && tile->getMapData(MapData::O_WESTWALL)->getBlock(DT_NONE)==0) return 2;
	tile = _save->getTile(position + oneTileSouth);
	if (tile && tile->getMapData(MapData::O_NORTHWALL) && tile->getMapData(MapData::O_NORTHWALL)->getBlock(DT_NONE)==0) return 4;
	tile = _save->getTile(position);
	if (tile && tile->getMapData(MapData::O_WESTWALL) && tile->getMapData(MapData::O_WESTWALL)->getBlock(DT_NONE)==0) return 6;

	return -1;
}

/*
 * Validate a throw action
 * @param action the action to validate.
 * @return validity of action.
 */
bool TileEngine::validateThrow(BattleAction *action)
{
	Position originVoxel, targetVoxel;
	bool foundCurve = false;
	Position origin = action->actor->getPosition();
	std::vector<Position> _trajectory;
	// object blocking - can't throw here
	if (action->type == BA_THROW && _save->getTile(action->target) && _save->getTile(action->target)->getMapData(MapData::O_OBJECT) && _save->getTile(action->target)->getMapData(MapData::O_OBJECT)->getTUCost(MT_WALK) == 255)
	{
		return false;
	}

	originVoxel = Position(origin.x*16 + 8, origin.y*16 + 8, origin.z*24);
	originVoxel.z += -_save->getTile(origin)->getTerrainLevel();
	originVoxel.z += action->actor->getHeight() + action->actor->getFloatHeight();
	originVoxel.z -= 3;
	if (originVoxel.z >= (origin.z + 1)*24)
	{
		origin.z++;
	}


	// determine the target voxel.
	// aim at the center of the floor
	targetVoxel = Position(action->target.x*16 + 8, action->target.y*16 + 8, action->target.z*24 + 2);
	targetVoxel.z -= _save->getTile(action->target)->getTerrainLevel();
	if (action->type != BA_THROW)
	{
		BattleUnit *tu = _save->getTile(action->target)->getUnit();
		if(!tu && action->target.z > 0)
			tu = _save->getTile(Position(action->target.x, action->target.y, action->target.z-1))->getUnit();
		if (tu)
		{
			targetVoxel.z += (tu->getHeight() / 2) + tu->getFloatHeight();
		}
	}

	// we try 4 different curvatures to try and reach our goal.
	double curvature = 1.0;
	while (!foundCurve && curvature < 5.0)
	{
		int check = calculateParabola(originVoxel, targetVoxel, false, &_trajectory, action->actor, curvature, 1.0);
		if (check != 5 && (int)_trajectory.at(0).x/16 == (int)targetVoxel.x/16 && (int)_trajectory.at(0).y/16 == (int)targetVoxel.y/16 && (int)_trajectory.at(0).z/24 == (int)targetVoxel.z/24)
		{
			foundCurve = true;
		}
		else
		{
			curvature += 1.0;
		}
		_trajectory.clear();
	}
	if (AreSame(curvature, 5.0))
	{
		return false;
	}

	return ProjectileFlyBState::validThrowRange(action);
}

/*
 * Recalculate FOV of all units in-game.
 */
void TileEngine::recalculateFOV()
{
	for (std::vector<BattleUnit*>::iterator bu = _save->getUnits()->begin(); bu != _save->getUnits()->end(); ++bu)
	{
		if ((*bu)->getTile() != 0)
		{
			calculateFOV(*bu);
		}
	}
}

}<|MERGE_RESOLUTION|>--- conflicted
+++ resolved
@@ -280,25 +280,18 @@
 						BattleUnit *visibleUnit = _save->getTile(test)->getUnit();
 						if (visibleUnit && !visibleUnit->isOut() && visible(unit, _save->getTile(test)))
 						{
+							if (unit->getFaction() == FACTION_PLAYER)
+							{
+								visibleUnit->getTile()->setVisible(+1);
+								visibleUnit->setVisible(true);
+							}
 							if ((visibleUnit->getFaction() == FACTION_HOSTILE && unit->getFaction() != FACTION_HOSTILE)
 								|| (visibleUnit->getFaction() != FACTION_HOSTILE && unit->getFaction() == FACTION_HOSTILE))
 							{
 								unit->addToVisibleUnits(visibleUnit);
 								unit->addToVisibleTiles(visibleUnit->getTile());
-<<<<<<< HEAD
-								if (unit->getFaction() == FACTION_PLAYER)
-								{
-									visibleUnit->getTile()->setVisible(+1);
-								}
-								if (unit->getFaction() == FACTION_PLAYER)
-								{
-									visibleUnit->setVisible(true);
-								}
-								else if (unit->getFaction() == FACTION_HOSTILE && visibleUnit->getFaction() == FACTION_PLAYER && unit->getIntelligence() > visibleUnit->getTurnsExposed())
-=======
 
 								if (unit->getFaction() == FACTION_HOSTILE && visibleUnit->getFaction() == FACTION_PLAYER)
->>>>>>> 09bed417
 								{
 									visibleUnit->setTurnsExposed(0);
 								}
