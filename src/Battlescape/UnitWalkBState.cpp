/*
 * Copyright 2010-2013 OpenXcom Developers.
 *
 * This file is part of OpenXcom.
 *
 * OpenXcom is free software: you can redistribute it and/or modify
 * it under the terms of the GNU General Public License as published by
 * the Free Software Foundation, either version 3 of the License, or
 * (at your option) any later version.
 *
 * OpenXcom is distributed in the hope that it will be useful,
 * but WITHOUT ANY WARRANTY; without even the implied warranty of
 * MERCHANTABILITY or FITNESS FOR A PARTICULAR PURPOSE.  See the
 * GNU General Public License for more details.
 *
 * You should have received a copy of the GNU General Public License
 * along with OpenXcom.  If not, see <http://www.gnu.org/licenses/>.
 */

#include "UnitWalkBState.h"
#include "ProjectileFlyBState.h"
#include "TileEngine.h"
#include "Pathfinding.h"
#include "BattlescapeState.h"
#include "Map.h"
#include "Camera.h"
#include "BattleAIState.h"
#include "ExplosionBState.h"
#include "../Engine/Game.h"
#include "../Savegame/BattleItem.h"
#include "../Savegame/BattleUnit.h"
#include "../Savegame/SavedBattleGame.h"
#include "../Savegame/Tile.h"
#include "../Resource/ResourcePack.h"
#include "../Engine/Sound.h"
#include "../Engine/Options.h"
#include "../Ruleset/Armor.h"
#include "../Engine/Logger.h"
#include "UnitFallBState.h"

namespace OpenXcom
{

/**
 * Sets up an UnitWalkBState.
 */
UnitWalkBState::UnitWalkBState(BattlescapeGame *parent, BattleAction action) : BattleState(parent, action), _unit(0), _pf(0), _terrain(0), _falling(false), _beforeFirstStep(false), _numUnitsSpotted(0), _preMovementCost(0)
{

}

/**
 * Deletes the UnitWalkBState.
 */
UnitWalkBState::~UnitWalkBState()
{

}

/**
 * Initializes the state.
 */
void UnitWalkBState::init()
{
	_unit = _action.actor;
	_numUnitsSpotted = _unit->getUnitsSpottedThisTurn().size();
	setNormalWalkSpeed();
	_pf = _parent->getPathfinding();
	_terrain = _parent->getTileEngine();
	_target = _action.target;
	if (_parent->getSave()->getTraceSetting()) { Log(LOG_INFO) << "Walking from: " << _unit->getPosition().x << "," << _unit->getPosition().y << "," << _unit->getPosition().z << "," << " to " << _target.x << "," << _target.y << "," << _target.z;}
	int dir = _pf->getStartDirection();
	if (!_action.strafe && dir != -1 && dir != _unit->getDirection())
	{
		_beforeFirstStep = true;
	}
}

/**
 * Runs state functionality every cycle.
 */
void UnitWalkBState::think()
{
	bool unitSpotted = false;
	bool onScreen = (_unit->getVisible() && _parent->getMap()->getCamera()->isOnScreen(_unit->getPosition()));
	if (_unit->isKneeled())
	{
		if (_parent->kneel(_unit))
		{
			_unit->setCache(0);
			_terrain->calculateFOV(_unit);
			_parent->getMap()->cacheUnit(_unit);
			return;
		}
		else
		{
			_action.result = "STR_NOT_ENOUGH_TIME_UNITS";
			_pf->abortPath();
			_parent->popState();
			return;
		}
	}
	Tile *tileBelow = _parent->getSave()->getTile(_unit->getPosition() + Position(0,0,-1));

	if (_unit->isOut())
	{
		_pf->abortPath();
		_parent->popState();
		return;
	}

	if (_unit->getStatus() == STATUS_WALKING || _unit->getStatus() == STATUS_FLYING)
	{
		if ((_parent->getSave()->getTile(_unit->getDestination())->getUnit() == 0) || // next tile must be not occupied
			(_parent->getSave()->getTile(_unit->getDestination())->getUnit() == _unit))
		{
			playMovementSound();
			_unit->keepWalking(tileBelow, onScreen); // advances the phase
		}
		else if (!_falling)
		{
			_unit->lookAt(_unit->getDestination(), (_unit->getTurretType() != -1));	// turn to undiscovered unit
			_pf->abortPath();
		}

		// unit moved from one tile to the other, update the tiles
		if (_unit->getPosition() != _unit->getLastPosition())
		{
			int size = _unit->getArmor()->getSize() - 1;
			bool largeCheck = true;
			for (int x = size; x >= 0; x--)
			{
				for (int y = size; y >= 0; y--)
				{
					Tile *otherTileBelow = _parent->getSave()->getTile(_unit->getPosition() + Position(x,y,-1));
					if (!_parent->getSave()->getTile(_unit->getPosition() + Position(x,y,0))->hasNoFloor(otherTileBelow) || _unit->getArmor()->getMovementType() == MT_FLY)
						largeCheck = false;
					_parent->getSave()->getTile(_unit->getLastPosition() + Position(x,y,0))->setUnit(0);
				}
			}
			for (int x = size; x >= 0; x--)
			{
				for (int y = size; y >= 0; y--)
				{
					_parent->getSave()->getTile(_unit->getPosition() + Position(x,y,0))->setUnit(_unit, _parent->getSave()->getTile(_unit->getPosition() + Position(x,y,-1)));
				}
			}
			_falling = largeCheck && _unit->getPosition().z != 0 && _unit->getTile()->hasNoFloor(tileBelow) && _unit->getArmor()->getMovementType() != MT_FLY && _unit->getWalkingPhase() == 0;

			if (_falling)
			{
				for (int x = _unit->getArmor()->getSize() - 1; x >= 0; --x)
				{
					for (int y = _unit->getArmor()->getSize() - 1; y >= 0; --y)
					{
						Tile *otherTileBelow = _parent->getSave()->getTile(_unit->getPosition() + Position(x,y,-1));
						if (otherTileBelow && otherTileBelow->getUnit())
						{
							_falling = false;
							_pf->dequeuePath();
							_parent->getSave()->addFallingUnit(_unit);
							_parent->statePushFront(new UnitFallBState(_parent));
							return;
						}
					}
				}
			}

			if (!_parent->getMap()->getCamera()->isOnScreen(_unit->getPosition()) && _unit->getFaction() != FACTION_PLAYER && _unit->getVisible())
				_parent->getMap()->getCamera()->centerOnPosition(_unit->getPosition());
			// if the unit changed level, camera changes level with
			_parent->getMap()->getCamera()->setViewLevel(_unit->getPosition().z);
		}

		// is the step finished?
		if (_unit->getStatus() == STATUS_STANDING)
		{
			// if the unit burns floortiles, burn floortiles
			if (_unit->getSpecialAbility() == SPECAB_BURNFLOOR)
			{
				_unit->getTile()->ignite(1);
				Position here = (_unit->getPosition() * Position(16,16,24)) + Position(8,8,-(_unit->getTile()->getTerrainLevel()));
				_parent->getTileEngine()->hit(here, _unit->getStats()->strength, DT_IN, _unit);
			}

			// move our personal lighting with us
			_terrain->calculateUnitLighting();
			if (_unit->getFaction() != FACTION_PLAYER)
			{
				_unit->setVisible(false);
			}
			_terrain->calculateFOV(_unit->getPosition());
			unitSpotted = (!_falling && !_action.desperate && _parent->getPanicHandled() && _numUnitsSpotted != _unit->getUnitsSpottedThisTurn().size());

			if (_parent->checkForProximityGrenades(_unit))
			{
<<<<<<< HEAD
				_parent->popState();
				return;
=======
				for (int y = size; y >= 0; y--)
				{
					for (int tx = -1; tx < 2; tx++)
					{
						for (int ty = -1; ty < 2; ty++)
						{
							Tile *t = _parent->getSave()->getTile(_unit->getPosition() + Position(x,y,0) + Position(tx,ty,0));
							if (t)
							for (std::vector<BattleItem*>::iterator i = t->getInventory()->begin(); i != t->getInventory()->end(); ++i)
							{
								if ((*i)->getRules()->getBattleType() == BT_PROXIMITYGRENADE && (*i)->getExplodeTurn() == 0)
								{
									Position p;
									p.x = t->getPosition().x*16 + 8;
									p.y = t->getPosition().y*16 + 8;
									p.z = t->getPosition().z*24 + t->getTerrainLevel();
									_parent->statePushNext(new ExplosionBState(_parent, p, (*i), (*i)->getPreviousOwner()));
									_parent->getSave()->removeItem(*i);
									_unit->setCache(0);
									_parent->getMap()->cacheUnit(_unit);
									_parent->popState();
									return;
								}
							}
						}
					}
				}
>>>>>>> 41c7f0c4
			}

			if (unitSpotted)
			{
				_unit->setCache(0);
				_parent->getMap()->cacheUnit(_unit);
				_pf->abortPath();
				_parent->popState();
				return;
			}
			// check for reaction fire
			if (!_falling)
			{
				if (_terrain->checkReactionFire(_unit))
				{
					// unit got fired upon - stop walking
					_unit->setCache(0);
					_parent->getMap()->cacheUnit(_unit);
					_pf->abortPath();
					_parent->popState();
					return;
				}
			}
		}
		else if (onScreen)
		{
			// make sure the unit sprites are up to date
			if (_pf->getStrafeMove())
			{
				// This is where we fake out the strafe movement direction so the unit "moonwalks"
				int dirTemp = _unit->getDirection();
				_unit->setDirection(_unit->getFaceDirection());
				_parent->getMap()->cacheUnit(_unit);
				_unit->setDirection(dirTemp);
			}
			else
			{
				_parent->getMap()->cacheUnit(_unit);
			}
		}
	}

	// we are just standing around, shouldn't we be walking?
	if (_unit->getStatus() == STATUS_STANDING || _unit->getStatus() == STATUS_PANICKING)
	{
		// check if we did spot new units
		if (unitSpotted && !_action.desperate && _unit->getCharging() == 0 && !_falling)
		{
			if (_parent->getSave()->getTraceSetting()) { Log(LOG_INFO) << "Uh-oh! Company!"; }
			_unit->_hidingForTurn = false; // clearly we're not hidden now
			_parent->getMap()->cacheUnit(_unit);
			postPathProcedures();
			return;
		}

		if (onScreen || _parent->getSave()->getDebugMode())
		{
			setNormalWalkSpeed();
		}
		else
		{
			_parent->setStateInterval(0);
		}
		int dir = _pf->getStartDirection();
		if (_falling)
		{
			dir = Pathfinding::DIR_DOWN;
		}

		if (dir != -1)
		{
			if (_pf->getStrafeMove())
			{
				_unit->setFaceDirection(_unit->getDirection());
			}

			Position destination;
			int tu = _pf->getTUCost(_unit->getPosition(), dir, &destination, _unit, 0, false); // gets tu cost, but also gets the destination position.
			if (_unit->getFaction() == FACTION_HOSTILE &&
				_parent->getSave()->getTile(destination)->getFire() > 0)
			{
				tu -= 32; // we artificially inflate the TU cost by 32 points in getTUCost under these conditions, so we have to deflate it here.
			}
			if (_falling)
			{
				tu = 0;
			}
			int energy = tu;
			if (_action.run)
			{
				tu *= 0.75;
				energy *= 1.5;
			}

			if (tu > _unit->getTimeUnits())
			{
				if (_parent->getPanicHandled() && tu < 255)
				{
					_action.result = "STR_NOT_ENOUGH_TIME_UNITS";
				}
				_pf->abortPath();
				_unit->setCache(0);
				_parent->getMap()->cacheUnit(_unit);
				_parent->popState();
				return;
			}

			if (energy / 2 > _unit->getEnergy())
			{
				if (_parent->getPanicHandled())
				{
					_action.result = "STR_NOT_ENOUGH_ENERGY";
				}
				_pf->abortPath();
				_unit->setCache(0);
				_parent->getMap()->cacheUnit(_unit);
				_parent->popState();
				return;
			}

			if (_parent->getPanicHandled() && _parent->checkReservedTU(_unit, tu) == false)
			{
				_pf->abortPath();
				_unit->setCache(0);
				_parent->getMap()->cacheUnit(_unit);
				return;
			}

			// we are looking in the wrong way, turn first (unless strafing)
			// we are not using the turn state, because turning during walking costs no tu
			if (dir != _unit->getDirection() && dir < Pathfinding::DIR_UP && !_pf->getStrafeMove())
			{
				_unit->lookAt(dir);
				_unit->setCache(0);
				_parent->getMap()->cacheUnit(_unit);
				return;
			}

			// now open doors (if any)
			if (dir < Pathfinding::DIR_UP)
			{
				int door = _terrain->unitOpensDoor(_unit, false, dir);
				if (door == 3)
				{
					return; // don't start walking yet, wait for the ufo door to open
				}
				if (door == 0)
				{
					_parent->getResourcePack()->getSound("BATTLE.CAT", 3)->play(); // normal door
				}
				if (door == 1)
				{
					_parent->getResourcePack()->getSound("BATTLE.CAT", 20)->play(); // ufo door
					return; // don't start walking yet, wait for the ufo door to open
				}
			}
			for (int x = _unit->getArmor()->getSize() - 1; x >= 0; --x)
			{
				for (int y = _unit->getArmor()->getSize() - 1; y >= 0; --y)
				{
					BattleUnit* unitInMyWay = _parent->getSave()->getTile(destination + Position(x,y,0))->getUnit();
					BattleUnit* unitBelowMyWay = 0;
					Tile* belowDest = _parent->getSave()->getTile(destination + Position(x,y,-1));
					if (belowDest)
					{
						unitBelowMyWay = belowDest->getUnit();
					}
					// can't walk into units in this tile, or on top of other units sticking their head into this tile
					if (!_falling &&
						((unitInMyWay && unitInMyWay != _unit)
						|| (belowDest && unitBelowMyWay && unitBelowMyWay != _unit &&
						(-belowDest->getTerrainLevel() + unitBelowMyWay->getFloatHeight() + unitBelowMyWay->getHeight())
						>= 28)))  // 4+ voxels poking into the tile above, we don't kick people in the head here at XCom.
					{
						_action.TU = 0;
						_pf->abortPath();
						_unit->setCache(0);
						_parent->getMap()->cacheUnit(_unit);
						_parent->popState();
						return;
					}
				}
			}
			// now start moving
			dir = _pf->dequeuePath();
			if (_falling)
			{
				dir = Pathfinding::DIR_DOWN;
			}

			if (_unit->spendTimeUnits(tu))
			{
				if (_unit->spendEnergy(energy))
				{
					Tile *tileBelow = _parent->getSave()->getTile(_unit->getPosition() + Position(0,0,-1));
					_unit->startWalking(dir, destination, tileBelow, onScreen);
					_beforeFirstStep = false;
				}
			}
			// make sure the unit sprites are up to date
			if (onScreen)
			{
				if (_pf->getStrafeMove())
				{
					// This is where we fake out the strafe movement direction so the unit "moonwalks"
					int dirTemp = _unit->getDirection();
					_unit->setDirection(_unit->getFaceDirection());
					_unit->setDirection(dirTemp);
				}
				_parent->getMap()->cacheUnit(_unit);
			}
		}
		else
		{
			postPathProcedures();
			return;
		}
	}

	// turning during walking costs no tu
	if (_unit->getStatus() == STATUS_TURNING)
	{
		// except before the first step.
		if (_beforeFirstStep)
		{
			_preMovementCost++;
		}

		_unit->turn();

		// calculateFOV is unreliable for setting the unitSpotted bool, as it can be called from various other places
		// in the code, ie: doors opening, and this messes up the result.
		_terrain->calculateFOV(_unit);
		unitSpotted = (!_falling && !_action.desperate && _parent->getPanicHandled() && _numUnitsSpotted != _unit->getUnitsSpottedThisTurn().size());

		// make sure the unit sprites are up to date
		if (onScreen)
		{
			_unit->setCache(0);
			_parent->getMap()->cacheUnit(_unit);
		}
		if (unitSpotted && !(_action.desperate || _unit->getCharging()) && !_falling)
		{
			if (_beforeFirstStep)
			{
				_unit->spendTimeUnits(_preMovementCost);
			}
			if (_parent->getSave()->getTraceSetting()) { Log(LOG_INFO) << "Egads! A turn reveals new units! I must pause!"; }
			_unit->_hidingForTurn = false; // not hidden, are we...
			_pf->abortPath();
			_unit->setCache(0);
			_parent->getMap()->cacheUnit(_unit);
			_parent->popState();
		}
	}
}

/**
 * Aborts unit walking.
 */
void UnitWalkBState::cancel()
{
	if (_parent->getSave()->getSide() == FACTION_PLAYER && _parent->getPanicHandled())
	_pf->abortPath();
}

/**
 * Handles some calculations when the path is finished.
 */
void UnitWalkBState::postPathProcedures()
{
	_action.TU = 0;
	if (_unit->getFaction() != FACTION_PLAYER)
	{
		int dir = _action.finalFacing;
		if (_action.finalAction)
		{
			_unit->dontReselect();
		}
		if (_unit->getCharging() != 0)
		{
			dir = _parent->getTileEngine()->getDirectionTo(_unit->getPosition(), _unit->getCharging()->getPosition());
			if (_parent->getTileEngine()->validMeleeRange(_unit, _action.actor->getCharging(), _unit->getDirection()))
			{
				BattleAction action;
				action.actor = _unit;
				action.target = _unit->getCharging()->getPosition();
				action.weapon = _unit->getMainHandWeapon();
				action.type = BA_HIT;
				action.TU = _unit->getActionTUs(action.type, action.weapon);
				action.targeting = true;
				_unit->setCharging(0);
				_parent->statePushBack(new ProjectileFlyBState(_parent, action));
			}
		}
		else if (_unit->_hidingForTurn)
		{
			dir = _unit->getDirection() + 4;
		}
		if (dir != -1)
		{
			if (dir >= 8)
			{
				dir -= 8;
			}
			_unit->lookAt(dir);
			while (_unit->getStatus() == STATUS_TURNING)
			{
				_unit->turn();
				_parent->getTileEngine()->calculateFOV(_unit);
			}
			_unit->setCache(0);
			_parent->getMap()->cacheUnit(_unit);

		}
	}
	else if (!_parent->getPanicHandled())
	{
		//todo: set the unit to aggrostate and try to find cover?
		_unit->setTimeUnits(0);
	}

	_unit->setCache(0);
	_terrain->calculateUnitLighting();
	_terrain->calculateFOV(_unit);
	_parent->getMap()->cacheUnit(_unit);
	if (!_falling)
		_parent->popState();
}

/**
 * Handles some calculations when the walking is finished.
 */
void UnitWalkBState::setNormalWalkSpeed()
{
	if (_unit->getFaction() == FACTION_PLAYER)
		_parent->setStateInterval(Options::getInt("battleXcomSpeed"));
	else
		_parent->setStateInterval(Options::getInt("battleAlienSpeed"));
}


/**
 * Handles the stepping sounds.
 */
void UnitWalkBState::playMovementSound()
{
	if ((!_unit->getVisible() && !_parent->getSave()->getDebugMode()) || !_parent->getMap()->getCamera()->isOnScreen(_unit->getPosition())) return;

	if (_unit->getMoveSound() != -1)
	{
		// if a sound is configured in the ruleset, play that one
		if (_unit->getWalkingPhase() == 0)
		{
			_parent->getResourcePack()->getSound("BATTLE.CAT", _unit->getMoveSound())->play();
		}
	}
	else
	{
		if (_unit->getStatus() == STATUS_WALKING)
		{
			Tile *tile = _unit->getTile();
			Tile *tileBelow = _parent->getSave()->getTile(tile->getPosition() + Position(0,0,-1));
			// play footstep sound 1
			if (_unit->getWalkingPhase() == 3)
			{
				if (tile->getFootstepSound(tileBelow))
				{
					_parent->getResourcePack()->getSound("BATTLE.CAT", 22 + (tile->getFootstepSound(tileBelow)*2))->play();
				}
			}
			// play footstep sound 2
			if (_unit->getWalkingPhase() == 7)
			{
				if (tile->getFootstepSound(tileBelow))
				{
					_parent->getResourcePack()->getSound("BATTLE.CAT", 23 + (tile->getFootstepSound(tileBelow)*2))->play();
				}
			}
		}
		else
		{
			// play default flying sound
			if (_unit->getWalkingPhase() == 1 && !_falling)
			{
				_parent->getResourcePack()->getSound("BATTLE.CAT", 15)->play();
			}
		}
	}
}

}<|MERGE_RESOLUTION|>--- conflicted
+++ resolved
@@ -194,40 +194,9 @@
 
 			if (_parent->checkForProximityGrenades(_unit))
 			{
-<<<<<<< HEAD
 				_parent->popState();
 				return;
-=======
-				for (int y = size; y >= 0; y--)
-				{
-					for (int tx = -1; tx < 2; tx++)
-					{
-						for (int ty = -1; ty < 2; ty++)
-						{
-							Tile *t = _parent->getSave()->getTile(_unit->getPosition() + Position(x,y,0) + Position(tx,ty,0));
-							if (t)
-							for (std::vector<BattleItem*>::iterator i = t->getInventory()->begin(); i != t->getInventory()->end(); ++i)
-							{
-								if ((*i)->getRules()->getBattleType() == BT_PROXIMITYGRENADE && (*i)->getExplodeTurn() == 0)
-								{
-									Position p;
-									p.x = t->getPosition().x*16 + 8;
-									p.y = t->getPosition().y*16 + 8;
-									p.z = t->getPosition().z*24 + t->getTerrainLevel();
-									_parent->statePushNext(new ExplosionBState(_parent, p, (*i), (*i)->getPreviousOwner()));
-									_parent->getSave()->removeItem(*i);
-									_unit->setCache(0);
-									_parent->getMap()->cacheUnit(_unit);
-									_parent->popState();
-									return;
-								}
-							}
-						}
-					}
-				}
->>>>>>> 41c7f0c4
-			}
-
+			}
 			if (unitSpotted)
 			{
 				_unit->setCache(0);
