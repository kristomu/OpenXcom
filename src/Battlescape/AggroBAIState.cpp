/*
 * Copyright 2010-2012 OpenXcom Developers.
 *
 * This file is part of OpenXcom.
 *
 * OpenXcom is free software: you can redistribute it and/or modify
 * it under the terms of the GNU General Public License as published by
 * the Free Software Foundation, either version 3 of the License, or
 * (at your option) any later version.
 *
 * OpenXcom is distributed in the hope that it will be useful,
 * but WITHOUT ANY WARRANTY; without even the implied warranty of
 * MERCHANTABILITY or FITNESS FOR A PARTICULAR PURPOSE.  See the
 * GNU General Public License for more details.
 *
 * You should have received a copy of the GNU General Public License
 * along with OpenXcom.  If not, see <http://www.gnu.org/licenses/>.
 */
#define _USE_MATH_DEFINES
#include <cmath>
#include "AggroBAIState.h"
#include "ProjectileFlyBState.h"
#include "../Savegame/BattleUnit.h"
#include "../Savegame/BattleItem.h"
#include "../Savegame/SavedBattleGame.h"
#include "../Battlescape/TileEngine.h"
#include "../Savegame/Tile.h"
#include "../Battlescape/Pathfinding.h"
#include "../Engine/RNG.h"
#include "../Ruleset/Armor.h"
#include "../Resource/ResourcePack.h"

namespace OpenXcom
{

/**
 * Sets up a BattleAIState.
 * @param game pointer to the game.
 * @param unit pointer to the unit.
 */
AggroBAIState::AggroBAIState(SavedBattleGame *game, BattleUnit *unit) : BattleAIState(game, unit), _aggroTarget(0), _lastKnownTarget(0), _timesNotSeen(0)
{

}

/**
 * Deletes the BattleAIState.
 */
AggroBAIState::~AggroBAIState()
{

}

/**
 * Loads the AI state from a YAML file.
 * @param node YAML node.
 */
void AggroBAIState::load(const YAML::Node &node)
{
	int targetID;
	node["aggrotarget"] >> targetID;
	if (targetID != -1)
	{
		for (std::vector<BattleUnit*>::iterator j = _game->getUnits()->begin(); j != _game->getUnits()->end(); ++j)
		{
			if ((*j)->getId() == targetID)
				_aggroTarget = (*j);
		}
	}
	node["lastKnownTarget"] >> targetID;
	if (targetID != -1)
	{
		for (std::vector<BattleUnit*>::iterator j = _game->getUnits()->begin(); j != _game->getUnits()->end(); ++j)
		{
			if ((*j)->getId() == targetID)
				_lastKnownTarget = (*j);
		}
	}
	node["lastKnownPosition"][0] >> _lastKnownPosition.x;
	node["lastKnownPosition"][1] >> _lastKnownPosition.y;
	node["lastKnownPosition"][2] >> _lastKnownPosition.z;
	node["timesNotSeen"] >> _timesNotSeen;
}

/**
 * Saves the AI state to a YAML file.
 * @param out YAML emitter.
 */
void AggroBAIState::save(YAML::Emitter &out) const
{
	out << YAML::BeginMap;
	out << YAML::Key << "state" << YAML::Value << "AGGRO";
	if (_aggroTarget)
	{
		out << YAML::Key << "aggrotarget" << YAML::Value << _aggroTarget->getId();
	}
	else
	{
		out << YAML::Key << "aggrotarget" << YAML::Value << -1;
	}
	if (_lastKnownTarget)
	{
		out << YAML::Key << "lastKnownTarget" << YAML::Value << _lastKnownTarget->getId();
	}
	else
	{
		out << YAML::Key << "lastKnownTarget" << YAML::Value << -1;
	}
	out << YAML::Key << "lastKnownPosition" << YAML::Value << YAML::Flow;
	out << YAML::BeginSeq << _lastKnownPosition.x << _lastKnownPosition.y << _lastKnownPosition.z << YAML::EndSeq;
	out << YAML::Key << "timesNotSeen" << YAML::Value << _timesNotSeen;
	out << YAML::EndMap;
}

/**
 * Enters the current AI state.
 */
void AggroBAIState::enter()
{
	// ROOOAARR !

}


/**
 * Exits the current AI state.
 */
void AggroBAIState::exit()
{

}

/**
 * Runs any code the state needs to keep updating every
 * AI cycle.
 * @param action (possible) AI action to execute after thinking is done.
 */
void AggroBAIState::think(BattleAction *action)
{
	action->type = BA_RETHINK;
	action->actor = _unit;
	/* Aggro is mainly either shooting a target or running towards it (melee).
	   If we do no action here - we assume we lost aggro and will go back to patrol state.
	*/
	int aggression = _unit->getAggression();
	_aggroTarget = 0;
	int unitsSpottingMe = _game->getSpottingUnits(_unit);


	/*	psionic targetting: pick from any of the "exposed" units.
		exposed means they have been previously spotted, and are therefore "known" to the AI,
		regardless of whether we can see them or not, because we're psychic.
	*/
	if (_unit->getStats()->psiSkill && _unit->getType() != "SOLDIER" && _game->getExposedUnits()->size() > 0 && RNG::generate(0, 100) > 66)
	{
		int psiAttackStrength = _unit->getStats()->psiSkill * _unit->getStats()->psiStrength / 50;
		int chanceToAttack = 0;
		int tries = 0;
		for (std::vector<BattleUnit*>::const_iterator i = _game->getExposedUnits()->begin(); i != _game->getExposedUnits()->end() && tries < 80; ++i)
		{
			// don't target tanks
			if ((*i)->getArmor()->getSize() != 2)
			{
				int chanceToAttackMe = psiAttackStrength
					+ ((*i)->getStats()->psiSkill * -0.4)
					- (_game->getTileEngine()->distance(_unit->getPosition(), (*i)->getPosition()) / 2)
					- ((*i)->getStats()->psiStrength)
					+ (RNG::generate(0, 50))
					+ 55;

				if (chanceToAttackMe > chanceToAttack)
				{
					chanceToAttack = chanceToAttackMe;
					_aggroTarget = *i;
				}
			}
			++tries;
		}

		if (!_aggroTarget)
			chanceToAttack = 0;

		if (chanceToAttack)
		{
			if (_unit->getMainHandWeapon() && _unit->getMainHandWeapon()->getAmmoItem())
			{
				if (_unit->getMainHandWeapon()->getAmmoItem()->getRules()->getPower() >= chanceToAttack)
				{
					chanceToAttack = 0;
					_aggroTarget = 0;
				}
			}
			else
			{
				if (RNG::generate(35, 155) >= chanceToAttack)
				{
					chanceToAttack = 0;
					_aggroTarget = 0;
				}
			}
			if (chanceToAttack >= 30)
			{
				int controlOrPanic = 60;
				int morale = _aggroTarget->getMorale();
				int bravery = _aggroTarget->getStats()->bravery;
				if (bravery > 60)
					controlOrPanic += 15;
				if ( bravery < 40)
					controlOrPanic -= 15;
				if (morale >= 40)
				{
					if (morale - 10 * bravery < 50)
						controlOrPanic += 15;
				}
				else
				{
					controlOrPanic -= 15;
				}
				if (!morale)
				{
					controlOrPanic = 0;
				}
				if (RNG::generate(0, 100) >= controlOrPanic)
				{
					action->type = BA_MINDCONTROL;
					action->target = _aggroTarget->getPosition();
				}
				else
				{
					action->type = BA_PANIC;
					action->target = _aggroTarget->getPosition();
				}
			}
			else if (chanceToAttack)
			{
					action->type = BA_PANIC;
					action->target = _aggroTarget->getPosition();
			}
		}
	}

	
	/*	
	*	waypoint targetting: pick from any units currently spotted by our allies.
	*/
	if (_unit->getMainHandWeapon() && _unit->getMainHandWeapon()->getAmmoItem() && _unit->getMainHandWeapon()->getRules()->isWaypoint() && _unit->getType() != "SOLDIER")
	{
		for (std::vector<BattleUnit*>::const_iterator i = _game->getUnits()->begin(); i != _game->getUnits()->end() && _aggroTarget == 0; ++i)
		{
			if ((*i)->getFaction() == _unit->getFaction())
			{
				for (std::vector<BattleUnit*>::const_iterator j = (*i)->getVisibleUnits()->begin(); j != (*i)->getVisibleUnits()->end() && _aggroTarget == 0; ++j)
				{
					_game->getPathfinding()->calculate(_unit, (*j)->getPosition(), *j);
					if (_game->getPathfinding()->getStartDirection() != -1 && explosiveEfficacy((*j)->getPosition(), _unit, (_unit->getMainHandWeapon()->getAmmoItem()->getRules()->getPower()/20)+1, action->diff))
					{
						_aggroTarget = *j;
					}
					_game->getPathfinding()->abortPath();
				}
			}
		}

		if (_aggroTarget != 0)
		{
			action->weapon = _unit->getMainHandWeapon();
			action->type = BA_LAUNCH;
			action->TU = action->actor->getActionTUs(action->type, action->weapon);
			action->waypoints.clear();

			int PathDirection;
			int CollidesWith;
			Position LastWayPoint = _unit->getPosition();
			Position LastPosition = _unit->getPosition();
			Position CurrentPosition = _unit->getPosition();
			Position DirectionVector;

			_game->getPathfinding()->calculate(_unit, _aggroTarget->getPosition(), _aggroTarget);
			PathDirection = _game->getPathfinding()->dequeuePath();
			while (PathDirection != -1)
			{
				LastPosition = CurrentPosition;
				_game->getPathfinding()->directionToVector(PathDirection, &DirectionVector);
				CurrentPosition = CurrentPosition + DirectionVector;
				Position voxelPosA ((CurrentPosition.x * 16)+8, (CurrentPosition.y * 16)+8, (CurrentPosition.z * 24)+12);
				Position voxelPosb ((LastWayPoint.x * 16)+8, (LastWayPoint.y * 16)+8, (LastWayPoint.z * 24)+12);
				CollidesWith = _game->getTileEngine()->calculateLine(voxelPosA, voxelPosb, false, 0, _unit, true, false);
				if (CollidesWith > -1 && CollidesWith < 4)
				{
					action->waypoints.push_back(LastPosition);
					LastWayPoint = LastPosition;
				}
				else if (CollidesWith == 4)
				{
					BattleUnit* target = _game->getTile(CurrentPosition)->getUnit();
					if (target == _aggroTarget)
					{
						action->waypoints.push_back(CurrentPosition);
						LastWayPoint = CurrentPosition;
					}
				}

				PathDirection = _game->getPathfinding()->dequeuePath();
			}
			action->target = action->waypoints.front();
			if( action->waypoints.size() > 6 + (action->diff * 2) || LastWayPoint != _aggroTarget->getPosition())
			{
				action->type = BA_RETHINK;
			}
		}
	}


	/*
	 *	Regular targetting: we can see an enemy, or an enemy can see us (in case we need to take cover)
	 */
	if (_unit->getVisibleUnits()->size() > 0 || unitsSpottingMe)
	{
		for (std::vector<BattleUnit*>::iterator j = _unit->getVisibleUnits()->begin(); j != _unit->getVisibleUnits()->end(); ++j)
		{
			//pick closest living unit
			if (!_aggroTarget || _game->getTileEngine()->distance(_unit->getPosition(), (*j)->getPosition()) < _game->getTileEngine()->distance(_unit->getPosition(), _aggroTarget->getPosition()))
			{
				if(!(*j)->isOut())
					_aggroTarget = (*j);
			}
		}
	
		// if we currently see no target, we either can move to it's last seen position or lose aggro
		if (_aggroTarget == 0 && _lastKnownTarget != 0)
		{
			_timesNotSeen++;
			if (_timesNotSeen > _unit->getIntelligence() || aggression == 0)
			{
				// we lost aggro - going back to patrol state
				return;
			}
			// lets go looking where we've last seen him
			action->type = BA_WALK;
			action->target = _lastKnownPosition;
		}
		else if (_aggroTarget != 0)
		{
			// if we see the target, we either can shoot him, or take cover.
			bool takeCover = true;
			bool charge = false;
			_unit->setCharging(0);
			int number = RNG::generate(0,100);

			// extra 5% chance per unit that sees us
			number += unitsSpottingMe * 5;

			// lost health, chances to take cover get bigger
			if (_unit->getHealth() < _unit->getStats()->health)
				number += 10;

			// aggrotarget has no weapon - chances of take cover get smaller
			if (!_aggroTarget->getMainHandWeapon())
				number -= 50;
			if (aggression == 0 && number < 10)
				takeCover = false;
			if (aggression == 1 && number < 50)
				takeCover = false;
			if (aggression == 2 && number < 90)
				takeCover = false;
		
			// we're using melee, so CHAAAAAAAARGE!!!!!
			if (_unit->getMainHandWeapon() && _unit->getMainHandWeapon()->getRules()->getBattleType() == BT_MELEE)
			{
				_unit->lookAt(_aggroTarget->getPosition() + Position(_unit->getArmor()->getSize()-1, _unit->getArmor()->getSize()-1, 0), false);
				while (_unit->getStatus() == STATUS_TURNING)
					_unit->turn();
				if (_game->getTileEngine()->validMeleeRange(_unit, _aggroTarget))
				{
					action->target = _aggroTarget->getPosition();
					action->weapon = action->actor->getMainHandWeapon();
					action->type = BA_HIT;
					charge = true;
				}
				else
				{
					takeCover = true;
					bool targetFound = false;
					int distance = 200;
					for (int x = 0 - action->actor->getArmor()->getSize()-1; x <= _aggroTarget->getArmor()->getSize()-1; ++x)
					{
						for (int y = 0 - action->actor->getArmor()->getSize()-1; y <= _aggroTarget->getArmor()->getSize()-1; ++y)
						{
							if (!(x == 0 && y == 0))
							{
								Position p (x, y, 0);
								Position checkPath = _aggroTarget->getPosition() + p;
								_game->getPathfinding()->calculate(action->actor, checkPath, 0);
								int newDistance = _game->getTileEngine()->distance(action->actor->getPosition(), checkPath);
								bool valid = _game->getTileEngine()->validMeleeRange(checkPath, -1, action->actor->getArmor()->getSize(), action->actor->getHeight(), _aggroTarget);
								if (_game->getPathfinding()->getStartDirection() != -1 && valid &&
									newDistance < distance)
								{
									// CHAAAAAAARGE!
									action->target = checkPath;
									action->type = BA_WALK;
									charge = true;
									_unit->setCharging(_aggroTarget);
									distance = newDistance;
								}
								_game->getPathfinding()->abortPath();
							}
						}
					}
				}
			}

			if (!takeCover && !charge)
			{
				_timesNotSeen = 0;
				_lastKnownPosition = _aggroTarget->getPosition();
				action->target = _aggroTarget->getPosition();
				action->type = BA_NONE;

				// lets' evaluate if we could throw a grenade
				int tu = 4; // 4TUs for picking up the grenade

				// do we have a grenade on our belt?
				BattleItem *grenade = _unit->getGrenadeFromBelt();
				// distance must be more than X tiles, otherwise it's too dangerous to play with explosives
				if (grenade && explosiveEfficacy(_aggroTarget->getPosition(), _unit, (grenade->getRules()->getPower()/10)+1, action->diff))
				{
					if((_unit->getFaction() == FACTION_NEUTRAL && _aggroTarget->getFaction() == FACTION_HOSTILE) || _unit->getFaction() == FACTION_HOSTILE)
					{
						action->weapon = grenade;
						tu += _unit->getActionTUs(BA_PRIME, grenade);
						tu += _unit->getActionTUs(BA_THROW, grenade);
						// do we have enough TUs to prime and throw the grenade?
						if (tu <= _unit->getStats()->tu)
						{
							// are we within range?
							if (ProjectileFlyBState::validThrowRange(action))
							{
								grenade->setExplodeTurn(_game->getTurn());
								_unit->spendTimeUnits(_unit->getActionTUs(BA_PRIME, grenade));
								action->type = BA_THROW;
							}
						}
					}
				}

				if (action->type == BA_NONE)
				{
					action->weapon = action->actor->getMainHandWeapon();
					// out of ammo or no weapon or ammo at all, we have to take cover
					if (!action->weapon)
					{
						takeCover = true;
					}
					else
					{
						if(((_unit->getFaction() == FACTION_NEUTRAL && _aggroTarget->getFaction() == FACTION_HOSTILE) || _unit->getFaction() == FACTION_HOSTILE))
						{
							if (action->weapon->getAmmoItem()->getRules()->getDamageType() != DT_HE || explosiveEfficacy(_aggroTarget->getPosition(), _unit, (action->weapon->getAmmoItem()->getRules()->getPower() / 10) +1, action->diff))
							{
								if (RNG::generate(1,10) < 5 && action->weapon->getAmmoQuantity() > 2)
<<<<<<< HEAD
									action->type = BA_AUTOSHOT;
								else
									action->type = BA_SNAPSHOT;
=======
								{
									action->type = BA_AUTOSHOT;
								}
								else
								{
									action->type = BA_SNAPSHOT;
								}
>>>>>>> 21930ed7
							}
							tu = action->actor->getActionTUs(action->type, action->weapon);
							// enough time units to shoot?
							if (tu > _unit->getTimeUnits())
							{
								takeCover = true;
							}
						}
						else
							takeCover = true;
					}
				}
			}


			if (takeCover && !charge)
			{
				// the idea is to check within a 5 tile radius for a tile which is not seen by our aggroTarget
				// if there is no such tile, we run away from the target.
				action->type = BA_WALK;
				int tries = 0;
				bool coverFound = false;
				while (tries < 30 && !coverFound)
				{
					tries++;
					action->target = _unit->getPosition();
					action->target.x += RNG::generate(-5,5);
					action->target.y += RNG::generate(-5,5);
					if (tries < 20)

						coverFound = !_game->getTileEngine()->visible(_aggroTarget, _game->getTile(action->target));
					else
						coverFound = true;

					if (coverFound)
					{
						// check if we can reach this tile
						_game->getPathfinding()->calculate(_unit, action->target);
						if (_game->getPathfinding()->getStartDirection() == -1)
						{
							coverFound = false;
						}
						_game->getPathfinding()->abortPath();
					}
				}
			}
		}
		if (action->type != BA_RETHINK)
			action->TU = action->actor->getActionTUs(action->type, action->weapon);
	}
	if (_aggroTarget != 0)
		setAggroTarget(_aggroTarget);
}

/**
 * Sets the aggro target to be used by the AI.
 * Note that this does not mean the AI will chase the unit, it will just walk towards this position.
 * Until it forgets about it and goes back to patrolling.
 * @param unit Pointer to the unit.
 */
void AggroBAIState::setAggroTarget(BattleUnit *unit)
{
	_timesNotSeen = 0;
	_lastKnownTarget = unit;
	_lastKnownPosition = unit->getPosition();
}

bool AggroBAIState::explosiveEfficacy(Position targetPos, BattleUnit *attackingUnit, int radius, int diff)
{
	// i hate the player and i want him dead, but i don't want to piss him off.
	if (_game->getTurn() < 3)
		return false;
	int distance = _game->getTileEngine()->distance(attackingUnit->getPosition(), targetPos);
	int injurylevel = attackingUnit->getStats()->health - attackingUnit->getHealth();
	int desperation = (100 - attackingUnit->getMorale()) / 10;
	// assume there's one viable target, the one at ground zero.
	int enemiesAffected = 1;
	// if we're below 1/3 health, let's assume things are dire, and increase desperation.
	if (injurylevel > (attackingUnit->getStats()->health / 3) * 2)
		desperation += 3;

	int efficacy = desperation + enemiesAffected;
	if (distance <= radius)
		efficacy -= 3;

	// we don't want to ruin our own base, but we do want to ruin XCom's day.
	if (_game->getMissionType() == "STR_ALIEN_BASE_ASSAULT") efficacy -= 3;
	else if (_game->getMissionType() == "STR_BASE_DEFENSE" || _game->getMissionType() == "STR_TERROR_MISSION") efficacy += 3;


	BattleUnit *target = _game->getTile(targetPos)->getUnit();
	for (std::vector<BattleUnit*>::iterator i = _game->getUnits()->begin(); i != _game->getUnits()->end(); ++i)
	{
		if (!(*i)->isOut() && (*i) != attackingUnit && (*i)->getPosition().z == targetPos.z && _game->getTileEngine()->distance((*i)->getPosition(), targetPos) <= radius)
		{
			Position voxelPosA = Position ((targetPos.x * 16)+8, (targetPos.y * 16)+8, (targetPos.z * 24)+12);
			Position voxelPosB = Position (((*i)->getPosition().x * 16)+8, ((*i)->getPosition().y * 16)+8, ((*i)->getPosition().z * 24)+12);
			int collidesWith = _game->getTileEngine()->calculateLine(voxelPosA, voxelPosB, false, 0, target, true, false);
			if (collidesWith == 4)
			{
				if ((*i)->getFaction() != attackingUnit->getFaction())
				{
					++enemiesAffected;
					++efficacy;
				}
				else
					efficacy -= 2; // friendlies count double
			}
		}
	}
	// spice things up a bit by adding a random number based on difficulty level
	efficacy += RNG::generate(0, diff+1) - RNG::generate(0,2);
	if (efficacy > 0 || enemiesAffected >= 10)
		return true;
	return false;
}
}<|MERGE_RESOLUTION|>--- conflicted
+++ resolved
@@ -459,11 +459,6 @@
 							if (action->weapon->getAmmoItem()->getRules()->getDamageType() != DT_HE || explosiveEfficacy(_aggroTarget->getPosition(), _unit, (action->weapon->getAmmoItem()->getRules()->getPower() / 10) +1, action->diff))
 							{
 								if (RNG::generate(1,10) < 5 && action->weapon->getAmmoQuantity() > 2)
-<<<<<<< HEAD
-									action->type = BA_AUTOSHOT;
-								else
-									action->type = BA_SNAPSHOT;
-=======
 								{
 									action->type = BA_AUTOSHOT;
 								}
@@ -471,7 +466,6 @@
 								{
 									action->type = BA_SNAPSHOT;
 								}
->>>>>>> 21930ed7
 							}
 							tu = action->actor->getActionTUs(action->type, action->weapon);
 							// enough time units to shoot?
