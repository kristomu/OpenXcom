--- conflicted
+++ resolved
@@ -460,100 +460,6 @@
   Menu/VideoState.h
 )
 
-<<<<<<< HEAD
-set ( resource_src
-  Resource/ResourcePack.h
-  Resource/ResourcePack.cpp
-  Resource/XcomResourcePack.cpp
-  Resource/XcomResourcePack.h
-)
-
-set ( ruleset_src
-  Ruleset/RuleCraft.cpp
-  Ruleset/RuleCraft.h
-  Ruleset/Armor.cpp
-  Ruleset/Armor.h
-  Ruleset/MapDataSet.h
-  Ruleset/MapDataSet.cpp
-  Ruleset/RuleSoldier.h
-  Ruleset/RuleSoldier.cpp
-  Ruleset/RuleRegion.cpp
-  Ruleset/RuleRegion.h
-  Ruleset/RuleItem.h
-  Ruleset/RuleItem.cpp
-  Ruleset/RuleCraftWeapon.cpp
-  Ruleset/RuleCraftWeapon.h
-  Ruleset/RuleCommendations.cpp
-  Ruleset/RuleCommendations.h
-  Ruleset/RuleInterface.h
-  Ruleset/RuleInterface.cpp
-  Ruleset/RuleInventory.h
-  Ruleset/RuleInventory.cpp
-  Ruleset/MapBlock.h
-  Ruleset/MapBlock.cpp
-  Ruleset/MapScript.h
-  Ruleset/MapScript.cpp
-  Ruleset/MCDPatch.h
-  Ruleset/MCDPatch.cpp
-  Ruleset/RuleBaseFacility.cpp
-  Ruleset/RuleBaseFacility.h
-  Ruleset/SoldierNamePool.h
-  Ruleset/SoldierNamePool.cpp
-  Ruleset/Ruleset.h
-  Ruleset/Ruleset.cpp
-  Ruleset/RuleCountry.cpp
-  Ruleset/RuleCountry.h
-  Ruleset/RuleUfo.h
-  Ruleset/RuleUfo.cpp
-  Ruleset/ArticleDefinition.cpp
-  Ruleset/ArticleDefinition.h
-  Ruleset/City.cpp
-  Ruleset/City.h
-  Ruleset/ExtraSprites.cpp
-  Ruleset/ExtraSprites.h
-  Ruleset/ExtraSounds.cpp
-  Ruleset/ExtraSounds.h
-  Ruleset/ExtraStrings.cpp
-  Ruleset/ExtraStrings.h
-  Ruleset/RuleTerrain.cpp
-  Ruleset/RuleTerrain.h
-  Ruleset/MapData.cpp
-  Ruleset/MapData.h
-  Ruleset/RuleResearch.h
-  Ruleset/RuleResearch.cpp
-  Ruleset/RuleManufacture.h
-  Ruleset/RuleManufacture.cpp
-  Ruleset/RuleMissionScript.h
-  Ruleset/RuleMissionScript.cpp
-  Ruleset/AlienDeployment.h
-  Ruleset/AlienDeployment.cpp
-  Ruleset/AlienRace.h
-  Ruleset/AlienRace.cpp
-  Ruleset/Unit.h
-  Ruleset/Unit.cpp
-  Ruleset/UfoTrajectory.cpp
-  Ruleset/UfoTrajectory.h
-  Ruleset/RuleAlienMission.cpp
-  Ruleset/RuleAlienMission.h
-  Ruleset/StatString.h
-  Ruleset/StatString.cpp
-  Ruleset/StatStringCondition.h
-  Ruleset/StatStringCondition.cpp
-  Ruleset/SoundDefinition.h
-  Ruleset/SoundDefinition.cpp
-  Ruleset/Polygon.h
-  Ruleset/Polygon.cpp
-  Ruleset/Polyline.h
-  Ruleset/Polyline.cpp
-  Ruleset/RuleGlobe.h
-  Ruleset/RuleGlobe.cpp
-  Ruleset/RuleVideo.h
-  Ruleset/RuleVideo.cpp
-  Ruleset/RuleMusic.h
-  Ruleset/RuleMusic.cpp
-  Ruleset/Texture.h
-  Ruleset/Texture.cpp
-=======
 set ( mod_src
   Mod/RuleCraft.cpp
   Mod/RuleCraft.h
@@ -567,6 +473,8 @@
   Mod/RuleRegion.h
   Mod/RuleItem.h
   Mod/RuleItem.cpp
+  Mod/RuleCommendations.cpp
+  Mod/RuleCommendations.h
   Mod/RuleCraftWeapon.cpp
   Mod/RuleCraftWeapon.h
   Mod/RuleInterface.h
@@ -637,7 +545,6 @@
   Mod/RuleMusic.cpp
   Mod/Texture.h
   Mod/Texture.cpp
->>>>>>> a75fcdf4
 )
 
 set ( savegame_src
