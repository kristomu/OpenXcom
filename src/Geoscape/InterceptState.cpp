/*
 * Copyright 2010-2013 OpenXcom Developers.
 *
 * This file is part of OpenXcom.
 *
 * OpenXcom is free software: you can redistribute it and/or modify
 * it under the terms of the GNU General Public License as published by
 * the Free Software Foundation, either version 3 of the License, or
 * (at your option) any later version.
 *
 * OpenXcom is distributed in the hope that it will be useful,
 * but WITHOUT ANY WARRANTY; without even the implied warranty of
 * MERCHANTABILITY or FITNESS FOR A PARTICULAR PURPOSE.  See the
 * GNU General Public License for more details.
 *
 * You should have received a copy of the GNU General Public License
 * along with OpenXcom.  If not, see <http://www.gnu.org/licenses/>.
 */
#include "InterceptState.h"
#include <sstream>
#include "../Engine/Game.h"
#include "../Resource/ResourcePack.h"
#include "../Engine/Language.h"
#include "../Engine/Palette.h"
#include "../Interface/TextButton.h"
#include "../Interface/Window.h"
#include "../Interface/Text.h"
#include "../Interface/TextList.h"
#include "../Savegame/Base.h"
#include "../Savegame/Craft.h"
#include "../Ruleset/RuleCraft.h"
#include "../Savegame/SavedGame.h"
#include "../Engine/Options.h"
#include "Globe.h"
#include "SelectDestinationState.h"

namespace OpenXcom
{

/**
 * Initializes all the elements in the Intercept window.
 * @param game Pointer to the core game.
 * @param globe Pointer to the Geoscape globe.
 * @param base Pointer to base to show contained crafts (NULL to show all crafts).
 */
InterceptState::InterceptState(Game *game, Globe *globe, Base *base) : State(game), _globe(globe), _base(base), _crafts()
{
	_screen = false;

	// Create objects
	_window = new Window(this, 320, 140, 0, 30, POPUP_HORIZONTAL);
	_btnCancel = new TextButton(288, 16, 16, 146);
	_txtTitle = new Text(300, 16, 10, 46);
	_txtCraft = new Text(86, 9, 14, 70);
	_txtStatus = new Text(70, 9, 100, 70);
	_txtBase = new Text(80, 9, 170, 70);
	_txtWeapons = new Text(80, 16, 238, 62);
	_lstCrafts = new TextList(288, 64, 8, 78);

	// Set palette
	_game->setPalette(_game->getResourcePack()->getPalette("BACKPALS.DAT")->getColors(Palette::blockOffset(4)), Palette::backPos, 16);

	add(_window);
	add(_btnCancel);
	add(_txtTitle);
	add(_txtCraft);
	add(_txtStatus);
	add(_txtBase);
	add(_txtWeapons);
	add(_lstCrafts);

	centerAllSurfaces();

	// Set up objects
	_window->setColor(Palette::blockOffset(15)-1);
	_window->setBackground(_game->getResourcePack()->getSurface("BACK12.SCR"));

	_btnCancel->setColor(Palette::blockOffset(8)+5);
	_btnCancel->setText(tr("STR_CANCEL"));
	_btnCancel->onMouseClick((ActionHandler)&InterceptState::btnCancelClick);
	_btnCancel->onKeyboardPress((ActionHandler)&InterceptState::btnCancelClick, (SDLKey)Options::getInt("keyOk"));
	_btnCancel->onKeyboardPress((ActionHandler)&InterceptState::btnCancelClick, (SDLKey)Options::getInt("keyCancel"));

	_txtTitle->setColor(Palette::blockOffset(15)-1);
	_txtTitle->setAlign(ALIGN_CENTER);
	_txtTitle->setBig();
	_txtTitle->setText(tr("STR_LAUNCH_INTERCEPTION"));

	_txtCraft->setColor(Palette::blockOffset(8)+5);
	_txtCraft->setText(tr("STR_CRAFT"));

	_txtStatus->setColor(Palette::blockOffset(8)+5);
	_txtStatus->setText(tr("STR_STATUS"));

	_txtBase->setColor(Palette::blockOffset(8)+5);
	_txtBase->setText(tr("STR_BASE"));

	_txtWeapons->setColor(Palette::blockOffset(8)+5);
	_txtWeapons->setText(tr("STR_WEAPONS_CREW_HWPS"));

	_lstCrafts->setColor(Palette::blockOffset(15)-1);
	_lstCrafts->setSecondaryColor(Palette::blockOffset(8)+10);
	_lstCrafts->setColumns(4, 86, 70, 80, 46);
	_lstCrafts->setSelectable(true);
	_lstCrafts->setBackground(_window);
	_lstCrafts->setMargin(6);
	_lstCrafts->onMouseClick((ActionHandler)&InterceptState::lstCraftsClick);
	_lstCrafts->onMouseClick((ActionHandler)&InterceptState::lstCraftsRightClick, SDL_BUTTON_RIGHT);

	int row = 0;
	for (std::vector<Base*>::iterator i = _game->getSavedGame()->getBases()->begin(); i != _game->getSavedGame()->getBases()->end(); ++i)
	{
		if (_base != 0 && (*i) != _base)
			continue;
		for (std::vector<Craft*>::iterator j = (*i)->getCrafts()->begin(); j != (*i)->getCrafts()->end(); ++j)
		{
			std::wstringstream ss;
			if ((*j)->getNumWeapons() > 0)
			{
				ss << L'\x01' << (*j)->getNumWeapons() << L'\x01';
			}
			else
			{
				ss << 0;
			}
			ss << "/";
			if ((*j)->getNumSoldiers() > 0)
			{
				ss << L'\x01' << (*j)->getNumSoldiers() << L'\x01';
			}
			else
			{
				ss << 0;
			}
			ss << "/";
			if ((*j)->getNumVehicles() > 0)
			{
				ss << L'\x01' << (*j)->getNumVehicles() << L'\x01';
			}
			else
			{
				ss << 0;
			}
			_crafts.push_back(*j);
			_lstCrafts->addRow(4, (*j)->getName(_game->getLanguage()).c_str(), tr((*j)->getStatus()).c_str(), (*i)->getName().c_str(), ss.str().c_str());
			if ((*j)->getStatus() == "STR_READY")
			{
				_lstCrafts->setCellColor(row, 1, Palette::blockOffset(8)+10);
			}
			row++;
		}
	}
}

/**
 *
 */
InterceptState::~InterceptState()
{

}

/**
 * Closes the window.
 * @param action Pointer to an action.
 */
void InterceptState::btnCancelClick(Action *)
{
	_game->popState();
}

/**
 * Pick a target for the selected craft.
 * @param action Pointer to an action.
 */
void InterceptState::lstCraftsClick(Action *)
{
	Craft* c = _crafts[_lstCrafts->getSelectedRow()];
<<<<<<< HEAD
	if (c->getStatus() != "STR_OUT" && (c->getStatus() == "STR_READY" || (Options::getBool("craftLaunchAlways") && !c->getLowFuel())))
=======
	if ((c->getStatus() != "STR_OUT" && (c->getStatus() == "STR_READY" || Options::getBool("craftLaunchAlways"))) || c->getStatus() == "STR_OUT")
>>>>>>> d438cd7c
	{
		_game->popState();
		_game->pushState(new SelectDestinationState(_game, c, _globe));
	}
}

/**
 * Centers on the selected craft.
 * @param action Pointer to an action.
 */
void InterceptState::lstCraftsRightClick(Action *)
{
	Craft* c = _crafts[_lstCrafts->getSelectedRow()];
	if (c->getStatus() == "STR_OUT")
	{
		_globe->center(c->getLongitude(), c->getLatitude());
		_game->popState();
	}
}

}<|MERGE_RESOLUTION|>--- conflicted
+++ resolved
@@ -176,11 +176,7 @@
 void InterceptState::lstCraftsClick(Action *)
 {
 	Craft* c = _crafts[_lstCrafts->getSelectedRow()];
-<<<<<<< HEAD
-	if (c->getStatus() != "STR_OUT" && (c->getStatus() == "STR_READY" || (Options::getBool("craftLaunchAlways") && !c->getLowFuel())))
-=======
-	if ((c->getStatus() != "STR_OUT" && (c->getStatus() == "STR_READY" || Options::getBool("craftLaunchAlways"))) || c->getStatus() == "STR_OUT")
->>>>>>> d438cd7c
+	if (c->getStatus() == "STR_READY" || ((c->getStatus() == "STR_OUT" || Options::getBool("craftLaunchAlways")) && !c->getLowFuel()))
 	{
 		_game->popState();
 		_game->pushState(new SelectDestinationState(_game, c, _globe));
