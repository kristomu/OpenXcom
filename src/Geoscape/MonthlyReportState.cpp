/*
 * Copyright 2010-2013 OpenXcom Developers.
 *
 * This file is part of OpenXcom.
 *
 * OpenXcom is free software: you can redistribute it and/or modify
 * it under the terms of the GNU General Public License as published by
 * the Free Software Foundation, either version 3 of the License, or
 * (at your option) any later version.
 *
 * OpenXcom is distributed in the hope that it will be useful,
 * but WITHOUT ANY WARRANTY; without even the implied warranty of
 * MERCHANTABILITY or FITNESS FOR A PARTICULAR PURPOSE.  See the
 * GNU General Public License for more details.
 *
 * You should have received a copy of the GNU General Public License
 * along with OpenXcom.  If not, see <http://www.gnu.org/licenses/>.
 */
#define _USE_MATH_DEFINES
#include "MonthlyReportState.h"
#include <sstream>
#include <cmath>
#include "../Engine/Game.h"
#include "../Resource/ResourcePack.h"
#include "../Engine/Language.h"
#include "../Engine/Palette.h"
#include "../Interface/TextButton.h"
#include "../Interface/Window.h"
#include "../Interface/Text.h"
#include "../Savegame/SavedGame.h"
#include "../Savegame/GameTime.h"
#include "PsiTrainingState.h"
#include "../Savegame/Region.h"
#include "../Savegame/Country.h"
#include "../Ruleset/RuleCountry.h"
#include "DefeatState.h"
#include "Globe.h"
#include "../Savegame/AlienBase.h"
#include "../Engine/Options.h"
#include "../Savegame/Base.h"
#include "../Battlescape/CommendationState.h"
#include "../Savegame/SoldierDiary.h"
namespace OpenXcom
{
/**
 * Initializes all the elements in the Monthly Report screen.
 * @param game Pointer to the core game.
 */
MonthlyReportState::MonthlyReportState(Game *game, bool psi, Globe *globe) : State(game), _psi(psi), _gameOver(false), _ratingTotal(0), _fundingDiff(0), _lastMonthsRating(0), _happyList(0), _sadList(0), _pactList(0)
{
	_globe = globe;
	// Create objects
	_window = new Window(this, 320, 200, 0, 0);
	_btnOk = new TextButton(50, 12, 135, 180);
	_btnBigOk = new TextButton(120, 18, 100, 174);
	_txtTitle = new Text(300, 17, 16, 8);
	_txtMonth = new Text(110, 9, 16, 24);
	_txtRating = new Text(180, 9, 125, 24);
	_txtChange = new Text(300, 9, 16, 32);
	_txtDesc = new Text(280, 140, 16, 40);
	_txtFailure = new Text(290, 160, 15, 10);
	// Set palette
	setPalette("PAL_GEOSCAPE", 3);
	add(_window);
	add(_btnOk);
	add(_btnBigOk);
	add(_txtTitle);
	add(_txtMonth);
	add(_txtRating);
	add(_txtChange);
	add(_txtDesc);
	add(_txtFailure);
	centerAllSurfaces();
	// Set up objects
	_window->setColor(Palette::blockOffset(15)-1);
	_window->setBackground(_game->getResourcePack()->getSurface("BACK13.SCR"));
	_btnOk->setColor(Palette::blockOffset(8)+10);
	_btnOk->setText(tr("STR_OK"));
	_btnOk->onMouseClick((ActionHandler)&MonthlyReportState::btnOkClick);
	_btnOk->onKeyboardPress((ActionHandler)&MonthlyReportState::btnOkClick, Options::keyOk);
	_btnOk->onKeyboardPress((ActionHandler)&MonthlyReportState::btnOkClick, Options::keyCancel);
	
	_btnBigOk->setColor(Palette::blockOffset(8)+10);
	_btnBigOk->setText(tr("STR_OK"));
	_btnBigOk->onMouseClick((ActionHandler)&MonthlyReportState::btnOkClick);
	_btnBigOk->onKeyboardPress((ActionHandler)&MonthlyReportState::btnOkClick, Options::keyOk);
	_btnBigOk->onKeyboardPress((ActionHandler)&MonthlyReportState::btnOkClick, Options::keyCancel);
	_btnBigOk->setVisible(false);
	_txtTitle->setColor(Palette::blockOffset(15)-1);
	_txtTitle->setBig();
	_txtTitle->setText(tr("STR_XCOM_PROJECT_MONTHLY_REPORT"));
	_txtFailure->setColor(Palette::blockOffset(8)+10);
	_txtFailure->setBig();
	_txtFailure->setAlign(ALIGN_CENTER);
	_txtFailure->setVerticalAlign(ALIGN_MIDDLE);
	_txtFailure->setWordWrap(true);
	_txtFailure->setText(tr("STR_YOU_HAVE_FAILED"));
	_txtFailure->setVisible(false);
	calculateChanges();
	int month = _game->getSavedGame()->getTime()->getMonth() - 1, year = _game->getSavedGame()->getTime()->getYear();
	if (month == 0)
	{
		month = 12;
		year--;
	}
	std::string m;
	switch (month)
	{
	case 1: m = "STR_JAN"; break;
	case 2: m = "STR_FEB"; break;
	case 3: m = "STR_MAR"; break;
	case 4: m = "STR_APR"; break;
	case 5: m = "STR_MAY"; break;
	case 6: m = "STR_JUN"; break;
	case 7: m = "STR_JUL"; break;
	case 8: m = "STR_AUG"; break;
	case 9: m = "STR_SEP"; break;
	case 10: m = "STR_OCT"; break;
	case 11: m = "STR_NOV"; break;
	case 12: m = "STR_DEC"; break;
	default: m = "";
	}
	int difficulty_threshold = 100*((int)(_game->getSavedGame()->getDifficulty())-9);
	_txtMonth->setColor(Palette::blockOffset(15)-1);
	_txtMonth->setSecondaryColor(Palette::blockOffset(8)+10);
	_txtMonth->setText(tr("STR_MONTH").arg(tr(m)).arg(year));
	// Calculate rating
	std::wstring rating = tr("STR_RATING_TERRIBLE");
	if (_ratingTotal > difficulty_threshold-300)
	{
		rating = tr("STR_RATING_POOR");
	}
	if (_ratingTotal > difficulty_threshold)
	{
		rating = tr("STR_RATING_OK");
	}
	if (_ratingTotal > 0)
	{
		rating = tr("STR_RATING_GOOD");
	}
	if (_ratingTotal > 500)
	{
		rating = tr("STR_RATING_EXCELLENT");
	}
	_txtRating->setColor(Palette::blockOffset(15)-1);
	_txtRating->setSecondaryColor(Palette::blockOffset(8)+10);
	_txtRating->setText(tr("STR_MONTHLY_RATING").arg(_ratingTotal).arg(rating));
	std::wostringstream ss3;
	if (_fundingDiff > 0)
		ss3 << '+';
	ss3 << Text::formatFunding(_fundingDiff);
	_txtChange->setColor(Palette::blockOffset(15)-1);
	_txtChange->setSecondaryColor(Palette::blockOffset(8)+10);
	_txtChange->setText(tr("STR_FUNDING_CHANGE").arg(ss3.str()));
	_txtDesc->setColor(Palette::blockOffset(8)+10);
	_txtDesc->setWordWrap(true);
	// calculate satisfaction
	std::wostringstream ss4;
	std::wstring satisFactionString = tr("STR_COUNCIL_IS_DISSATISFIED");
	bool resetWarning = true;
	if (_ratingTotal > difficulty_threshold)
	{
		satisFactionString = tr("STR_COUNCIL_IS_GENERALLY_SATISFIED");
	}
	if (_ratingTotal > 500)
	{
		satisFactionString = tr("STR_COUNCIL_IS_VERY_PLEASED");
	}
	if (_lastMonthsRating <= difficulty_threshold && _ratingTotal <= difficulty_threshold)
	{
		satisFactionString = tr("STR_YOU_HAVE_NOT_SUCCEEDED");
		_pactList.erase(_pactList.begin(), _pactList.end());
		_happyList.erase(_happyList.begin(), _happyList.end());
		_sadList.erase(_sadList.begin(), _sadList.end());
		_gameOver = true;
	}
	ss4 << satisFactionString;
	if (!_gameOver)
	{
		if (_game->getSavedGame()->getFunds() <= -1000000)
		{
			if (_game->getSavedGame()->getWarned())
			{
				ss4.str(L"");
				ss4 << tr("STR_YOU_HAVE_NOT_SUCCEEDED");
				_pactList.erase(_pactList.begin(), _pactList.end());
				_happyList.erase(_happyList.begin(), _happyList.end());
				_sadList.erase(_sadList.begin(), _sadList.end());
				_gameOver = true;
			}
			else
			{
				ss4 << "\n\n" << tr("STR_COUNCIL_REDUCE_DEBTS");
				_game->getSavedGame()->setWarned(true);
				resetWarning = false;
			}
		}
	}
	if (resetWarning && _game->getSavedGame()->getWarned())
		_game->getSavedGame()->setWarned(false);
	ss4 << countryList(_happyList, "STR_COUNTRY_IS_PARTICULARLY_PLEASED", "STR_COUNTRIES_ARE_PARTICULARLY_HAPPY");
	ss4 << countryList(_sadList, "STR_COUNTRY_IS_UNHAPPY_WITH_YOUR_ABILITY", "STR_COUNTRIES_ARE_UNHAPPY_WITH_YOUR_ABILITY");
	ss4 << countryList(_pactList, "STR_COUNTRY_HAS_SIGNED_A_SECRET_PACT", "STR_COUNTRIES_HAVE_SIGNED_A_SECRET_PACT");
	
	_txtDesc->setText(ss4.str());
}
/**
 *
 */
MonthlyReportState::~MonthlyReportState()
{
}
/**
 * Returns to the previous screen.
 * @param action Pointer to an action.
 */
void MonthlyReportState::btnOkClick(Action *)
{
	if (!_gameOver)
	{
		_game->popState();
		// Award medals for service time
		// Iterate through all your bases
		for (std::vector<Base*>::iterator b = _game->getSavedGame()->getBases()->begin(); b != _game->getSavedGame()->getBases()->end(); ++b)
		{
			// Iterate through all your soldiers
			for (std::vector<Soldier*>::iterator s = (*b)->getSoldiers()->begin(); s != (*b)->getSoldiers()->end(); ++s)
			{
				Soldier *soldier = _game->getSavedGame()->getSoldier((*s)->getId());
				// Award medals to eligible soldiers
				soldier->getDiary()->addMonthlyService();
				if (soldier->getDiary()->manageCommendations(_game->getRuleset()))
				{
					_soldiersMedalled.push_back(soldier);
				}
			}
		}
		if (!_soldiersMedalled.empty())
		{
			_game->pushState(new CommendationState(_game, _soldiersMedalled));
		}
		if (_psi)
			_game->pushState (new PsiTrainingState(_game));
	}
	else
	{
		if (_txtFailure->getVisible())
		{
			_game->popState();
			_game->pushState (new DefeatState(_game));
		}
		else
		{
			_window->setColor(Palette::blockOffset(8)+10);
			_txtTitle->setVisible(false);
			_txtMonth->setVisible(false);
			_txtRating->setVisible(false);
			_txtChange->setVisible(false);
			_txtDesc->setVisible(false);
			_btnOk->setVisible(false);
			_btnBigOk->setVisible(true);
			_txtFailure->setVisible(true);
			_game->getResourcePack()->playMusic("GMLOSE");
		}
	}
}
/**
 * Update all our activity counters, gather all our scores, 
 * get our countries to make sign pacts, adjust their fundings,
 * assess their satisfaction, and finally calculate our overall
 * total score, with thanks to Volutar for the formulae.
 */
void MonthlyReportState::calculateChanges()
{
	// initialize all our variables.
	_lastMonthsRating = 0;
	int xcomSubTotal = 0;
	int xcomTotal = 0;
	int alienTotal = 0;
	int monthOffset = _game->getSavedGame()->getFundsList().size() - 2;
	int lastMonthOffset = _game->getSavedGame()->getFundsList().size() - 3;
	if (lastMonthOffset < 0)
		lastMonthOffset += 2;
	// update activity meters, calculate a total score based on regional activity
	// and gather last month's score
	for (std::vector<Region*>::iterator k = _game->getSavedGame()->getRegions()->begin(); k != _game->getSavedGame()->getRegions()->end(); ++k)
	{
		(*k)->newMonth();
		if ((*k)->getActivityXcom().size() > 2)
			_lastMonthsRating += (*k)->getActivityXcom().at(lastMonthOffset)-(*k)->getActivityAlien().at(lastMonthOffset);
		xcomSubTotal += (*k)->getActivityXcom().at(monthOffset);
		alienTotal += (*k)->getActivityAlien().at(monthOffset);
	}
	// apply research bonus AFTER calculating our total, because this bonus applies to the council ONLY,
	// and shouldn't influence each country's decision.
<<<<<<< HEAD
=======

	// the council is more lenient after the first month
	if (_game->getSavedGame()->getMonthsPassed() > 1)
		_game->getSavedGame()->getResearchScores().at(monthOffset) += 400;

>>>>>>> 3d5b85d4
	xcomTotal = _game->getSavedGame()->getResearchScores().at(monthOffset) + xcomSubTotal;


	if (_game->getSavedGame()->getResearchScores().size() > 2)
		_lastMonthsRating += _game->getSavedGame()->getResearchScores().at(lastMonthOffset);
	// now that we have our totals we can send the relevant info to the countries
	// and have them make their decisions weighted on the council's perspective.
	for (std::vector<Country*>::iterator k = _game->getSavedGame()->getCountries()->begin(); k != _game->getSavedGame()->getCountries()->end(); ++k)
	{
		// add them to the list of new pact members 
		// this is done BEFORE initiating a new month
		// because the _newPact flag will be reset in the
		// process
		if ((*k)->getNewPact())
		{
			_pactList.push_back((*k)->getRules()->getType());
		}
		// determine satisfaction level, sign pacts, adjust funding
		// and update activity meters,
		(*k)->newMonth(xcomTotal, alienTotal);
		// and after they've made their decisions, calculate the difference, and add
		// them to the appropriate lists.
		_fundingDiff += (*k)->getFunding().back()-(*k)->getFunding().at((*k)->getFunding().size()-2);
		switch((*k)->getSatisfaction())
		{
		case 1:
			_sadList.push_back((*k)->getRules()->getType());
			break;
		case 3:
			_happyList.push_back((*k)->getRules()->getType());
			break;
		default:
			break;
		}
	}
	//calculate total.
	_ratingTotal = xcomTotal - alienTotal;
}
/**
 * Builds a sentence from a list of countries, adding the appropriate
 * separators and pluralization.
 * @param countries List of country string IDs.
 * @param singular String ID to append at the end if the list is singular.
 * @param plural String ID to append at the end if the list is plural.
 */
std::wstring MonthlyReportState::countryList(const std::vector<std::string> &countries, const std::string &singular, const std::string &plural)
{
	std::wostringstream ss;
	if (!countries.empty())
	{
		ss << "\n\n";
		if (countries.size() == 1)
		{
			ss << tr(singular).arg(tr(countries.front()));
		}
		else
		{
			LocalizedText list = tr(countries.front());
			std::vector<std::string>::const_iterator i;
			for (i = countries.begin() + 1; i < countries.end() - 1; ++i)
			{
				list = tr("STR_COUNTRIES_COMMA").arg(list).arg(tr(*i));
			}
			list = tr("STR_COUNTRIES_AND").arg(list).arg(tr(*i));
			ss << tr(plural).arg(list);
		}
	}
	return ss.str();
}
}<|MERGE_RESOLUTION|>--- conflicted
+++ resolved
@@ -293,14 +293,11 @@
 	}
 	// apply research bonus AFTER calculating our total, because this bonus applies to the council ONLY,
 	// and shouldn't influence each country's decision.
-<<<<<<< HEAD
-=======
 
 	// the council is more lenient after the first month
 	if (_game->getSavedGame()->getMonthsPassed() > 1)
 		_game->getSavedGame()->getResearchScores().at(monthOffset) += 400;
 
->>>>>>> 3d5b85d4
 	xcomTotal = _game->getSavedGame()->getResearchScores().at(monthOffset) + xcomSubTotal;
 
 
