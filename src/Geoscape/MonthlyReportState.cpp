/*
 * Copyright 2010-2012 OpenXcom Developers.
 *
 * This file is part of OpenXcom.
 *
 * OpenXcom is free software: you can redistribute it and/or modify
 * it under the terms of the GNU General Public License as published by
 * the Free Software Foundation, either version 3 of the License, or
 * (at your option) any later version.
 *
 * OpenXcom is distributed in the hope that it will be useful,
 * but WITHOUT ANY WARRANTY; without even the implied warranty of
 * MERCHANTABILITY or FITNESS FOR A PARTICULAR PURPOSE.  See the
 * GNU General Public License for more details.
 *
 * You should have received a copy of the GNU General Public License
 * along with OpenXcom.  If not, see <http://www.gnu.org/licenses/>.
 */
#include "MonthlyReportState.h"
#include <sstream>
#include "../Engine/Game.h"
#include "../Resource/ResourcePack.h"
#include "../Engine/Language.h"
#include "../Engine/Palette.h"
#include "../Interface/TextButton.h"
#include "../Interface/Window.h"
#include "../Interface/Text.h"
#include "../Savegame/SavedGame.h"
#include "../Savegame/GameTime.h"
#include "PsiTrainingState.h"
#include "../Savegame/Region.h"
#include "../Savegame/Country.h"
#include "../Ruleset/RuleCountry.h"

namespace OpenXcom
{

/**
 * Initializes all the elements in the Monthly Report screen.
 * @param game Pointer to the core game.
 */
<<<<<<< HEAD
MonthlyReportState::MonthlyReportState(Game *game, bool psi) : State(game), _psi(psi), _ratingTotal(0), _fundingDiff(0), _generalSatisfaction(0), _happyList(0), _sadList(0), _pactList(0)
=======
MonthlyReportState::MonthlyReportState(Game *game, bool psi) : State(game), _psi(psi), _ratingTotal(0), _fundingDiff(0), _lastMonthsRating(0), _pactList(0), _happyList(0), _sadList(0)
>>>>>>> 12723b6d
{
	// Create objects
	_window = new Window(this, 320, 200, 0, 0);
	_btnOk = new TextButton(50, 12, 135, 180);
	_txtTitle = new Text(300, 16, 16, 8);
	_txtMonth = new Text(110, 8, 16, 24);
	_txtRating = new Text(180, 8, 125, 24);
	_txtRatingTxt = new Text(100, 8, 225, 24);
	_txtChange = new Text(300, 8, 16, 32);
	_txtDesc = new Text(280, 140, 16, 40);

	// Set palette
	_game->setPalette(_game->getResourcePack()->getPalette("BACKPALS.DAT")->getColors(Palette::blockOffset(3)), Palette::backPos, 16);

	add(_window);
	add(_btnOk);
	add(_txtTitle);
	add(_txtMonth);
	add(_txtRating);
	add(_txtRatingTxt);
	add(_txtChange);
	add(_txtDesc);

	// Set up objects
	_window->setColor(Palette::blockOffset(15)-1);
	_window->setBackground(_game->getResourcePack()->getSurface("BACK13.SCR"));

	_btnOk->setColor(Palette::blockOffset(8)+10);
	_btnOk->setText(_game->getLanguage()->getString("STR_OK"));
	_btnOk->onMouseClick((ActionHandler)&MonthlyReportState::btnOkClick);

	_txtTitle->setColor(Palette::blockOffset(15)-1);
	_txtTitle->setBig();
	_txtTitle->setText(_game->getLanguage()->getString("STR_XCOM_PROJECT_MONTHLY_REPORT"));

	CalculateChanges();

	int month = _game->getSavedGame()->getTime()->getMonth() - 1, year = _game->getSavedGame()->getTime()->getYear();
	if (month == 0)
	{
		month = 12;
		year--;
	}
	std::string m;
	switch (month)
	{
	case 1: m = "STR_JAN"; break;
	case 2: m = "STR_FEB"; break;
	case 3: m = "STR_MAR"; break;
	case 4: m = "STR_APR"; break;
	case 5: m = "STR_MAY"; break;
	case 6: m = "STR_JUN"; break;
	case 7: m = "STR_JUL"; break;
	case 8: m = "STR_AUG"; break;
	case 9: m = "STR_SEP"; break;
	case 10: m = "STR_OCT"; break;
	case 11: m = "STR_NOV"; break;
	case 12: m = "STR_DEC"; break;
	}
	int difficulty_threshold= 100*(_game->getSavedGame()->getDifficulty()-8);

	std::wstringstream ss;
	ss << _game->getLanguage()->getString("STR_MONTH") << L'\x01' << _game->getLanguage()->getString(m) << L" " << year;

	_txtMonth->setColor(Palette::blockOffset(15)-1);
	_txtMonth->setSecondaryColor(Palette::blockOffset(8)+10);
	_txtMonth->setText(ss.str());

	std::wstringstream ss2;
	ss2 << _game->getLanguage()->getString("STR_MONTHLY_RATING") << L'\x01' << _ratingTotal;

	_txtRating->setColor(Palette::blockOffset(15)-1);
	_txtRating->setSecondaryColor(Palette::blockOffset(8)+10);
	_txtRating->setText(ss2.str());
	
	// Calculate rating
	std::wstring rating;
	if (_ratingTotal <= difficulty_threshold-300)
	{
		rating = _game->getLanguage()->getString("STR_RATING_TERRIBLE");
	}
	else if (_ratingTotal > difficulty_threshold-300)
	{
		rating = _game->getLanguage()->getString("STR_RATING_POOR");
	}
	else if (_ratingTotal > difficulty_threshold)
	{
		rating = _game->getLanguage()->getString("STR_RATING_OK");
	}
	else if (_ratingTotal > 0)
	{
		rating = _game->getLanguage()->getString("STR_RATING_GOOD");
	}
	else if (_ratingTotal > 500)
	{
		rating += _game->getLanguage()->getString("STR_RATING_EXCELLENT");
	}
	_txtRatingTxt->setColor(Palette::blockOffset(15)-1);
	_txtRatingTxt->setText(rating);

	std::wstringstream ss3;
	ss3 << _game->getLanguage()->getString("STR_FUNDING_CHANGE") << L'\x01' << _fundingDiff;

	_txtChange->setColor(Palette::blockOffset(15)-1);
	_txtChange->setSecondaryColor(Palette::blockOffset(8)+10);
	_txtChange->setText(ss3.str());

	_txtDesc->setColor(Palette::blockOffset(8)+10);
	_txtDesc->setWordWrap(true);
	std::wstringstream ss4;
	bool resetWarning = true;
	if(_game->getSavedGame()->getFunds() <= -1000000)
	{
		if(_game->getSavedGame()->getWarned())
		{
			ss4 << _game->getLanguage()->getString("STR_YOU_HAVE_NOT_SUCCEEDED");
			// game over man
		}
		else
		{
			ss4 << _game->getLanguage()->getString("STR_COUNCIL_REDUCE_DEBTS");
			_game->getSavedGame()->setWarned(true);
			resetWarning = false;
		}
	}
	else if(_ratingTotal <= difficulty_threshold)
	{
		if(_lastMonthsRating <= difficulty_threshold)
		{
			ss4 << _game->getLanguage()->getString("STR_YOU_HAVE_NOT_SUCCEEDED");
			// game over man
		}
		else
		{
			ss4 << _game->getLanguage()->getString("STR_COUNCIL_IS_DISSATISFIED");
		}
	}
	else if(_ratingTotal > difficulty_threshold)
	{
		ss4 << _game->getLanguage()->getString("STR_COUNCIL_IS_GENERALLY_SATISFIED");
	}
	else if(_ratingTotal > 500)
	{
		ss4 << _game->getLanguage()->getString("STR_COUNCIL_IS_VERY_PLEASED");
	}

	if(resetWarning && _game->getSavedGame()->getWarned())
		_game->getSavedGame()->setWarned(false);

	if(_happyList.size())
	{
		ss4 << "\n\n";
		for(std::vector<std::string>::iterator happy = _happyList.begin(); happy != _happyList.end(); ++happy)
		{
			ss4 << _game->getLanguage()->getString(*happy);
			if(_happyList.size() > 1)
			{
				if(happy == _happyList.end()-2)
				{
					ss4 << _game->getLanguage()->getString("STR_AND");
				}
				if(_happyList.size() > 2)
				{
					if(happy != _happyList.end() - 1 && happy != _happyList.end() - 2)
					{
						ss4 << ", ";
					}
				}
			}
			if(happy == _happyList.end()-1)
			{
				if(_happyList.size() > 1)
				{
					ss4 << _game->getLanguage()->getString("STR_COUNTRIES_ARE_PARTICULARLY_HAPPY");	
				}
				else
				{
					ss4 << _game->getLanguage()->getString("STR_COUNTRY_IS_PARTICULARLY_PLEASED");
				}
			}
		}
	}
	if(_sadList.size())
	{
		ss4 << "\n\n";
		for(std::vector<std::string>::iterator sad = _sadList.begin(); sad != _sadList.end(); ++sad)
		{
			ss4 << _game->getLanguage()->getString(*sad);
			if(_sadList.size() > 1)
			{
				if(sad == _sadList.end()-2)
				{
					ss4 << _game->getLanguage()->getString("STR_AND");
				}
				if(_sadList.size() > 2)
				{
					if(sad != _sadList.end() - 1 && sad != _sadList.end() - 2)
					{
						ss4 << ", ";
					}
				}
			}
			if(sad == _sadList.end()-1)
			{
				if(_sadList.size() > 1)
				{
					ss4 << _game->getLanguage()->getString("STR_COUNTRIES_ARE_UNHAPPY_WITH_YOUR_ABILITY");	
				}
				else
				{
					ss4 << _game->getLanguage()->getString("STR_COUNTRY_IS_UNHAPPY_WITH_YOUR_ABILITY");
				}
			}
		}
	}
	if(_pactList.size())
	{
		ss4 << "\n\n";
		for(std::vector<std::string>::iterator pact = _pactList.begin(); pact != _pactList.end(); ++pact)
		{
			ss4 << _game->getLanguage()->getString(*pact);
			if(_pactList.size() > 1)
			{
				if(pact == _pactList.end()-2)
				{
					ss4 << _game->getLanguage()->getString("STR_AND");
				}
				if(_pactList.size() > 2)
				{
					if(pact != _pactList.end() - 1 && pact != _pactList.end() - 2)
					{
						ss4 << ", ";
					}
				}
			}
			if(pact == _pactList.end()-1)
			{
				if(_pactList.size() > 1)
				{
					ss4 << _game->getLanguage()->getString("STR_COUNTRIES_HAVE_SIGNED_A_SECRET_PACT");	
				}
				else
				{
					ss4 << _game->getLanguage()->getString("STR_COUNTRY_HAS_SIGNED_A_SECRET_PACT");
				}
			}
		}
	}
	_txtDesc->setText(ss4.str());
}

/**
 *
 */
MonthlyReportState::~MonthlyReportState()
{

}

/**
 * Resets the palette.
 */
void MonthlyReportState::init()
{
	_game->setPalette(_game->getResourcePack()->getPalette("BACKPALS.DAT")->getColors(Palette::blockOffset(3)), Palette::backPos, 16);
}

/**
 * Returns to the previous screen.
 * @param action Pointer to an action.
 */
void MonthlyReportState::btnOkClick(Action *action)
{
	_game->popState();
	if(_psi)
	{
		_game->pushState (new PsiTrainingState(_game));
	}
}

void MonthlyReportState::CalculateChanges()
{
	//set up score and apply research bonuses
	_ratingTotal = 400 + _game->getSavedGame()->getResearchScores().at(_game->getSavedGame()->getResearchScores().size()-1);
	if(_game->getSavedGame()->getResearchScores().size() >1)
		_lastMonthsRating = 400 + _game->getSavedGame()->getResearchScores().at(_game->getSavedGame()->getResearchScores().size()-2);
	_game->getSavedGame()->getResearchScores().push_back(0);
	if (_game->getSavedGame()->getResearchScores().size() > 12)
		_game->getSavedGame()->getResearchScores().erase(_game->getSavedGame()->getResearchScores().begin());

	// update activity meters
	for (std::vector<Region*>::iterator k = _game->getSavedGame()->getRegions()->begin(); k != _game->getSavedGame()->getRegions()->end(); ++k)
	{
		(*k)->newMonth();
	}


	// gather scores from all of the countries combined, store them seperately
	// and calculate a total.
	int xcomTotal = 0;
	int alienTotal = 0;
	for (std::vector<Country*>::iterator k = _game->getSavedGame()->getCountries()->begin(); k != _game->getSavedGame()->getCountries()->end(); ++k)
	{
		if((*k)->getActivityXcom().size() >1)
			_lastMonthsRating += (*k)->getActivityXcom().at((*k)->getActivityXcom().size()-2)-(*k)->getActivityAlien().at((*k)->getActivityAlien().size()-2);
		xcomTotal = (*k)->getActivityXcom().at((*k)->getActivityXcom().size()-1);
		alienTotal = (*k)->getActivityAlien().at((*k)->getActivityAlien().size()-1);
	}

	//calculate total, and average scores.
	int countries = _game->getSavedGame()->getCountries()->size();
	_ratingTotal += (xcomTotal - alienTotal) / countries;
	_lastMonthsRating /= countries;

	// now that we have our totals we can send the relevant info to the countries
	// and have them make their decisions weighted on the council's perspective.
	for (std::vector<Country*>::iterator k = _game->getSavedGame()->getCountries()->begin(); k != _game->getSavedGame()->getCountries()->end(); ++k)
	{
		// add them to the list of new pact members 
		// this is done BEFORE initiating a new month
		// because the _newPact flag will be reset in the
		// process
		if((*k)->getNewPact())
		{
			_pactList.push_back((*k)->getRules()->getType());
		}

		// determine satisfaction level, sign pacts, adjust funding
		// and update activity meters,
		(*k)->newMonth(xcomTotal, alienTotal);

		// and after they've made their decisions, calculate the difference, and add
		// them to the appropriate lists.
		_fundingDiff += (*k)->getFunding().at((*k)->getFunding().size()-1)-(*k)->getFunding().at((*k)->getFunding().size()-2);
		switch((*k)->getSatisfaction())
		{
		case 1:
			_sadList.push_back((*k)->getRules()->getType());
			break;
		case 3:
			_happyList.push_back((*k)->getRules()->getType());
			break;
		default:
			break;
		}
	}
}
}<|MERGE_RESOLUTION|>--- conflicted
+++ resolved
@@ -39,11 +39,7 @@
  * Initializes all the elements in the Monthly Report screen.
  * @param game Pointer to the core game.
  */
-<<<<<<< HEAD
-MonthlyReportState::MonthlyReportState(Game *game, bool psi) : State(game), _psi(psi), _ratingTotal(0), _fundingDiff(0), _generalSatisfaction(0), _happyList(0), _sadList(0), _pactList(0)
-=======
 MonthlyReportState::MonthlyReportState(Game *game, bool psi) : State(game), _psi(psi), _ratingTotal(0), _fundingDiff(0), _lastMonthsRating(0), _pactList(0), _happyList(0), _sadList(0)
->>>>>>> 12723b6d
 {
 	// Create objects
 	_window = new Window(this, 320, 200, 0, 0);
