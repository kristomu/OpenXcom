--- conflicted
+++ resolved
@@ -49,7 +49,6 @@
 	ImageButton *_btn5Secs, *_btn1Min, *_btn5Mins, *_btn30Mins, *_btn1Hour, *_btn1Day;
 	InteractiveSurface *_btnRotateLeft, *_btnRotateRight, *_btnRotateUp, *_btnRotateDown, *_btnZoomIn, *_btnZoomOut;
 	Text *_txtHour, *_txtHourSep, *_txtMin, *_txtMinSep, *_txtSec, *_txtWeekday, *_txtDay, *_txtMonth, *_txtYear;
-<<<<<<< HEAD
 	Timer *_timer, *_zoomInEffectTimer, *_zoomOutEffectTimer, *_dogfightStartTimer;
 	bool _pause, _music, _zoomInEffectDone, _zoomOutEffectDone;
 	Text *_txtDebug;
@@ -57,11 +56,6 @@
 	std::vector<DogfightState*> _dogfights, _dogfightsToBeStarted;
 	int _minimizedDogfights;
 
-=======
-	Timer *_timer;
-	bool _music;
-	Text *_txtDebug;
->>>>>>> b8cdd11d
 public:
 	/// Creates the Geoscape state.
 	GeoscapeState(Game *game);
