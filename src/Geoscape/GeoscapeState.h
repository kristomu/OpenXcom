/*
 * Copyright 2010-2012 OpenXcom Developers.
 *
 * This file is part of OpenXcom.
 *
 * OpenXcom is free software: you can redistribute it and/or modify
 * it under the terms of the GNU General Public License as published by
 * the Free Software Foundation, either version 3 of the License, or
 * (at your option) any later version.
 *
 * OpenXcom is distributed in the hope that it will be useful,
 * but WITHOUT ANY WARRANTY; without even the implied warranty of
 * MERCHANTABILITY or FITNESS FOR A PARTICULAR PURPOSE.  See the
 * GNU General Public License for more details.
 *
 * You should have received a copy of the GNU General Public License
 * along with OpenXcom.  If not, see <http:///www.gnu.org/licenses/>.
 */
#ifndef OPENXCOM_GEOSCAPESTATE_H
#define OPENXCOM_GEOSCAPESTATE_H

#include "../Engine/State.h"
#include <vector>

namespace OpenXcom
{

class Surface;
class Globe;
class ImageButton;
class InteractiveSurface;
class Text;
class Timer;
class DogfightState;
class Craft;
class Ufo;

/**
 * Geoscape screen which shows an overview of
 * the world and lets the player manage the game.
 */
class GeoscapeState : public State
{
private:
	Surface *_bg;
	Globe *_globe;
	ImageButton *_btnIntercept, *_btnBases, *_btnGraphs, *_btnUfopaedia, *_btnOptions, *_btnFunding;
	ImageButton *_timeSpeed;
	ImageButton *_btn5Secs, *_btn1Min, *_btn5Mins, *_btn30Mins, *_btn1Hour, *_btn1Day;
	InteractiveSurface *_btnRotateLeft, *_btnRotateRight, *_btnRotateUp, *_btnRotateDown, *_btnZoomIn, *_btnZoomOut;
	Text *_txtHour, *_txtHourSep, *_txtMin, *_txtMinSep, *_txtSec, *_txtWeekday, *_txtDay, *_txtMonth, *_txtYear;
<<<<<<< HEAD
	Timer *_timer, *_zoomInEffectTimer, *_zoomOutEffectTimer, *_dogfightStartTimer;
	bool _pause, _music, _zoomInEffectDone, _zoomOutEffectDone;
	Text *_txtDebug;
	std::vector<State*> _popups;
	std::vector<DogfightState*> _dogfights, _dogfightsToBeStarted;
	int _minimizedDogfights;

=======
	Timer *_timer;
	bool _pause, _music;
	Text *_txtDebug;
	std::vector<State*> _popups;
>>>>>>> f5d598e8
public:
	/// Creates the Geoscape state.
	GeoscapeState(Game *game);
	/// Cleans up the Geoscape state.
	~GeoscapeState();
	/// Handle keypresses.
	void handle(Action *action);
	/// Updates the palette and timer.
	void init();
	/// Runs the timer.
	void think();
	/// Displays the game time/date.
	void timeDisplay();
	/// Advances the game timer.
	void timeAdvance();
	/// Trigger whenever 5 seconds pass.
	void time5Seconds();
	/// Trigger whenever 10 minutes pass.
	void time10Minutes();
	/// Trigger whenever 30 minutes pass.
	void time30Minutes();
	/// Trigger whenever 1 hour passes.
	void time1Hour();
	/// Trigger whenever 1 day passes.
	void time1Day();
	/// Trigger whenever 1 month passes.
	void time1Month();
	/// Resets the timer to minimum speed.
	void timerReset();
	/// Displays a popup window.
	void popup(State *state);
	/// Gets the Geoscape globe.
	Globe *const getGlobe() const;
	/// Handler for clicking the globe.
	void globeClick(Action *action);
	/// Handler for clicking the Intercept button.
	void btnInterceptClick(Action *action);
	/// Handler for clicking the Bases button.
	void btnBasesClick(Action *action);
	/// Handler for clicking the Graph button.
	void btnGraphsClick(Action *action);
	/// Handler for clicking the Ufopaedia button.
	void btnUfopaediaClick(Action *action);
	/// Handler for clicking the Options button.
	void btnOptionsClick(Action *action);
	/// Handler for clicking the Funding button.
	void btnFundingClick(Action *action);
	/// Handler for pressing the Rotate Left arrow.
	void btnRotateLeftPress(Action *action);
	/// Handler for releasing the Rotate Left arrow.
	void btnRotateLeftRelease(Action *action);
	/// Handler for pressing the Rotate Right arrow.
	void btnRotateRightPress(Action *action);
	/// Handler for releasing the Rotate Right arrow.
	void btnRotateRightRelease(Action *action);
	/// Handler for pressing the Rotate Up arrow.
	void btnRotateUpPress(Action *action);
	/// Handler for releasing the Rotate Up arrow.
	void btnRotateUpRelease(Action *action);
	/// Handler for pressing the Rotate Down arrow.
	void btnRotateDownPress(Action *action);
	/// Handler for releasing the Rotate Down arrow.
	void btnRotateDownRelease(Action *action);
	/// Handler for left-clicking the Zoom In icon.
	void btnZoomInLeftClick(Action *action);
	/// Handler for right-clicking the Zoom In icon.
	void btnZoomInRightClick(Action *action);
	/// Handler for left-clicking the Zoom Out icon.
	void btnZoomOutLeftClick(Action *action);
	/// Handler for right-clicking the Zoom Out icon.
	void btnZoomOutRightClick(Action *action);
	/// Blit method - renders the state and dogfights.
	void blit();
	/// Globe zoom in effect for dogfights.
	void zoomInEffect();
	/// Globe zoom out effect for dogfights.
	void zoomOutEffect();
	/// Multi-dogfights logic handling.
	void handleDogfights();
	/// Gets the number of minimized dogfights.
	int minimizedDogfightsCount();
	/// Starts a new dogfight.
	void startDogfight();
	/// Get first free dogfight slot.
	int getFirstFreeDogfightSlot();
};

}

#endif<|MERGE_RESOLUTION|>--- conflicted
+++ resolved
@@ -49,20 +49,12 @@
 	ImageButton *_btn5Secs, *_btn1Min, *_btn5Mins, *_btn30Mins, *_btn1Hour, *_btn1Day;
 	InteractiveSurface *_btnRotateLeft, *_btnRotateRight, *_btnRotateUp, *_btnRotateDown, *_btnZoomIn, *_btnZoomOut;
 	Text *_txtHour, *_txtHourSep, *_txtMin, *_txtMinSep, *_txtSec, *_txtWeekday, *_txtDay, *_txtMonth, *_txtYear;
-<<<<<<< HEAD
 	Timer *_timer, *_zoomInEffectTimer, *_zoomOutEffectTimer, *_dogfightStartTimer;
 	bool _pause, _music, _zoomInEffectDone, _zoomOutEffectDone;
 	Text *_txtDebug;
 	std::vector<State*> _popups;
 	std::vector<DogfightState*> _dogfights, _dogfightsToBeStarted;
 	int _minimizedDogfights;
-
-=======
-	Timer *_timer;
-	bool _pause, _music;
-	Text *_txtDebug;
-	std::vector<State*> _popups;
->>>>>>> f5d598e8
 public:
 	/// Creates the Geoscape state.
 	GeoscapeState(Game *game);
