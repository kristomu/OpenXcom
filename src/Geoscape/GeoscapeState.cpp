/*
 * Copyright 2010-2012 OpenXcom Developers.
 *
 * This file is part of OpenXcom.
 *
 * OpenXcom is free software: you can redistribute it and/or modify
 * it under the terms of the GNU General Public License as published by
 * the Free Software Foundation, either version 3 of the License, or
 * (at your option) any later version.
 *
 * OpenXcom is distributed in the hope that it will be useful,
 * but WITHOUT ANY WARRANTY; without even the implied warranty of
 * MERCHANTABILITY or FITNESS FOR A PARTICULAR PURPOSE.  See the
 * GNU General Public License for more details.
 *
 * You should have received a copy of the GNU General Public License
 * along with OpenXcom.  If not, see <http://www.gnu.org/licenses/>.
 */
#define _USE_MATH_DEFINES
#include "GeoscapeState.h"
#include <cmath>
#include <sstream>
#include <iomanip>
#include "../Engine/RNG.h"
#include "../Engine/Game.h"
#include "../Engine/Action.h"
#include "../Resource/ResourcePack.h"
#include "../Engine/Language.h"
#include "../Engine/Palette.h"
#include "../Engine/Screen.h"
#include "../Engine/Surface.h"
#include "../Engine/Options.h"
#include "Globe.h"
#include "../Interface/Text.h"
#include "../Interface/ImageButton.h"
#include "../Engine/Timer.h"
#include "../Savegame/GameTime.h"
#include "../Engine/Music.h"
#include "../Savegame/SavedGame.h"
#include "../Ruleset/Ruleset.h"
#include "../Savegame/Base.h"
#include "../Savegame/BaseFacility.h"
#include "../Ruleset/RuleBaseFacility.h"
#include "../Savegame/Craft.h"
#include "../Ruleset/RuleCraft.h"
#include "../Savegame/Ufo.h"
#include "../Ruleset/RuleUfo.h"
#include "../Savegame/Waypoint.h"
#include "../Savegame/Transfer.h"
#include "../Savegame/Soldier.h"
#include "GeoscapeOptionsState.h"
#include "InterceptState.h"
#include "../Basescape/BasescapeState.h"
#include "GraphsState.h"
#include "FundingState.h"
#include "MonthlyReportState.h"
#include "ProductionCompleteState.h"
#include "UfoDetectedState.h"
#include "UfoHyperDetectedState.h"
#include "GeoscapeCraftState.h"
#include "DogfightState.h"
#include "UfoLostState.h"
#include "CraftPatrolState.h"
#include "LowFuelState.h"
#include "MultipleTargetsState.h"
#include "ConfirmLandingState.h"
#include "ItemsArrivingState.h"
#include "CraftErrorState.h"
#include "../Ufopaedia/Ufopaedia.h"
#include "../Savegame/ResearchProject.h"
#include "ResearchCompleteState.h"
#include "../Ruleset/RuleResearch.h"
#include "NewPossibleResearchState.h"
#include "NewPossibleManufactureState.h"
#include "../Savegame/Production.h"
#include "../Ruleset/RuleManufacture.h"
#include "../Savegame/ItemContainer.h"
#include "../Savegame/TerrorSite.h"
#include "../Savegame/AlienBase.h"
#include "../Ruleset/RuleRegion.h"
#include "../Ruleset/City.h"
#include "AlienTerrorState.h"
#include "AlienBaseState.h"

namespace OpenXcom
{

/**
 * Initializes all the elements in the Geoscape screen.
 * @param game Pointer to the core game.
 */
GeoscapeState::GeoscapeState(Game *game) : State(game), _pause(false), _music(false), _popups()
{
	// Create objects
	_bg = new Surface(320, 200, 0, 0);
	_globe = new Globe(_game, 130, 100, 256, 200, 0, 0);

	_btnIntercept = new ImageButton(63, 11, 257, 0);
	_btnBases = new ImageButton(63, 11, 257, 12);
	_btnGraphs = new ImageButton(63, 11, 257, 24);
	_btnUfopaedia = new ImageButton(63, 11, 257, 36);
	_btnOptions = new ImageButton(63, 11, 257, 48);
	_btnFunding = new ImageButton(63, 11, 257, 60);

	_btn5Secs = new ImageButton(31, 13, 257, 112);
	_btn1Min = new ImageButton(31, 13, 289, 112);
	_btn5Mins = new ImageButton(31, 13, 257, 126);
	_btn30Mins = new ImageButton(31, 13, 289, 126);
	_btn1Hour = new ImageButton(31, 13, 257, 140);
	_btn1Day = new ImageButton(31, 13, 289, 140);

	_btnRotateLeft = new InteractiveSurface(12, 10, 259, 176);
	_btnRotateRight = new InteractiveSurface(12, 10, 283, 176);
	_btnRotateUp = new InteractiveSurface(13, 12, 271, 162);
	_btnRotateDown = new InteractiveSurface(13, 12, 271, 187);
	_btnZoomIn = new InteractiveSurface(23, 23, 295, 156);
	_btnZoomOut = new InteractiveSurface(13, 17, 300, 182);

	_txtHour = new Text(20, 16, 259, 74);
	_txtHourSep = new Text(4, 16, 279, 74);
	_txtMin = new Text(20, 16, 283, 74);
	_txtMinSep = new Text(4, 16, 303, 74);
	_txtSec = new Text(11, 8, 307, 80);
	_txtWeekday = new Text(59, 8, 259, 87);
	_txtDay = new Text(29, 8, 259, 94);
	_txtMonth = new Text(29, 8, 288, 94);
	_txtYear = new Text(59, 8, 259, 101);

	_timeSpeed = _btn5Secs;
	_timer = new Timer(100);

	_txtDebug = new Text(100, 8, 0, 0);

	// Set palette
	_game->setPalette(_game->getResourcePack()->getPalette("PALETTES.DAT_0")->getColors());

	add(_bg);
	add(_globe);

	add(_btnIntercept);
	add(_btnBases);
	add(_btnGraphs);
	add(_btnUfopaedia);
	add(_btnOptions);
	add(_btnFunding);

	add(_btn5Secs);
	add(_btn1Min);
	add(_btn5Mins);
	add(_btn30Mins);
	add(_btn1Hour);
	add(_btn1Day);

	add(_btnRotateLeft);
	add(_btnRotateRight);
	add(_btnRotateUp);
	add(_btnRotateDown);
	add(_btnZoomIn);
	add(_btnZoomOut);

	add(_txtHour);
	add(_txtHourSep);
	add(_txtMin);
	add(_txtMinSep);
	add(_txtSec);
	add(_txtWeekday);
	add(_txtDay);
	add(_txtMonth);
	add(_txtYear);

	add(_txtDebug);

	// Set up objects
	_game->getResourcePack()->getSurface("GEOBORD.SCR")->blit(_bg);

	_btnIntercept->copy(_bg);
	_btnIntercept->setColor(Palette::blockOffset(15)+5);
	_btnIntercept->onMouseClick((ActionHandler)&GeoscapeState::btnInterceptClick);

	_btnBases->copy(_bg);
	_btnBases->setColor(Palette::blockOffset(15)+5);
	_btnBases->onMouseClick((ActionHandler)&GeoscapeState::btnBasesClick);

	_btnGraphs->copy(_bg);
	_btnGraphs->setColor(Palette::blockOffset(15)+5);
	_btnGraphs->onMouseClick((ActionHandler)&GeoscapeState::btnGraphsClick);

	_btnUfopaedia->copy(_bg);
	_btnUfopaedia->setColor(Palette::blockOffset(15)+5);
	_btnUfopaedia->onMouseClick((ActionHandler)&GeoscapeState::btnUfopaediaClick);

	_btnOptions->copy(_bg);
	_btnOptions->setColor(Palette::blockOffset(15)+5);
	_btnOptions->onMouseClick((ActionHandler)&GeoscapeState::btnOptionsClick);

	_btnFunding->copy(_bg);
	_btnFunding->setColor(Palette::blockOffset(15)+5);
	_btnFunding->onMouseClick((ActionHandler)&GeoscapeState::btnFundingClick);

	_btn5Secs->copy(_bg);
	_btn5Secs->setColor(Palette::blockOffset(15)+5);
	_btn5Secs->setGroup(&_timeSpeed);

	_btn1Min->copy(_bg);
	_btn1Min->setColor(Palette::blockOffset(15)+5);
	_btn1Min->setGroup(&_timeSpeed);

	_btn5Mins->copy(_bg);
	_btn5Mins->setColor(Palette::blockOffset(15)+5);
	_btn5Mins->setGroup(&_timeSpeed);

	_btn30Mins->copy(_bg);
	_btn30Mins->setColor(Palette::blockOffset(15)+5);
	_btn30Mins->setGroup(&_timeSpeed);

	_btn1Hour->copy(_bg);
	_btn1Hour->setColor(Palette::blockOffset(15)+5);
	_btn1Hour->setGroup(&_timeSpeed);

	_btn1Day->copy(_bg);
	_btn1Day->setColor(Palette::blockOffset(15)+5);
	_btn1Day->setGroup(&_timeSpeed);

	_btnRotateLeft->onMousePress((ActionHandler)&GeoscapeState::btnRotateLeftPress);
	_btnRotateLeft->onMouseRelease((ActionHandler)&GeoscapeState::btnRotateLeftRelease);

	_btnRotateRight->onMousePress((ActionHandler)&GeoscapeState::btnRotateRightPress);
	_btnRotateRight->onMouseRelease((ActionHandler)&GeoscapeState::btnRotateRightRelease);

	_btnRotateUp->onMousePress((ActionHandler)&GeoscapeState::btnRotateUpPress);
	_btnRotateUp->onMouseRelease((ActionHandler)&GeoscapeState::btnRotateUpRelease);

	_btnRotateDown->onMousePress((ActionHandler)&GeoscapeState::btnRotateDownPress);
	_btnRotateDown->onMouseRelease((ActionHandler)&GeoscapeState::btnRotateDownRelease);

	_btnZoomIn->onMouseClick((ActionHandler)&GeoscapeState::btnZoomInLeftClick, SDL_BUTTON_LEFT);
	_btnZoomIn->onMouseClick((ActionHandler)&GeoscapeState::btnZoomInRightClick, SDL_BUTTON_RIGHT);

	_btnZoomOut->onMouseClick((ActionHandler)&GeoscapeState::btnZoomOutLeftClick, SDL_BUTTON_LEFT);
	_btnZoomOut->onMouseClick((ActionHandler)&GeoscapeState::btnZoomOutRightClick, SDL_BUTTON_RIGHT);

	_txtHour->setBig();
	_txtHour->setColor(Palette::blockOffset(15)+4);
	_txtHour->setAlign(ALIGN_RIGHT);
	_txtHour->setText(L"");

	_txtHourSep->setBig();
	_txtHourSep->setColor(Palette::blockOffset(15)+4);
	_txtHourSep->setText(L":");

	_txtMin->setBig();
	_txtMin->setColor(Palette::blockOffset(15)+4);
	_txtMin->setText(L"");

	_txtMinSep->setBig();
	_txtMinSep->setColor(Palette::blockOffset(15)+4);
	_txtMinSep->setText(L":");

	_txtSec->setSmall();
	_txtSec->setColor(Palette::blockOffset(15)+4);
	_txtSec->setText(L"");

	_txtWeekday->setSmall();
	_txtWeekday->setColor(Palette::blockOffset(15)+4);
	_txtWeekday->setText(L"");
	_txtWeekday->setAlign(ALIGN_CENTER);

	_txtDay->setSmall();
	_txtDay->setColor(Palette::blockOffset(15)+4);
	_txtDay->setText(L"");
	_txtDay->setAlign(ALIGN_CENTER);

	_txtMonth->setSmall();
	_txtMonth->setColor(Palette::blockOffset(15)+4);
	_txtMonth->setText(L"");
	_txtMonth->setAlign(ALIGN_CENTER);

	_txtYear->setSmall();
	_txtYear->setColor(Palette::blockOffset(15)+4);
	_txtYear->setText(L"");
	_txtYear->setAlign(ALIGN_CENTER);

	_txtDebug->setColor(Palette::blockOffset(15)+4);

	_timer->onTimer((StateHandler)&GeoscapeState::timeAdvance);
	_timer->start();

	timeDisplay();
}

/**
 * Deletes timers.
 */
GeoscapeState::~GeoscapeState()
{
	delete _timer;
}

/**
 * Handle key shortcuts.
 * @param action Pointer to an action.
 */
void GeoscapeState::handle(Action *action)
{
	State::handle(action);

	if (action->getDetails()->type == SDL_KEYDOWN)
	{
		// "d" - enable debug mode
		if (Options::getBool("debug") && action->getDetails()->key.keysym.sym == SDLK_d)
		{
			_game->getSavedGame()->setDebugMode();
			if (_game->getSavedGame()->getDebugMode())
			{
				_txtDebug->setText(L"DEBUG MODE");
			}
			else
			{
				_txtDebug->setText(L"");
			}
		}
	}
}

/**
 * Updates the timer display and resets the palette
 * since it's bound to change on other screens.
 */
void GeoscapeState::init()
{
	// Set palette
	_game->setPalette(_game->getResourcePack()->getPalette("PALETTES.DAT_0")->getColors());

	timeDisplay();

	_globe->onMouseClick((ActionHandler)&GeoscapeState::globeClick);
	_globe->focus();
	_globe->draw();

	// Set music if it's not already playing
	if (!_music)
	{
		std::stringstream ss;
		ss << "GMGEO" << RNG::generate(1, 2);
		_game->getResourcePack()->getMusic(ss.str())->play();
		_music = true;
	}
}

/**
 * Runs the game timer and handles popups.
 */
void GeoscapeState::think()
{
	State::think();

	if (_popups.empty())
	{
		// Handle timers
		_timer->think(this, 0);
	}
	else
	{
		// Handle popups
		_globe->rotateStop();
		_game->pushState(*_popups.begin());
		_popups.erase(_popups.begin());
	}

}

/**
 * Updates the Geoscape clock with the latest
 * game time and date in human-readable format.
 */
void GeoscapeState::timeDisplay()
{
	std::stringstream ss, ss2;
	std::wstringstream ss3, ss4, ss5;

	ss << std::setfill('0') << std::setw(2) << _game->getSavedGame()->getTime()->getSecond();
	_txtSec->setText(Language::utf8ToWstr(ss.str()));

	ss2 << std::setfill('0') << std::setw(2) << _game->getSavedGame()->getTime()->getMinute();
	_txtMin->setText(Language::utf8ToWstr(ss2.str()));

	ss3 << _game->getSavedGame()->getTime()->getHour();
	_txtHour->setText(ss3.str());

	ss4 << _game->getSavedGame()->getTime()->getDay() << _game->getLanguage()->getString(_game->getSavedGame()->getTime()->getDayString());
	_txtDay->setText(ss4.str());

	_txtWeekday->setText(_game->getLanguage()->getString(_game->getSavedGame()->getTime()->getWeekdayString()));

	_txtMonth->setText(_game->getLanguage()->getString(_game->getSavedGame()->getTime()->getMonthString()));

	ss5 << _game->getSavedGame()->getTime()->getYear();
	_txtYear->setText(ss5.str());
}

/**
 * Advances the game timer according to
 * the timer speed set, and calls the respective
 * triggers. The timer always advances in "5 secs"
 * cycles, regardless of the speed, otherwise it might
 * skip important steps. Instead, it just keeps advancing
 * the timer until the next speed step (eg. the next day
 * on 1 Day speed) or until an event occurs, since updating
 * the screen on each step would become cumbersomely slow.
 */
void GeoscapeState::timeAdvance()
{
	int timeSpan = 0;
	if (_timeSpeed == _btn5Secs)
	{
		timeSpan = 1;
	}
	else if (_timeSpeed == _btn1Min)
	{
		timeSpan = 12;
	}
	else if (_timeSpeed == _btn5Mins)
	{
		timeSpan = 12 * 5;
	}
	else if (_timeSpeed == _btn30Mins)
	{
		timeSpan = 12 * 5 * 6;
	}
	else if (_timeSpeed == _btn1Hour)
	{
		timeSpan = 12 * 5 * 6 * 2;
	}
	else if (_timeSpeed == _btn1Day)
	{
		timeSpan = 12 * 5 * 6 * 2 * 24;
	}

	for (int i = 0; i < timeSpan && !_pause; ++i)
	{
		TimeTrigger trigger;
		trigger = _game->getSavedGame()->getTime()->advance();
		switch (trigger)
		{
		case TIME_1MONTH:
			time1Month();
		case TIME_1DAY:
			time1Day();
		case TIME_1HOUR:
			time1Hour();
		case TIME_30MIN:
			time30Minutes();
		case TIME_10MIN:
			time10Minutes();
		case TIME_5SEC:
			time5Seconds();
		}
	}

	_pause = false;

	timeDisplay();
	_globe->draw();
}

/**
 * Takes care of any game logic that has to
 * run every game second, like craft movement.
 */
void GeoscapeState::time5Seconds()
{
	// Handle UFO logic
	for (std::vector<Ufo*>::iterator i = _game->getSavedGame()->getUfos()->begin(); i != _game->getSavedGame()->getUfos()->end(); ++i)
	{
		(*i)->think();
		if ((*i)->reachedDestination() || (*i)->getHoursCrashed() == 0)
		{
			(*i)->setDetected(false);
			if (!(*i)->getFollowers()->empty())
			{
				popup(new UfoLostState(_game, (*i)->getName(_game->getLanguage())));
			}
		}
	}

	// Handle craft logic
	for (std::vector<Base*>::iterator i = _game->getSavedGame()->getBases()->begin(); i != _game->getSavedGame()->getBases()->end(); ++i)
	{
		for (std::vector<Craft*>::iterator j = (*i)->getCrafts()->begin(); j != (*i)->getCrafts()->end(); ++j)
		{
			if ((*j)->getDestination() != 0)
			{
				Ufo* u = dynamic_cast<Ufo*>((*j)->getDestination());
				if (u != 0 && !u->getDetected())
				{
					(*j)->setDestination(0);
					Waypoint *w = new Waypoint();
					w->setLongitude(u->getLongitude());
					w->setLatitude(u->getLatitude());
					w->setId(u->getId());
					popup(new GeoscapeCraftState(_game, (*j), _globe, w));
				}
				if((*j)->getPatrolTime() != 0)
				{
					(*j)->setPatrolTime(0);
				}
			}
			(*j)->think();
			if ((*j)->reachedDestination())
			{
				Ufo* u = dynamic_cast<Ufo*>((*j)->getDestination());
				Waypoint *w = dynamic_cast<Waypoint*>((*j)->getDestination());
				TerrorSite* t = dynamic_cast<TerrorSite*>((*j)->getDestination());
				AlienBase* b = dynamic_cast<AlienBase*>((*j)->getDestination());
				if (u != 0)
				{
					if (!u->isCrashed())
					{
						timerReset();
						_music = false;
						popup(new DogfightState(_game, _globe, (*j), u));
					}
					else
					{
						if ((*j)->getNumSoldiers() > 0)
						{
							// look up polygons texture
							int texture, shade;
							_globe->getPolygonTextureAndShade(u->getLongitude(), u->getLatitude(), &texture, &shade);
							_music = false;
							timerReset();
							popup(new ConfirmLandingState(_game, *j, texture, shade));
						}
						else
						{
							(*j)->returnToBase();
						}
					}
				}
				else if (w != 0)
				{
					popup(new CraftPatrolState(_game, (*j), _globe));
					(*j)->setDestination(0);
				}
				else if (t != 0)
				{
					if ((*j)->getNumSoldiers() > 0)
					{
						// look up polygons texture
						int texture, shade;
						_globe->getPolygonTextureAndShade(t->getLongitude(), t->getLatitude(), &texture, &shade);
						_music = false;
						timerReset();
						popup(new ConfirmLandingState(_game, *j, texture, shade));
					}
					else
					{
						(*j)->returnToBase();
					}
				}
				else if (b != 0)
				{
					if (b->isDiscovered())
					{
						if((*j)->getNumSoldiers() > 0)
						{
							int texture, shade;
							_globe->getPolygonTextureAndShade(b->getLongitude(), b->getLatitude(), &texture, &shade);
							_music = false;
							timerReset();
							popup(new ConfirmLandingState(_game, *j, texture, shade));
						}
						else
						{
							(*j)->returnToBase();
						}
					}
				}
			}
		}
	}

	// Clean up dead UFOs
	for (std::vector<Ufo*>::iterator i = _game->getSavedGame()->getUfos()->begin(); i != _game->getSavedGame()->getUfos()->end();)
	{
		if ((*i)->reachedDestination() || (*i)->getHoursCrashed() == 0)
		{
			delete *i;
			i = _game->getSavedGame()->getUfos()->erase(i);
		}
		else
		{
			++i;
		}
	}

	// Clean up terror sites
	for (std::vector<TerrorSite*>::iterator i = _game->getSavedGame()->getTerrorSites()->begin(); i != _game->getSavedGame()->getTerrorSites()->end();)
	{
		if ((*i)->getHoursActive() == 0 && (*i)->getFollowers()->empty()) // CHEEKY EXPLOIT
		{
			delete *i;
			i = _game->getSavedGame()->getTerrorSites()->erase(i);
		}
		else
		{
			++i;
		}
	}

	// Clean up unused waypoints
	for (std::vector<Waypoint*>::iterator i = _game->getSavedGame()->getWaypoints()->begin(); i != _game->getSavedGame()->getWaypoints()->end();)
	{
		if ((*i)->getFollowers()->empty())
		{
			delete *i;
			i = _game->getSavedGame()->getWaypoints()->erase(i);
		}
		else
		{
			++i;
		}
	}
}

/**
 * Takes care of any game logic that has to
 * run every game ten minutes, like fuel consumption.
 */
void GeoscapeState::time10Minutes()
{
	for (std::vector<Base*>::iterator i = _game->getSavedGame()->getBases()->begin(); i != _game->getSavedGame()->getBases()->end(); ++i)
	{
		for (std::vector<Craft*>::iterator j = (*i)->getCrafts()->begin(); j != (*i)->getCrafts()->end(); ++j)
		{
			if ((*j)->getStatus() == "STR_OUT")
			{
				(*j)->consumeFuel();
				if (!(*j)->getLowFuel() && (*j)->getFuel() <= (*j)->getFuelLimit())
				{
					(*j)->setLowFuel(true);
					(*j)->returnToBase();
					popup(new LowFuelState(_game, (*j), this));
				}
			}
		}
	}
}

/**
 * Takes care of any game logic that has to
 * run every game half hour, like UFO detection.
 */
void GeoscapeState::time30Minutes()
{
	// Spawn UFOs
	std::vector<std::string> ufos = _game->getRuleset()->getUfosList();
	int chance = RNG::generate(1, 100);
	if (chance <= 40)
	{
		// Makes smallest UFO the more likely, biggest UFO the least likely
		// eg. 0 - 0..6, 1 - 6..10, etc.
		unsigned int range = RNG::generate(1, (ufos.size()*(ufos.size()+1))/2);
		unsigned int type = 0;
		for (unsigned int i = 0, j = 1; i < ufos.size(); ++i, j += ufos.size()-i)
		{
			if (j <= range && range < j + ufos.size()-i)
			{
				type = i;
				break;
			}
		}
		Ufo *u = new Ufo(_game->getRuleset()->getUfo(ufos[type]));
		u->setLongitude(RNG::generate(0.0, 2*M_PI));
		u->setLatitude(RNG::generate(-M_PI_2, M_PI_2));
		Waypoint *w = new Waypoint();
		w->setLongitude(RNG::generate(0.0, 2*M_PI));
		w->setLatitude(RNG::generate(-M_PI_2, M_PI_2));
		u->setDestination(w);
		u->setSpeed(RNG::generate(u->getRules()->getMaxSpeed() / 4, u->getRules()->getMaxSpeed() / 2));
		int race = RNG::generate(1, 2);
		if (race == 1)
			u->setAlienRace("STR_SECTOID");
		else
			u->setAlienRace("STR_FLOATER");
		_game->getSavedGame()->getUfos()->push_back(u);
	}

	// Handle craft maintenance and alien base detection
	for (std::vector<Base*>::iterator i = _game->getSavedGame()->getBases()->begin(); i != _game->getSavedGame()->getBases()->end(); ++i)
	{
		for (std::vector<Craft*>::iterator j = (*i)->getCrafts()->begin(); j != (*i)->getCrafts()->end(); ++j)
		{
			if ((*j)->getStatus() == "STR_OUT")
			{
				if ((*j)->getDestination() == 0)
				{
					for(std::vector<AlienBase*>::iterator b = _game->getSavedGame()->getAlienBases()->begin(); b != _game->getSavedGame()->getAlienBases()->end(); b++)
					{
						if ((*j)->getDistance(*b) < 1500 * (1 / 60.0) * (M_PI / 180))
						{
							chance = 5;
							for (int it = 1500; it != 0; it -= 100)
							{
								if ((*j)->getDistance(*b) < it * (1 / 60.0) * (M_PI / 180))
								{
									chance += 5;
								}
							}
							chance += (*j)->getPatrolTime()*5;
							if(RNG::generate(1,100) <= chance)
							{
							(*b)->setDiscovered(true);
							}
						}
					}
					(*j)->setPatrolTime((*j)->getPatrolTime() + 1);
				}
			}
			if ((*j)->getStatus() == "STR_REFUELLING")
			{
				std::string item = (*j)->getRules()->getRefuelItem();
				if (item == "")
				{
					(*j)->refuel();
				}
				else
				{
					if ((*i)->getItems()->getItem(item) > 0)
					{
						(*i)->getItems()->removeItem(item);
						(*j)->refuel();
					}
					else
					{
						std::wstringstream ss;
						ss << _game->getLanguage()->getString("STR_NOT_ENOUGH");
						ss << _game->getLanguage()->getString(item);
						ss << _game->getLanguage()->getString("STR_TO_REFUEL");
						ss << (*j)->getName(_game->getLanguage());
						ss << _game->getLanguage()->getString("STR_AT_");
						ss << (*i)->getName();
						popup(new CraftErrorState(_game, this, ss.str()));
						(*j)->setStatus("STR_READY");
					}
				}
			}
		}
	}

	// Handle UFO detection
	for (std::vector<Ufo*>::iterator u = _game->getSavedGame()->getUfos()->begin(); u != _game->getSavedGame()->getUfos()->end(); ++u)
	{
		if ((*u)->isCrashed())
			continue;
		if (!(*u)->getDetected())
		{
			bool detected = false;
			for (std::vector<Base*>::iterator b = _game->getSavedGame()->getBases()->begin(); b != _game->getSavedGame()->getBases()->end() && !detected; ++b)
			{
				if ((*b)->detect(*u))
				{
					detected = true;
					if((*b)->getHyperDetection())
					{
						(*u)->setHyperDetected(true);
					}
				}
				for (std::vector<Craft*>::iterator c = (*b)->getCrafts()->begin(); c != (*b)->getCrafts()->end() && !detected; ++c)
				{
					if ((*c)->getLongitude() == (*b)->getLongitude() && (*c)->getLatitude() == (*b)->getLatitude() && (*c)->getDestination() == 0)
						continue;
					if ((*c)->detect(*u))
					{
						detected = true;
					}
				}
			}
			if (detected)
			{
				(*u)->setDetected(detected);
				if(!(*u)->getHyperDetected())
				{
					popup(new UfoDetectedState(_game, (*u), this, true));
				}
				else
				{
					popup(new UfoHyperDetectedState(_game, (*u), this, true));
				}
			}
		}
		else
		{
			bool detected = false;
			for (std::vector<Base*>::iterator b = _game->getSavedGame()->getBases()->begin(); b != _game->getSavedGame()->getBases()->end() && !detected; ++b)
			{
				detected = detected || (*b)->insideRadarRange(*u);
				if((*b)->getHyperDetection())
				{
					(*u)->setHyperDetected(true);
				}
				for (std::vector<Craft*>::iterator c = (*b)->getCrafts()->begin(); c != (*b)->getCrafts()->end() && !detected; ++c)
				{
					detected = detected || (*c)->detect(*u);
				}
			}
			(*u)->setDetected(detected);
			if (!detected && (*u)->getHyperDetected())
			{
				(*u)->setHyperDetected(false);
			}
			if (!detected && !(*u)->getFollowers()->empty())
			{
				popup(new UfoLostState(_game, (*u)->getName(_game->getLanguage())));
			}
		}
	}
}

/**
 * Takes care of any game logic that has to
 * run every game hour, like transfers.
 */
void GeoscapeState::time1Hour()
{
	// Handle craft maintenance
	for (std::vector<Base*>::iterator i = _game->getSavedGame()->getBases()->begin(); i != _game->getSavedGame()->getBases()->end(); ++i)
	{
		for (std::vector<Craft*>::iterator j = (*i)->getCrafts()->begin(); j != (*i)->getCrafts()->end(); ++j)
		{
			if ((*j)->getStatus() == "STR_REPAIRS")
			{
				(*j)->repair();
			}
			else if ((*j)->getStatus() == "STR_REARMING")
			{
				std::string s = (*j)->rearm();
				if (s != "")
				{
					std::wstringstream ss;
					ss << _game->getLanguage()->getString("STR_NOT_ENOUGH");
					ss << _game->getLanguage()->getString(s);
					ss << _game->getLanguage()->getString("STR_TO_REARM");
					ss << (*j)->getName(_game->getLanguage());
					ss << _game->getLanguage()->getString("STR_AT_");
					ss << (*i)->getName();
					popup(new CraftErrorState(_game, this, ss.str()));
				}
			}
		}
	}

	// Handle crashed UFOs expiring
	for (std::vector<Ufo*>::iterator i = _game->getSavedGame()->getUfos()->begin(); i != _game->getSavedGame()->getUfos()->end(); ++i)
	{
		if ((*i)->isCrashed() && (*i)->getHoursCrashed() > 0)
		{
			(*i)->setHoursCrashed((*i)->getHoursCrashed() - 1);
		}
	}

	// Handle terror sites expiring
	for (std::vector<TerrorSite*>::iterator i = _game->getSavedGame()->getTerrorSites()->begin(); i != _game->getSavedGame()->getTerrorSites()->end(); ++i)
	{
		if ((*i)->getHoursActive() > 0)
		{
			(*i)->setHoursActive((*i)->getHoursActive() - 1);
		}
	}

	// Handle transfers
	bool window = false;
	for (std::vector<Base*>::iterator i = _game->getSavedGame()->getBases()->begin(); i != _game->getSavedGame()->getBases()->end(); ++i)
	{
		for (std::vector<Transfer*>::iterator j = (*i)->getTransfers()->begin(); j != (*i)->getTransfers()->end(); ++j)
		{
			(*j)->advance(*i);
			if (!window && (*j)->getHours() == 0)
			{
				window = true;
			}
		}
	}
	if (window)
	{
		popup(new ItemsArrivingState(_game, this));
	}
	// Handle Production
	for (std::vector<Base*>::iterator i = _game->getSavedGame()->getBases()->begin(); i != _game->getSavedGame()->getBases()->end(); ++i)
	{
		std::map<Production*, productionProgress_e> toRemove;
		for (std::vector<Production*>::const_iterator j = (*i)->getProductions().begin(); j != (*i)->getProductions().end(); ++j)
		{
			toRemove[(*j)] = (*j)->step((*i), _game->getSavedGame(), _game->getRuleset());
		}
		for (std::map<Production*, productionProgress_e>::iterator j = toRemove.begin(); j != toRemove.end(); ++j)
		{
			if (j->second > PROGRESS_NOT_COMPLETE)
			{
				(*i)->removeProduction (j->first);
				popup(new ProductionCompleteState(_game, _game->getLanguage()->getString(j->first->getRules()->getName()), (*i)->getName(), j->second));
				timerReset();
			}
		}
	}
}

/**
 * Takes care of any game logic that has to
 * run every game day, like constructions.
 */
void GeoscapeState::time1Day()
{
	// Spawn terror sites
	int chance = RNG::generate(1, 20);
	if (chance <= 2)
	{
		// Pick a city
		RuleRegion* region = 0;
		std::vector<std::string> regions = _game->getRuleset()->getRegionsList();
		do
		{
			region = _game->getRuleset()->getRegion(regions[RNG::generate(0, regions.size()-1)]);
		}
		while (region->getCities()->empty());
		City *city = (*region->getCities())[RNG::generate(0, region->getCities()->size()-1)];

		TerrorSite *t = new TerrorSite();
		t->setLongitude(city->getLongitude());
		t->setLatitude(city->getLatitude());
		t->setId(_game->getSavedGame()->getId("STR_TERROR_SITE"));
		t->setHoursActive(24 + RNG::generate(0, 24));
		int race = RNG::generate(1, 2);
		if (race == 1)
			t->setAlienRace("STR_SECTOID");
		else
			t->setAlienRace("STR_FLOATER");
		_game->getSavedGame()->getTerrorSites()->push_back(t);
		popup(new AlienTerrorState(_game, city, this));
	}
	else if (chance == 20 && _game->getSavedGame()->getAlienBases()->size() < 9)
	{
		// Pick a city
		RuleRegion* region = 0;
		std::vector<std::string> regions = _game->getRuleset()->getRegionsList();
		do
		{
			region = _game->getRuleset()->getRegion(regions[RNG::generate(0, regions.size()-1)]);
		}
		while (region->getCities()->empty());
		City *city = (*region->getCities())[RNG::generate(0, region->getCities()->size()-1)];
		double lon;
		double lat;
		int tries = 0;
		do
		{
			double ran = RNG::generate(-100, 100)*.001;
			double ran2 = RNG::generate(-100, 100)*.001;
			lon = city->getLongitude() + ran;
			lat = city->getLatitude() + ran2;
			tries++;
		}
		while(!_globe->insideLand(lon, lat) && tries < 100);
		AlienBase *b = new AlienBase();
		b->setLongitude(lon);
		b->setLatitude(lat);
		b->setSupplyTime(0);
		b->setDiscovered(false);
		b->setId(_game->getSavedGame()->getId("STR_ALIEN_BASE_"));
		int race = RNG::generate(1, 2);
		if (race == 1)
			b->setAlienRace("STR_SECTOID");
		else if (race == 2)
			b->setAlienRace("STR_FLOATER");
		_game->getSavedGame()->getAlienBases()->push_back(b);
	}

	for (std::vector<Base*>::iterator i = _game->getSavedGame()->getBases()->begin(); i != _game->getSavedGame()->getBases()->end(); ++i)
	{
		// Handle facility construction
		for (std::vector<BaseFacility*>::iterator j = (*i)->getFacilities()->begin(); j != (*i)->getFacilities()->end(); ++j)
		{
			if ((*j)->getBuildTime() > 0)
			{
				(*j)->build();
				if ((*j)->getBuildTime() == 0)
				{
					timerReset();
					popup(new ProductionCompleteState(_game, _game->getLanguage()->getString((*j)->getRules()->getType()), (*i)->getName()));
				}
			}
		}
		// Handle science project
		std::vector<ResearchProject*> finished;
		for(std::vector<ResearchProject*>::const_iterator iter = (*i)->getResearch().begin (); iter != (*i)->getResearch().end (); ++iter)
		{
			if((*iter)->step())
			{
				finished.push_back(*iter);
			}
		}
		for(std::vector<ResearchProject*>::const_iterator iter = finished.begin (); iter != finished.end (); ++iter)
		{
			(*i)->removeResearch(*iter);
			const RuleResearch * research = (*iter)->getRules ();
			_game->getSavedGame()->addFinishedResearch(research, _game->getRuleset ());
			std::vector<RuleResearch *> newPossibleResearch;
			_game->getSavedGame()->getDependableResearch (newPossibleResearch, (*iter)->getRules(), _game->getRuleset(), *i);
			std::vector<RuleManufacture *> newPossibleManufacture;
			_game->getSavedGame()->getDependableManufacture (newPossibleManufacture, (*iter)->getRules(), _game->getRuleset(), *i);
			timerReset();
			popup(new ResearchCompleteState (_game, research));
			popup(new NewPossibleResearchState(_game, *i, newPossibleResearch));
			if (!newPossibleManufacture.empty())
			{
				popup(new NewPossibleManufactureState(_game, *i, newPossibleManufacture));
			}
			delete(*iter);
		}
		// Handle soldier wounds
		for (std::vector<Soldier*>::iterator j = (*i)->getSoldiers()->begin(); j != (*i)->getSoldiers()->end(); ++j)
		{
			if ((*j)->getWoundRecovery() > 0)
			{
				(*j)->heal();
			}
		}
	}
}

/**
 * Takes care of any game logic that has to
 * run every game month, like funding.
 */
void GeoscapeState::time1Month()
{

	// Handle Psi-Training, if applicable
	bool psi = false;
	for(std::vector<Base*>::const_iterator b = _game->getSavedGame()->getBases()->begin(); b != _game->getSavedGame()->getBases()->end(); ++b)
	{
		if((*b)->getAvailablePsiLabs() > 0)
		{
			psi = true;
		}
		for(std::vector<Soldier*>::const_iterator s = (*b)->getSoldiers()->begin(); s != (*b)->getSoldiers()->end(); ++s)
		{
			if((*s)->isInPsiTraining())
			{
				(*s)->trainPsi();
			}
		}
	}

	// Handle funding
	timerReset();
	_game->getSavedGame()->monthlyFunding();
<<<<<<< HEAD
	popup(new MonthlyReportState(_game, psi));
}

/**
 * Slows down the timer back to minimum speed,
 * for when important events occur.
 */
void GeoscapeState::timerReset()
{
	SDL_Event ev;
	ev.button.button = SDL_BUTTON_LEFT;
	Action act(&ev, _game->getScreen()->getXScale(), _game->getScreen()->getYScale());
	_btn5Secs->mousePress(&act, this);
=======
	popup(new MonthlyReportState(_game));
>>>>>>> 36eb2e4f
	// Handle Xcom Operatives discovering bases
	if(_game->getSavedGame()->getAlienBases()->size())
	{
		bool _baseDiscovered = false;
		for(std::vector<AlienBase*>::const_iterator b = _game->getSavedGame()->getAlienBases()->begin(); b != _game->getSavedGame()->getAlienBases()->end(); ++b)
		{
			int number = RNG::generate(1, 100);
			if(!(*b)->isDiscovered() && number <= 5 && !_baseDiscovered)
			{
				(*b)->setDiscovered(true);
				_baseDiscovered = true;
				popup(new AlienBaseState(_game, *b, this));
			}
		}
	}
}

/**
 * Slows down the timer back to minimum speed,
 * for when important events occur.
 */
void GeoscapeState::timerReset()
{
	SDL_Event ev;
	ev.button.button = SDL_BUTTON_LEFT;
	Action act(&ev, _game->getScreen()->getXScale(), _game->getScreen()->getYScale());
	_btn5Secs->mousePress(&act, this);
}

/**
 * Adds a new popup window to the queue
 * (this prevents popups from overlapping)
 * and pauses the game timer respectively.
 * @param state Pointer to popup state.
 */
void GeoscapeState::popup(State *state)
{
	_pause = true;
	_popups.push_back(state);
}

/**
 * Returns a pointer to the Geoscape globe for
 * access by other substates.
 * @return Pointer to globe.
 */
Globe *const GeoscapeState::getGlobe() const
{
	return _globe;
}

/**
 * Processes any left-clicks on globe markers,
 * or right-clicks to scroll the globe.
 * @param action Pointer to an action.
 */

void GeoscapeState::globeClick(Action *action)
{
	int mouseX = (int)floor(action->getAbsoluteXMouse()), mouseY = (int)floor(action->getAbsoluteYMouse());

	// Clicking markers on the globe
	if (action->getDetails()->button.button == SDL_BUTTON_LEFT)
	{
		std::vector<Target*> v = _globe->getTargets(mouseX, mouseY, false);
		if (!v.empty())
		{
			_game->pushState(new MultipleTargetsState(_game, v, 0, this));
		}
	}
}

/**
 * Opens the Intercept window.
 * @param action Pointer to an action.
 */
void GeoscapeState::btnInterceptClick(Action *action)
{
	_game->pushState(new InterceptState(_game, _globe));
}

/**
 * Goes to the Basescape screen.
 * @param action Pointer to an action.
 */
void GeoscapeState::btnBasesClick(Action *action)
{
	timerReset();
	if (_game->getSavedGame()->getBases()->size() > 0)
	{
		_game->pushState(new BasescapeState(_game, _game->getSavedGame()->getBases()->front(), _globe));
	}
	else
	{
		_game->pushState(new BasescapeState(_game, 0, _globe));
	}
}

/**
 * Goes to the Graphs screen.
 * @param action Pointer to an action.
 */
void GeoscapeState::btnGraphsClick(Action *action)
{
	_game->pushState(new GraphsState(_game));
}

/**
 * Goes to the Ufopaedia window.
 * @param action Pointer to an action.
 */
void GeoscapeState::btnUfopaediaClick(Action *action)
{
	Ufopaedia::open(_game);
}

/**
 * Opens the Options window.
 * @param action Pointer to an action.
 */
void GeoscapeState::btnOptionsClick(Action *action)
{
	_game->pushState(new GeoscapeOptionsState(_game));
}

/**
 * Goes to the Funding screen.
 * @param action Pointer to an action.
 */
void GeoscapeState::btnFundingClick(Action *action)
{
	_game->pushState(new FundingState(_game));
}

/**
 * Starts rotating the globe to the left.
 * @param action Pointer to an action.
 */
void GeoscapeState::btnRotateLeftPress(Action *action)
{
	_globe->rotateLeft();
}

/**
 * Stops rotating the globe to the left.
 * @param action Pointer to an action.
 */
void GeoscapeState::btnRotateLeftRelease(Action *action)
{
	_globe->rotateStop();
}

/**
 * Starts rotating the globe to the right.
 * @param action Pointer to an action.
 */
void GeoscapeState::btnRotateRightPress(Action *action)
{
	_globe->rotateRight();
}

/**
 * Stops rotating the globe to the right.
 * @param action Pointer to an action.
 */
void GeoscapeState::btnRotateRightRelease(Action *action)
{
	_globe->rotateStop();
}

/**
 * Starts rotating the globe upwards.
 * @param action Pointer to an action.
 */
void GeoscapeState::btnRotateUpPress(Action *action)
{
	_globe->rotateUp();
}

/**
 * Stops rotating the globe upwards.
 * @param action Pointer to an action.
 */
void GeoscapeState::btnRotateUpRelease(Action *action)
{
	_globe->rotateStop();
}

/**
 * Starts rotating the globe downwards.
 * @param action Pointer to an action.
 */
void GeoscapeState::btnRotateDownPress(Action *action)
{
	_globe->rotateDown();
}

/**
 * Stops rotating the globe downwards.
 * @param action Pointer to an action.
 */
void GeoscapeState::btnRotateDownRelease(Action *action)
{
	_globe->rotateStop();
}

/**
 * Zooms into the globe.
 * @param action Pointer to an action.
 */
void GeoscapeState::btnZoomInLeftClick(Action *action)
{
	_globe->zoomIn();
}

/**
 * Zooms the globe maximum.
 * @param action Pointer to an action.
 */
void GeoscapeState::btnZoomInRightClick(Action *action)
{
	_globe->zoomMax();
}

/**
 * Zooms out of the globe.
 * @param action Pointer to an action.
 */
void GeoscapeState::btnZoomOutLeftClick(Action *action)
{
	_globe->zoomOut();
}

/**
 * Zooms the globe minimum.
 * @param action Pointer to an action.
 */
void GeoscapeState::btnZoomOutRightClick(Action *action)
{
	_globe->zoomMin();
}

}<|MERGE_RESOLUTION|>--- conflicted
+++ resolved
@@ -1055,8 +1055,23 @@
 	// Handle funding
 	timerReset();
 	_game->getSavedGame()->monthlyFunding();
-<<<<<<< HEAD
 	popup(new MonthlyReportState(_game, psi));
+
+	// Handle Xcom Operatives discovering bases
+	if(_game->getSavedGame()->getAlienBases()->size())
+	{
+		bool _baseDiscovered = false;
+		for(std::vector<AlienBase*>::const_iterator b = _game->getSavedGame()->getAlienBases()->begin(); b != _game->getSavedGame()->getAlienBases()->end(); ++b)
+		{
+			int number = RNG::generate(1, 100);
+			if(!(*b)->isDiscovered() && number <= 5 && !_baseDiscovered)
+			{
+				(*b)->setDiscovered(true);
+				_baseDiscovered = true;
+				popup(new AlienBaseState(_game, *b, this));
+			}
+		}
+	}
 }
 
 /**
@@ -1069,36 +1084,6 @@
 	ev.button.button = SDL_BUTTON_LEFT;
 	Action act(&ev, _game->getScreen()->getXScale(), _game->getScreen()->getYScale());
 	_btn5Secs->mousePress(&act, this);
-=======
-	popup(new MonthlyReportState(_game));
->>>>>>> 36eb2e4f
-	// Handle Xcom Operatives discovering bases
-	if(_game->getSavedGame()->getAlienBases()->size())
-	{
-		bool _baseDiscovered = false;
-		for(std::vector<AlienBase*>::const_iterator b = _game->getSavedGame()->getAlienBases()->begin(); b != _game->getSavedGame()->getAlienBases()->end(); ++b)
-		{
-			int number = RNG::generate(1, 100);
-			if(!(*b)->isDiscovered() && number <= 5 && !_baseDiscovered)
-			{
-				(*b)->setDiscovered(true);
-				_baseDiscovered = true;
-				popup(new AlienBaseState(_game, *b, this));
-			}
-		}
-	}
-}
-
-/**
- * Slows down the timer back to minimum speed,
- * for when important events occur.
- */
-void GeoscapeState::timerReset()
-{
-	SDL_Event ev;
-	ev.button.button = SDL_BUTTON_LEFT;
-	Action act(&ev, _game->getScreen()->getXScale(), _game->getScreen()->getYScale());
-	_btn5Secs->mousePress(&act, this);
 }
 
 /**
