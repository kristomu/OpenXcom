/*
 * Copyright 2010-2012 OpenXcom Developers.
 *
 * This file is part of OpenXcom.
 *
 * OpenXcom is free software: you can redistribute it and/or modify
 * it under the terms of the GNU General Public License as published by
 * the Free Software Foundation, either version 3 of the License, or
 * (at your option) any later version.
 *
 * OpenXcom is distributed in the hope that it will be useful,
 * but WITHOUT ANY WARRANTY; without even the implied warranty of
 * MERCHANTABILITY or FITNESS FOR A PARTICULAR PURPOSE.  See the
 * GNU General Public License for more details.
 *
 * You should have received a copy of the GNU General Public License
 * along with OpenXcom.  If not, see <http://www.gnu.org/licenses/>.
 */
#define _USE_MATH_DEFINES
#include "Globe.h"
#include <cmath>
#include <fstream>
#include "../Engine/Action.h"
#include "../Engine/SurfaceSet.h"
#include "../Engine/Timer.h"
#include "../Resource/ResourcePack.h"
#include "Polygon.h"
#include "Polyline.h"
#include "../Engine/Palette.h"
#include "../Engine/Game.h"
#include "../Savegame/SavedGame.h"
#include "../Savegame/GameTime.h"
#include "../Savegame/Base.h"
#include "../Savegame/Country.h"
#include "../Ruleset/RuleCountry.h"
#include "../Interface/Text.h"
#include "../Engine/Font.h"
#include "../Engine/Language.h"
#include "../Engine/Exception.h"
#include "../Ruleset/RuleRegion.h"
#include "../Savegame/Region.h"
#include "../Ruleset/City.h"
#include "../Savegame/Target.h"
#include "../Savegame/Ufo.h"
#include "../Savegame/Craft.h"
#include "../Savegame/Waypoint.h"
#include "../Engine/ShaderMove.h"
#include "../Engine/ShaderRepeat.h"

namespace OpenXcom
{

const double Globe::QUAD_LONGITUDE = 0.05;
const double Globe::QUAD_LATITUDE = 0.2;
const double Globe::ROTATE_LONGITUDE = 0.25;
const double Globe::ROTATE_LATITUDE = 0.15;

class GlobeStaticData
{
	std::vector<double> radius;
	std::vector<std::vector<Cord> > ziemia;
	std::vector<Sint16> losowy_szum;
	
	std::vector<ShaderMove<Cord>* > earth;
	ShaderRepeat<Sint16>* random_noise;
public: 
	const std::pair<int,int> erde_xy;
	
	
	
	inline Cord circle_norm(double ox, double oy, double r, double x, double y)
	{
		const double limit = r*r;
		const double norm = 1./r;
		Cord ret;
		ret.x = (x-ox);
		ret.y = (y-oy);
		const double temp = (ret.x)*(ret.x) + (ret.y)*(ret.y);
		if(limit > temp)
		{
			ret.x *= norm;
			ret.y *= norm;
			ret.z = sqrt(limit - temp)*norm;
			return ret;
		}
		else
		{
			ret.x = 0.;
			ret.y = 0.;
			ret.z = 0.;
			return ret;
		}
	}
	
	
	GlobeStaticData():
			erde_xy(std::make_pair(300, 200))
	{
		
		radius.push_back(90);
		radius.push_back(120);
		radius.push_back(180);
		radius.push_back(280);
		radius.push_back(450);
		radius.push_back(720);
		ziemia.resize(radius.size());
		
		for(int r = 0; r<radius.size(); ++r)
		{
			ziemia[r].resize(erde_xy.first * erde_xy.second);
			for(int j=0; j<erde_xy.second; ++j)
				for(int i=0; i<erde_xy.first; ++i)
				{
					ziemia[r][erde_xy.first*j + i] = circle_norm(erde_xy.first/2, erde_xy.second/2, radius[r], i+.5, j+.5);
				}
			earth.push_back(new ShaderMove<Cord>(ziemia[r], erde_xy.first, erde_xy.second));
			earth[r]->setMove(-erde_xy.first/2, -erde_xy.second/2);
		}
		
		const int zufall_xy = 60;
		losowy_szum.resize(zufall_xy * zufall_xy);
		for(int i=0; i< losowy_szum.size(); ++i)
			losowy_szum[i] = rand()%64;
		random_noise = new ShaderRepeat<Sint16>(losowy_szum, zufall_xy, zufall_xy );
		
	}
	~GlobeStaticData()
	{
		for(int i=0; i< earth.size(); ++i)
			delete earth[i];
		delete random_noise;
	}
	
	inline const ShaderMove<Cord >& getEarthShape(int zoom)
	{
		return *earth[zoom];
	}
	inline const ShaderRepeat<Sint16>& getNoise()
	{
		return *random_noise;
	}
	inline double getRadius(int zoom)
	{
		return radius[zoom];
	}
	inline int getRadiusSize()
	{
		return radius.size();
	}
};

GlobeStaticData static_data;


struct Ocean
{
	static inline Uint8 func(const Uint8& dest, const Cord& src, const int&, const int&, const int&)
	{
		return (src.z > 0. )? Palette::blockOffset(12) + 0 : dest;
	}
};

struct CreateShadow
{
	static inline Uint8 getShadowValue(const Uint8& dest, const Cord& earth, const Cord& sun, const Sint16& noise)
	{
		Cord temp = earth;
		//diff
		temp -= sun;
		//norm
		temp.x *= temp.x;
		temp.y *= temp.y;
		temp.z *= temp.z;
		temp.x += temp.z + temp.y;
		temp.x = sqrt(temp.x);
		//we have norm of distans betwen 2 vectors in `x`
		temp.x -= sqrt(2);
		temp.x *= 8*500.;
		temp.x -= noise;
		if(temp.x > 0.)
		{
			const Sint16 val_pre = ((Sint16)temp.x)>>3;
			const Sint16 val = (val_pre> 31)? 31 : val_pre;
			const int d = dest & helper::ColorGroup;
			if(d ==  Palette::blockOffset(12) || d ==  Palette::blockOffset(13))
			{
				//this pixel is ocean
				return Palette::blockOffset(12) + val;
			}
			else
			{
				//this pixel is land
				const int s = (val>>2);
				const int e = dest+s;
				if(e > d + helper::ColorShade)
					return d + helper::ColorShade;
				return e;
			}
		}
		else
		{
			const int d = dest & helper::ColorGroup;
			if(d ==  Palette::blockOffset(12) || d ==  Palette::blockOffset(13))
			{
				//this pixel is ocean
				return Palette::blockOffset(12);
			}
			else
			{
				//this pixel is land
				return dest;
			}
		}
	}
	
	static inline Uint8 func(const Uint8& dest, const Cord& earth, const Cord& sun, const Sint16& noise, const int&)
	{
		if(dest && earth.z)
		{
			return getShadowValue(dest, earth, sun, noise);
		}
		else
			return 0;
	}
};



/**
 * Sets up a globe with the specified size and position.
 * @param game Pointer to core game.
 * @param cenX X position of the center of the globe.
 * @param cenY Y position of the center of the globe.
 * @param width Width in pixels.
 * @param height Height in pixels.
 * @param x X position in pixels.
 * @param y Y position in pixels.
 */
Globe::Globe(Game *game, int cenX, int cenY, int width, int height, int x, int y) : InteractiveSurface(width, height, x, y), _cenLon(-0.01), _cenLat(-0.1), _rotLon(0.0), _rotLat(0.0), _cenX(cenX), _cenY(cenY), _zoom(0), _game(game), _blink(true), _detail(true), _cacheLand()
{
	_texture = new SurfaceSet(*_game->getResourcePack()->getSurfaceSet("TEXTURE.DAT"));

	_countries = new Surface(width, height, x, y);
	_markers = new Surface(width, height, x, y);

	// Animation timers
	_blinkTimer = new Timer(100);
	_blinkTimer->onTimer((SurfaceHandler)&Globe::blink);
	_blinkTimer->start();
	_rotTimer = new Timer(50);
	_rotTimer->onTimer((SurfaceHandler)&Globe::rotate);

	// Globe markers
	_mkXcomBase = new Surface(3, 3);
	_mkXcomBase->lock();
	_mkXcomBase->setPixel(0, 0, 9);
	_mkXcomBase->setPixel(1, 0, 9);
	_mkXcomBase->setPixel(2, 0, 9);
	_mkXcomBase->setPixel(0, 1, 9);
	_mkXcomBase->setPixel(2, 1, 9);
	_mkXcomBase->setPixel(0, 2, 9);
	_mkXcomBase->setPixel(1, 2, 9);
	_mkXcomBase->setPixel(2, 2, 9);
	_mkXcomBase->unlock();

	_mkAlienBase = new Surface(3, 3);
	_mkAlienBase->lock();
	_mkAlienBase->setPixel(0, 0, 1);
	_mkAlienBase->setPixel(1, 0, 1);
	_mkAlienBase->setPixel(2, 0, 1);
	_mkAlienBase->setPixel(0, 1, 1);
	_mkAlienBase->setPixel(2, 1, 1);
	_mkAlienBase->setPixel(0, 2, 1);
	_mkAlienBase->setPixel(1, 2, 1);
	_mkAlienBase->setPixel(2, 2, 1);
	_mkAlienBase->unlock();

	_mkCraft = new Surface(3, 3);
	_mkCraft->lock();
	_mkCraft->setPixel(1, 0, 11);
	_mkCraft->setPixel(0, 1, 11);
	_mkCraft->setPixel(2, 1, 11);
	_mkCraft->setPixel(1, 2, 11);
	_mkCraft->unlock();

	_mkWaypoint = new Surface(3, 3);
	_mkWaypoint->lock();
	_mkWaypoint->setPixel(0, 0, 3);
	_mkWaypoint->setPixel(0, 2, 3);
	_mkWaypoint->setPixel(1, 1, 3);
	_mkWaypoint->setPixel(2, 0, 3);
	_mkWaypoint->setPixel(2, 2, 3);
	_mkWaypoint->unlock();

	_mkCity = new Surface(3, 3);
	_mkCity->lock();
	_mkCity->setPixel(0, 0, 14);
	_mkCity->setPixel(1, 0, 14);
	_mkCity->setPixel(2, 0, 14);
	_mkCity->setPixel(0, 1, 14);
	_mkCity->setPixel(1, 1, 11);
	_mkCity->setPixel(2, 1, 14);
	_mkCity->setPixel(0, 2, 14);
	_mkCity->setPixel(1, 2, 14);
	_mkCity->setPixel(2, 2, 14);
	_mkCity->unlock();

	_mkFlyingUfo = new Surface(3, 3);
	_mkFlyingUfo->lock();
	_mkFlyingUfo->setPixel(1, 0, 13);
	_mkFlyingUfo->setPixel(0, 1, 13);
	_mkFlyingUfo->setPixel(1, 1, 13);
	_mkFlyingUfo->setPixel(2, 1, 13);
	_mkFlyingUfo->setPixel(1, 2, 13);
	_mkFlyingUfo->unlock();

	_mkLandedUfo = new Surface(3, 3);
	_mkLandedUfo->lock();
	_mkLandedUfo->setPixel(0, 0, 7);
	_mkLandedUfo->setPixel(0, 2, 7);
	_mkLandedUfo->setPixel(1, 1, 7);
	_mkLandedUfo->setPixel(2, 0, 7);
	_mkLandedUfo->setPixel(2, 2, 7);
	_mkLandedUfo->unlock();

	_mkCrashedUfo = new Surface(3, 3);
	_mkCrashedUfo->lock();
	_mkCrashedUfo->setPixel(0, 0, 5);
	_mkCrashedUfo->setPixel(0, 2, 5);
	_mkCrashedUfo->setPixel(1, 1, 5);
	_mkCrashedUfo->setPixel(2, 0, 5);
	_mkCrashedUfo->setPixel(2, 2, 5);
	_mkCrashedUfo->unlock();

	_mkAlienSite = new Surface(3, 3);
	_mkAlienSite->lock();
	_mkAlienSite->setPixel(1, 0, 1);
	_mkAlienSite->setPixel(0, 1, 1);
	_mkAlienSite->setPixel(1, 1, 1);
	_mkAlienSite->setPixel(2, 1, 1);
	_mkAlienSite->setPixel(1, 2, 1);
	_mkAlienSite->unlock();

	cachePolygons();
}

/**
 * Deletes the contained surfaces.
 */
Globe::~Globe()
{
	delete _texture;

	delete _blinkTimer;
	delete _rotTimer;
	delete _countries;
	delete _markers;
	delete _mkXcomBase;
	delete _mkAlienBase;
	delete _mkCraft;
	delete _mkWaypoint;
	delete _mkCity;
	delete _mkFlyingUfo;
	delete _mkLandedUfo;
	delete _mkCrashedUfo;
	delete _mkAlienSite;

	for (std::list<Polygon*>::iterator i = _cacheLand.begin(); i != _cacheLand.end(); ++i)
	{
		delete *i;
	}
}

/**
 * Converts a polar point into a cartesian point for
 * mapping a polygon onto the 3D-looking globe.
 * @param lon Longitude of the polar point.
 * @param lat Latitude of the polar point.
 * @param x Pointer to the output X position.
 * @param y Pointer to the output Y position.
 */
void Globe::polarToCart(double lon, double lat, Sint16 *x, Sint16 *y) const
{
	// Orthographic projection
	*x = _cenX + (Sint16)floor(static_data.getRadius(_zoom) * cos(lat) * sin(lon - _cenLon));
	*y = _cenY + (Sint16)floor(static_data.getRadius(_zoom) * (cos(_cenLat) * sin(lat) - sin(_cenLat) * cos(lat) * cos(lon - _cenLon)));
}

/**
 * Converts a cartesian point into a polar point for
 * mapping a globe click onto the flat world map.
 * @param x X position of the cartesian point.
 * @param y Y position of the cartesian point.
 * @param lon Pointer to the output longitude.
 * @param lat Pointer to the output latitude.
 */
void Globe::cartToPolar(Sint16 x, Sint16 y, double *lon, double *lat) const
{
	// Orthographic projection
	x -= _cenX;
	y -= _cenY;

	double rho = sqrt((double)(x*x + y*y));
	double c = asin(rho / (static_data.getRadius(_zoom)));

	*lat = asin((y * sin(c) * cos(_cenLat)) / rho + cos(c) * sin(_cenLat));
	*lon = atan2(x * sin(c),(rho * cos(_cenLat) * cos(c) - y * sin(_cenLat) * sin(c))) + _cenLon;

	// Keep between 0 and 2xPI
	while (*lon < 0)
		*lon += 2 * M_PI;
	while (*lon >= 2 * M_PI)
		*lon -= 2 * M_PI;
}

/**
 * Checks if a polar point is on the back-half of the globe,
 * invisible to the player.
 * @param lon Longitude of the point.
 * @param lat Latitude of the point.
 * @return True if it's on the back, False if it's on the front.
 */
bool Globe::pointBack(double lon, double lat) const
{
	double c = cos(_cenLat) * cos(lat) * cos(lon - _cenLon) + sin(_cenLat) * sin(lat);

	return c < 0;
}


/** Return latitude of last visible to player point on given longitude.
 * @param lon Longitude of the point.
 * @return Longitude of last visible point.
 */
double Globe::lastVisibleLat(double lon) const
{
//	double c = cos(_cenLat) * cos(lat) * cos(lon - _cenLon) + sin(_cenLat) * sin(lat);
//		tan(lat) = -cos(_cenLat) * cos(lon - _cenLon)/sin(_cenLat) ;
	return atan(-cos(_cenLat) * cos(lon - _cenLon)/sin(_cenLat));
}

/**
 * Checks if a polar point is inside a certain polygon.
 * @param lon Longitude of the point.
 * @param lat Latitude of the point.
 * @param poly Pointer to the polygon.
 * @return True if it's inside, False if it's outside.
 */
bool Globe::insidePolygon(double lon, double lat, Polygon *poly) const
{
	bool backFace = true;
	for (int i = 0; i < poly->getPoints(); ++i)
	{
		backFace = backFace && pointBack(poly->getLongitude(i), poly->getLatitude(i));
	}
	if (backFace != pointBack(lon, lat))
		return false;

	bool c = false;
	for (int i = 0; i < poly->getPoints(); ++i)
	{
		int j = (i + 1) % poly->getPoints();

		Sint16 x, y, x_i, x_j, y_i, y_j;
		polarToCart(poly->getLongitude(i), poly->getLatitude(i), &x_i, &y_i);
		polarToCart(poly->getLongitude(j), poly->getLatitude(j), &x_j, &y_j);
		polarToCart(lon, lat, &x, &y);

		if ( ((y_i > y) != (y_j > y)) &&
			 (x < (x_j - x_i) * (y - y_i) / (y_j - y_i) + x_i) )
		{
			c = !c;
		}
	}
	return c;
}

/**
 * Loads a series of map polar coordinates in X-Com format,
 * converts them and stores them in a set of polygons.
 * @param filename Filename of the DAT file.
 * @param polygons Pointer to the polygon set.
 * @sa http://www.ufopaedia.org/index.php?title=WORLD.DAT
 */
void Globe::loadDat(const std::string &filename, std::list<Polygon*> *polygons)
{
	// Load file
	std::ifstream mapFile (filename.c_str(), std::ios::in | std::ios::binary);
	if (!mapFile)
	{
		throw Exception("Failed to load DAT");
	}

	short value[10];

	while (mapFile.read((char*)&value, sizeof(value)))
	{
		Polygon* poly;
		int points;

		if (value[6] != -1)
		{
			points = 4;
		}
		else
		{
			points = 3;
		}
		poly = new Polygon(points);

		for (int i = 0, j = 0; i < points; ++i)
		{
			// Correct X-Com degrees and convert to radians
			double lonRad = value[j++] * 0.125f * M_PI / 180;
			double latRad = value[j++] * 0.125f * M_PI / 180;

			poly->setLongitude(i, lonRad);
			poly->setLatitude(i, latRad);
		}
		poly->setTexture(value[8]);

		polygons->push_back(poly);
	}

	if (!mapFile.eof())
	{
		throw Exception("Invalid data from file");
	}

	mapFile.close();
}

/**
 * Sets a leftwards rotation speed and starts the timer.
 */
void Globe::rotateLeft()
{
	_rotLon = -ROTATE_LONGITUDE;
	_rotTimer->start();
}

/**
 * Sets a rightwards rotation speed and starts the timer.
 */
void Globe::rotateRight()
{
	_rotLon = ROTATE_LONGITUDE;
	_rotTimer->start();
}

/**
 * Sets a upwards rotation speed and starts the timer.
 */
void Globe::rotateUp()
{
	_rotLat = -ROTATE_LATITUDE;
	_rotTimer->start();
}

/**
 * Sets a downwards rotation speed and starts the timer.
 */
void Globe::rotateDown()
{
	_rotLat = ROTATE_LATITUDE;
	_rotTimer->start();
}

/**
 * Resets the rotation speed and timer.
 */
void Globe::rotateStop()
{
	_rotLon = 0.0;
	_rotLat = 0.0;
	_rotTimer->stop();
}

/**
 * Increases the zoom level on the globe.
 */
void Globe::zoomIn()
{
	if (_zoom < static_data.getRadiusSize() - 1)
	{
		_zoom++;
		cachePolygons();
	}
}

/**
 * Decreases the zoom level on the globe.
 */
void Globe::zoomOut()
{
	if (_zoom > 0)
	{
		_zoom--;
		cachePolygons();
	}
}

/**
 * Zooms the globe out as far as possible.
 */
void Globe::zoomMin()
{
	_zoom = 0;
	cachePolygons();
}

/**
 * Zooms the globe in as close as possible.
 */
void Globe::zoomMax()
{
	_zoom = static_data.getRadiusSize() - 1;
	cachePolygons();
}

/**
 * Rotates the globe to center on a certain
 * polar point on the world map.
 * @param lon Longitude of the point.
 * @param lat Latitude of the point.
 */
void Globe::center(double lon, double lat)
{
	_cenLon = lon;
	_cenLat = lat;
	// HORRIBLE HORRORS CONTAINED WITHIN
	if (_cenLon > -0.01 && _cenLon < 0.01)
	{
		_cenLon = -0.01;
	}
	if (_cenLat > -0.01 && _cenLat < 0.01)
	{
		_cenLat = -0.1;
	}
	cachePolygons();
}

/**
 * Checks if a polar point is inside the globe's landmass.
 * @param lon Longitude of the point.
 * @param lat Latitude of the point.
 * @return True if it's inside, False if it's outside.
 */
bool Globe::insideLand(double lon, double lat) const
{
	bool inside = false;
	for (std::list<Polygon*>::iterator i = _game->getResourcePack()->getPolygons()->begin(); i != _game->getResourcePack()->getPolygons()->end() && !inside; ++i)
	{
		inside = insidePolygon(lon, lat, *i);
	}
	return inside;
}

/**
 * Switches the amount of detail shown on the globe.
 * With detail on, country and city details are shown when zoomed in.
 */
void Globe::toggleDetail()
{
	_detail = !_detail;
	drawDetail();
}

/**
 * Checks if a certain target is near a certain cartesian point
 * (within a circled area around it) over the globe.
 * @param target Pointer to target.
 * @param x X coordinate of point.
 * @param y Y coordinate of point.
 * @return True if it's near, false otherwise.
 */
bool Globe::targetNear(Target* target, int x, int y) const
{
	Sint16 tx, ty;
	polarToCart(target->getLongitude(), target->getLatitude(), &tx, &ty);

	int dx = x - tx;
	int dy = y - ty;
	return (dx * dx + dy * dy <= NEAR_RADIUS);
}

/**
 * Returns a list of all the targets currently near a certain
 * cartesian point over the globe.
 * @param x X coordinate of point.
 * @param y Y coordinate of point.
 * @param craft Only get craft targets.
 * @return List of pointers to targets.
 */
std::vector<Target*> Globe::getTargets(int x, int y, bool craft) const
{
	std::vector<Target*> v;
	if (!craft)
	{
		for (std::vector<Base*>::iterator i = _game->getSavedGame()->getBases()->begin(); i != _game->getSavedGame()->getBases()->end(); ++i)
		{
			if ((*i)->getLongitude() == 0.0 && (*i)->getLatitude() == 0.0)
				continue;

			if (targetNear((*i), x, y))
			{
				v.push_back(*i);
			}

			for (std::vector<Craft*>::iterator j = (*i)->getCrafts()->begin(); j != (*i)->getCrafts()->end(); ++j)
			{
				if ((*j)->getLongitude() == (*i)->getLongitude() && (*j)->getLatitude() == (*i)->getLatitude() && (*j)->getDestination() == 0)
					continue;

				if (targetNear((*j), x, y))
				{
					v.push_back(*j);
				}
			}
		}
	}
	for (std::vector<Ufo*>::iterator i = _game->getSavedGame()->getUfos()->begin(); i != _game->getSavedGame()->getUfos()->end(); ++i)
	{
		if (!(*i)->getDetected())
			continue;

		if (targetNear((*i), x, y))
		{
			v.push_back(*i);
		}
	}
	for (std::vector<Waypoint*>::iterator i = _game->getSavedGame()->getWaypoints()->begin(); i != _game->getSavedGame()->getWaypoints()->end(); ++i)
	{
		if (targetNear((*i), x, y))
		{
			v.push_back(*i);
		}
	}
	return v;
}

/**
 * Takes care of pre-calculating all the polygons currently visible
 * on the globe and caching them so they only need to be recalculated
 * when the globe is actually moved.
 */
void Globe::cachePolygons()
{
	cache(_game->getResourcePack()->getPolygons(), &_cacheLand);
	_redraw = true;
}

/**
 * Caches a set of polygons.
 * @param polygons Pointer to list of polygons.
 * @param cache Pointer to cache.
 */
void Globe::cache(std::list<Polygon*> *polygons, std::list<Polygon*> *cache)
{
	// Clear existing cache
	for (std::list<Polygon*>::iterator i = cache->begin(); i != cache->end(); ++i)
	{
		delete *i;
	}
	cache->clear();

	// Pre-calculate values to cache
	for (std::list<Polygon*>::iterator i = polygons->begin(); i != polygons->end(); ++i)
	{
		// Is quad on the back face?
		bool backFace = true;
		for (int j = 0; j < (*i)->getPoints(); ++j)
		{
			backFace = backFace && pointBack((*i)->getLongitude(j), (*i)->getLatitude(j));
		}
		if (backFace)
			continue;

		Polygon* p = new Polygon(**i);

		// Convert coordinates
		for (int j = 0; j < p->getPoints(); ++j)
		{
			Sint16 x, y;
			polarToCart(p->getLongitude(j), p->getLatitude(j), &x, &y);
			p->setX(j, x);
			p->setY(j, y);
		}

		cache->push_back(p);
	}
}

/**
 * Replaces a certain amount of colors in the palette of the globe.
 * @param colors Pointer to the set of colors.
 * @param firstcolor Offset of the first color to replace.
 * @param ncolors Amount of colors to replace.
 */
void Globe::setPalette(SDL_Color *colors, int firstcolor, int ncolors)
{
	Surface::setPalette(colors, firstcolor, ncolors);
	
	_texture->setPalette(colors, firstcolor, ncolors);
	
	_countries->setPalette(colors, firstcolor, ncolors);
	_markers->setPalette(colors, firstcolor, ncolors);
	_mkXcomBase->setPalette(colors, firstcolor, ncolors);
	_mkAlienBase->setPalette(colors, firstcolor, ncolors);
	_mkCraft->setPalette(colors, firstcolor, ncolors);
	_mkWaypoint->setPalette(colors, firstcolor, ncolors);
	_mkCity->setPalette(colors, firstcolor, ncolors);
	_mkFlyingUfo->setPalette(colors, firstcolor, ncolors);
	_mkLandedUfo->setPalette(colors, firstcolor, ncolors);
	_mkCrashedUfo->setPalette(colors, firstcolor, ncolors);
	_mkAlienSite->setPalette(colors, firstcolor, ncolors);
}

/**
 * Keeps the animation timers running.
 */
void Globe::think()
{
	_blinkTimer->think(0, this);
	_rotTimer->think(0, this);
}

/**
 * Makes the globe markers blink.
 */
void Globe::blink()
{
	_blink = !_blink;

	int off = 0;
	if (_blink)
		off = -1;
	else
		off = 1;

	_mkXcomBase->offset(off);
	_mkAlienBase->offset(off);
	_mkCraft->offset(off);
	_mkWaypoint->offset(off);
	_mkFlyingUfo->offset(off);
	_mkLandedUfo->offset(off);
	_mkCrashedUfo->offset(off);
	_mkAlienSite->offset(off);

	drawMarkers();
}

/**
 * Rotates the globe by a set amount. Necessary
 * since the globe keeps rotating while a button
 * is pressed down.
 */
void Globe::rotate()
{
	_cenLon += _rotLon;
	_cenLat += _rotLat;
	// DON'T UNLEASH THE TERRORS
	if (_cenLon > -0.01 && _cenLon < 0.01)
	{
		_cenLon = -0.01;
	}
	if (_cenLat > -0.01 && _cenLat < 0.01)
	{
		_cenLat = -0.1;
	}
	cachePolygons();
}

/**
 * Draws the whole globe, part by part.
 */
void Globe::draw()
{
	Surface::draw();
	drawOcean();
	drawLand();
	drawShadow();
	drawMarkers();
	drawDetail();
}

<<<<<<< HEAD
=======
/**
 * Draws a segment of the ocean shade along the longitude.
 * @param startLon Starting longitude.
 * @param endLon Ending longitude.
 * @param colourShift Colour shade.
 */
void Globe::fillLongitudeSegments(double startLon, double endLon, int colourShift)
{
	double traceLon, traceLat, endLan, startLan;
	double dL; // dL - delta of Latitude and used as delta of pie
	Sint16 direction, x, y;
	std::vector<Sint16> polyPointsX, polyPointsY, polyPointsX2, polyPointsY2;
	Sint16 *dx, *dy;
	double sx, sy;
	double angle1 = 0.0, angle2 = 0.0;
	bool bigLonAperture = false;

	if (abs(startLon-endLon) > 1)
	{
		bigLonAperture = 1;
	}

	// find two latitudes where
	startLan = lastVisibleLat(startLon);
	endLan   = lastVisibleLat(endLon);

	traceLon = startLon;

	// If North pole visible, we want to head south (+1), if South pole, head North (-1)
	if (!pointBack(traceLon, -M_PI_2))
	{
		direction = 1;
	}
	else
	{
		direction = -1;
	}

	// Draw globe depending on the direction
	if (direction == 1)
	{
		// draw first longitude line from pole
		traceLon = startLon;
		dL = (startLan + M_PI_2) / 20;
		for (traceLat = -M_PI_2; traceLat < startLan; traceLat += dL)
		{
			polarToCart(traceLon, traceLat, &x, &y);
			polyPointsX.push_back(x);
			polyPointsY.push_back(y);
		}

		// if aperture of longitude is big then we need find first angle of sector
		if (bigLonAperture)
		{
			sx = x - _cenX;
			sy = y - _cenY;
			angle1 = atan(sy / sx);
			if (sx < 0) angle1 += M_PI;
		}

		// draw second longitude line from pole
		traceLon = endLon;
		dL = (endLan + M_PI_2) / 20;
		for (traceLat = -M_PI_2; traceLat < endLan; traceLat += dL)
		{
			polarToCart(traceLon, traceLat, &x, &y);
			polyPointsX2.push_back(x);
			polyPointsY2.push_back(y);
		}

		// if aperture of longitudes is big we need find second angle of sector and draw pie of circle between two longitudes
		if (bigLonAperture)
		{
			sx = x - _cenX;
			sy = y - _cenY;
			angle2 = atan(sy/sx);
			if (sx < 0)
			{
				angle2 += M_PI;
			}

			// draw sector part of circle
			if (angle1 > angle2)
			{
				dL = (angle1 - angle2) / 20;
				for (double a = angle2 + dL / 2; a < angle1; a += dL)
				{
					x = _cenX + (Sint16)floor(_radius[_zoom] * cos(a));
					y = _cenY + (Sint16)floor(_radius[_zoom] * sin(a));
					polyPointsX2.push_back(x);
					polyPointsY2.push_back(y);
				}
			}
			else
			{
				dL = (2*M_PI + angle1 - angle2) / 20;
				for (double a = angle2 + dL / 2; a < 2*M_PI + angle1; a += dL)
				{
					x = _cenX + (Sint16)floor(_radius[_zoom] * cos(a));
					y = _cenY + (Sint16)floor(_radius[_zoom] * sin(a));
					polyPointsX2.push_back(x);
					polyPointsY2.push_back(y);
				}
			}
		}
	}
	else // another direction
	{
		// draw first longitude line from pole
		traceLon = startLon;
		dL = (startLan - M_PI_2) / 20;
		for (traceLat = M_PI_2; traceLat > startLan; traceLat += dL)
		{
			polarToCart(traceLon, traceLat, &x, &y);
			polyPointsX.push_back(x);
			polyPointsY.push_back(y);
		}

		// if aperture of longitude is big then we need find first angle of sector of pie between longitudes
		if (bigLonAperture)
		{
			sx = x - _cenX;
			sy = y - _cenY;
			angle1 = atan(sy / sx);
			if (sx < 0)
			{
				angle1 += M_PI;
			}
		}

		// draw second longitude line from pole
		traceLon = endLon;
		dL = (endLan - M_PI_2) / 20;
		for (traceLat = M_PI_2; traceLat > endLan; traceLat += dL)
		{
			polarToCart(traceLon, traceLat, &x, &y);
			polyPointsX2.push_back(x);
			polyPointsY2.push_back(y);
		}

		// if aperture of longitudes is big we need find second angle of sector and draw pie of circle between two longitudes
		if (bigLonAperture)
		{
			sx = x - _cenX;
			sy = y - _cenY;
			angle2 = atan(sy / sx);
			if (sx < 0)
			{
				angle2 += M_PI;
			}
			if (angle2 > angle1)
			{
				dL = (angle2 - angle1) / 20;
				for (double a = angle1 + dL / 2; a < angle2; a += dL)
				{
					x = _cenX + (Sint16)floor(_radius[_zoom] * cos(a));
					y = _cenY + (Sint16)floor(_radius[_zoom] * sin(a));
					polyPointsX.push_back(x);
					polyPointsY.push_back(y);
				}
			}
			else
			{
				dL = (2*M_PI + angle2 - angle1) / 20;
				for (double a = angle1 + dL / 2; a < 2*M_PI + angle2; a += dL)
				{
					x = _cenX + (Sint16)floor(_radius[_zoom] * cos(a));
					y = _cenY + (Sint16)floor(_radius[_zoom] * sin(a));
					polyPointsX.push_back(x);
					polyPointsY.push_back(y);
				}
			}
		}
	}

	dx = new Sint16[polyPointsX.size()+polyPointsX2.size()];
	dy = new Sint16[polyPointsX.size()+polyPointsX2.size()];

	if (!polyPointsX.empty() || !polyPointsX2.empty())
	{
		for (unsigned int i = 0; i < polyPointsX.size(); ++i)
		{
			dx[i] = polyPointsX.at(i);
			dy[i] = polyPointsY.at(i);
		}

		for (unsigned int i = 0 ; i < polyPointsX2.size() ; ++i)
		{
			dx[i+polyPointsX.size()] = polyPointsX2.at(polyPointsX2.size()-1-i);
			dy[i+polyPointsX.size()] = polyPointsY2.at(polyPointsX2.size()-1-i);
		}
		drawPolygon(dx, dy, polyPointsX.size()+polyPointsX2.size(), Palette::blockOffset(12) + colourShift);
	}

	delete[] dx;
	delete[] dy;
}
>>>>>>> d87ae3bd

/**
 * Renders the ocean, shading it according to the time of day.
 */
void Globe::drawOcean()
{
	lock();
	ShaderMove<Cord> earth(static_data.getEarthShape(_zoom));
	earth.addMove(_cenX, _cenY);
	ShaderDraw<Ocean>(ShaderSurface(this), earth);
	unlock();
}




/**
 * Renders the land, taking all the visible world polygons
 * and texturing and shading them accordingly.
 */
void Globe::drawLand()
{
	Sint16 x[4], y[4];

	for (std::list<Polygon*>::iterator i = _cacheLand.begin(); i != _cacheLand.end(); ++i)
	{
		// Convert coordinates
		for (int j = 0; j < (*i)->getPoints(); ++j)
		{
			x[j] = (*i)->getX(j);
			y[j] = (*i)->getY(j);
		}

		// Apply textures according to zoom and shade
		int zoom = (2 - (int)floor(_zoom / 2.0)) * NUM_TEXTURES;
		drawTexturedPolygon(x, y, (*i)->getPoints(), _texture->getFrame((*i)->getTexture() + zoom), 0, 0);
	}
}

/**
 * Get position of sun from point on globe
 * @param lon lontidue of position
 * @param lat latitude of position 
 * @return position of sun
 */
Cord Globe::getSunDirection(double lon, double lat) const
{
	const double curTime = _game->getSavedGame()->getTime()->getDaylight();
	const double rot = curTime* 2*M_PI;
	
	const double sun = - 0.26 * cos( M_PI*( 1. - (_game->getSavedGame()->getTime()->getMonth()*31 + _game->getSavedGame()->getTime()->getDay())/178.));
	const double sun_min = 1. - sun;
	
	Cord sun_direction(cos(rot+lon), sin(rot+lon)*-sin(lat), sin(rot+lon)*cos(lat));

	Cord pole(0, cos(lat), sin(lat));

	sun_direction *= sun_min;
	pole *= sun;
	sun_direction += pole;
	double norm = sun_direction.norm();
	//norm should be always greater than 0
	norm = 1./norm;
	sun_direction *=norm;
	return sun_direction;
}


void Globe::drawShadow()
{
	
	ShaderMove<Cord> earth(static_data.getEarthShape(_zoom));
	earth.addMove(_cenX, _cenY);
	
	lock();
	ShaderDraw<CreateShadow>(ShaderSurface(this), earth, ShaderScalar(getSunDirection(_cenLon, _cenLat)), static_data.getNoise());
	unlock();
		
}

/**
 * Draws the details of the countries on the globe,
 * based on the current zoom level.
 */
void Globe::drawDetail()
{
	_countries->clear();

	if (!_detail)
		return;

	// Draw the country borders
	if (_zoom >= 1)
	{
		// Lock the surface
		_countries->lock();

		for (std::list<Polyline*>::iterator i = _game->getResourcePack()->getPolylines()->begin(); i != _game->getResourcePack()->getPolylines()->end(); ++i)
		{
			Sint16 x[2], y[2];
			for (int j = 0; j < (*i)->getPoints() - 1; ++j)
			{
				// Don't draw if polyline is facing back
				if (pointBack((*i)->getLongitude(j), (*i)->getLatitude(j)) || pointBack((*i)->getLongitude(j + 1), (*i)->getLatitude(j + 1)))
					continue;

				// Convert coordinates
				polarToCart((*i)->getLongitude(j), (*i)->getLatitude(j), &x[0], &y[0]);
				polarToCart((*i)->getLongitude(j + 1), (*i)->getLatitude(j + 1), &x[1], &y[1]);

				_countries->drawLine(x[0], y[0], x[1], y[1], Palette::blockOffset(10)+2);
			}
		}

		// Unlock the surface
		_countries->unlock();
	}

	// Draw the country names
	if (_zoom >= 2)
	{
		Text *label = new Text(80, 9, 0, 0);
		label->setPalette(getPalette());
		label->setFonts(_game->getResourcePack()->getFont("Big.fnt"), _game->getResourcePack()->getFont("Small.fnt"));
		label->setAlign(ALIGN_CENTER);
		label->setColor(Palette::blockOffset(15)-1);

		Sint16 x, y;
		for (std::vector<Country*>::iterator i = _game->getSavedGame()->getCountries()->begin(); i != _game->getSavedGame()->getCountries()->end(); ++i)
		{
			// Don't draw if label is facing back
			if (pointBack((*i)->getRules()->getLabelLongitude(), (*i)->getRules()->getLabelLatitude()))
				continue;

			// Convert coordinates
			polarToCart((*i)->getRules()->getLabelLongitude(), (*i)->getRules()->getLabelLatitude(), &x, &y);

			label->setX(x - 40);
			label->setY(y);
			label->setText(_game->getLanguage()->getString((*i)->getRules()->getType()));
			label->blit(_countries);
		}

		delete label;
	}

	// Draw the city markers
	if (_zoom >= 3)
	{
		Text *label = new Text(80, 9, 0, 0);
		label->setPalette(getPalette());
		label->setFonts(_game->getResourcePack()->getFont("Big.fnt"), _game->getResourcePack()->getFont("Small.fnt"));
		label->setAlign(ALIGN_CENTER);
		label->setColor(Palette::blockOffset(8)+10);

		Sint16 x, y;
		for (std::vector<Region*>::iterator i = _game->getSavedGame()->getRegions()->begin(); i != _game->getSavedGame()->getRegions()->end(); ++i)
		{
			for (std::vector<City*>::iterator j = (*i)->getRules()->getCities()->begin(); j != (*i)->getRules()->getCities()->end(); ++j)
			{
				// Don't draw if city is facing back
				if (pointBack((*j)->getLongitude(), (*j)->getLatitude()))
					continue;

				// Convert coordinates
				polarToCart((*j)->getLongitude(), (*j)->getLatitude(), &x, &y);

				_mkCity->setX(x - 1);
				_mkCity->setY(y - 1);
				_mkCity->setPalette(getPalette());
				_mkCity->blit(_countries);

				label->setX(x - 40);
				label->setY(y + 2);
				label->setText(_game->getLanguage()->getString((*j)->getName()));
				label->blit(_countries);
			}
		}

		delete label;
	}
}

/**
 * Draws the markers of all the various things going
 * on around the world on top of the globe.
 */
void Globe::drawMarkers()
{
	Sint16 x, y;
	_markers->clear();

	// Draw the base markers
	for (std::vector<Base*>::iterator i = _game->getSavedGame()->getBases()->begin(); i != _game->getSavedGame()->getBases()->end(); ++i)
	{
		// Cheap hack to hide bases when they haven't been placed yet
		if (((*i)->getLongitude() != 0.0 || (*i)->getLatitude() != 0.0) &&
			!pointBack((*i)->getLongitude(), (*i)->getLatitude()))
		{
			polarToCart((*i)->getLongitude(), (*i)->getLatitude(), &x, &y);

			_mkXcomBase->setX(x - 1);
			_mkXcomBase->setY(y - 1);
			_mkXcomBase->blit(_markers);
		}
		// Draw the craft markers
		for (std::vector<Craft*>::iterator j = (*i)->getCrafts()->begin(); j != (*i)->getCrafts()->end(); ++j)
		{
			// Hide crafts docked at base
			if ((*j)->getStatus() != "STR_OUT" || pointBack((*j)->getLongitude(), (*j)->getLatitude()))
				continue;

			polarToCart((*j)->getLongitude(), (*j)->getLatitude(), &x, &y);

			_mkCraft->setX(x - 1);
			_mkCraft->setY(y - 1);
			_mkCraft->blit(_markers);
		}
	}

	// Draw the UFO markers
	for (std::vector<Ufo*>::iterator i = _game->getSavedGame()->getUfos()->begin(); i != _game->getSavedGame()->getUfos()->end(); ++i)
	{
		if (pointBack((*i)->getLongitude(), (*i)->getLatitude()))
			continue;

		polarToCart((*i)->getLongitude(), (*i)->getLatitude(), &x, &y);

		if ((*i)->getDetected())
		{
			if ((*i)->isCrashed())
			{
				_mkCrashedUfo->setX(x - 1);
				_mkCrashedUfo->setY(y - 1);
				_mkCrashedUfo->blit(_markers);
			}
			else
			{
				_mkFlyingUfo->setX(x - 1);
				_mkFlyingUfo->setY(y - 1);
				_mkFlyingUfo->blit(_markers);
			}
		}
	}

	// Draw the waypoint markers
	for (std::vector<Waypoint*>::iterator i = _game->getSavedGame()->getWaypoints()->begin(); i != _game->getSavedGame()->getWaypoints()->end(); ++i)
	{
		if (pointBack((*i)->getLongitude(), (*i)->getLatitude()))
			continue;

		polarToCart((*i)->getLongitude(), (*i)->getLatitude(), &x, &y);

		_mkWaypoint->setX(x - 1);
		_mkWaypoint->setY(y - 1);
		_mkWaypoint->blit(_markers);
	}
}

/**
 * Blits the globe onto another surface.
 * @param surface Pointer to another surface.
 */
void Globe::blit(Surface *surface)
{
	Surface::blit(surface);
	_countries->blit(surface);
	_markers->blit(surface);
}

/**
 * Ignores any mouse clicks that are outside the globe.
 * @param action Pointer to an action.
 * @param state State that the action handlers belong to.
 */
void Globe::mousePress(Action *action, State *state)
{
	double lon, lat;
	cartToPolar((Sint16)floor(action->getAbsoluteXMouse()), (Sint16)floor(action->getAbsoluteYMouse()), &lon, &lat);

	// Check for errors
	if (lat == lat && lon == lon)
		InteractiveSurface::mousePress(action, state);
}

/**
 * Ignores any mouse clicks that are outside the globe.
 * @param action Pointer to an action.
 * @param state State that the action handlers belong to.
 */
void Globe::mouseRelease(Action *action, State *state)
{
	double lon, lat;
	cartToPolar((Sint16)floor(action->getAbsoluteXMouse()), (Sint16)floor(action->getAbsoluteYMouse()), &lon, &lat);

	// Check for errors
	if (lat == lat && lon == lon)
		InteractiveSurface::mouseRelease(action, state);
}

/**
 * Ignores any mouse clicks that are outside the globe
 * and handles globe rotation and zooming.
 * @param action Pointer to an action.
 * @param state State that the action handlers belong to.
 */
void Globe::mouseClick(Action *action, State *state)
{
	double lon, lat;
	cartToPolar((Sint16)floor(action->getAbsoluteXMouse()), (Sint16)floor(action->getAbsoluteYMouse()), &lon, &lat);

	// Check for errors
	if (lat == lat && lon == lon)
	{
		InteractiveSurface::mouseClick(action, state);

		// Handle globe control
		if (action->getDetails()->button.button == SDL_BUTTON_RIGHT)
		{
			center(lon, lat);
		}
		else if (action->getDetails()->button.button == SDL_BUTTON_WHEELUP)
		{
			zoomIn();
		}
		else if (action->getDetails()->button.button == SDL_BUTTON_WHEELDOWN)
		{
			zoomOut();
		}
	}
}

/**
 * Handles globe keyboard shortcuts.
 * @param action Pointer to an action.
 * @param state State that the action handlers belong to.
 */
void Globe::keyboardPress(Action *action, State *state)
{
	InteractiveSurface::keyboardPress(action, state);
	if (action->getDetails()->key.keysym.sym == SDLK_TAB)
	{
		toggleDetail();
	}
}

/**
 * Get the polygons texture at a given point
 * @param lon Longitude of the point.
 * @param lat Latitude of the point.
 * @param texture pointer to texture ID returns -1 when polygon not found
 * @param shade pointer to shade
 */
void Globe::getPolygonTextureAndShade(double lon, double lat, int *texture, int *shade)
{
	*texture = -1;
	*shade = CreateShadow::getShadowValue(0, Cord(0.,0.,1.), getSunDirection(lon, lat), 0);
	for (std::list<Polygon*>::iterator i = _game->getResourcePack()->getPolygons()->begin(); i != _game->getResourcePack()->getPolygons()->end(); ++i)
	{
		if (insidePolygon(lon, lat, *i))
		{
			*texture = (*i)->getTexture();
			return;
		}
	}
}

}<|MERGE_RESOLUTION|>--- conflicted
+++ resolved
@@ -884,206 +884,6 @@
 	drawDetail();
 }
 
-<<<<<<< HEAD
-=======
-/**
- * Draws a segment of the ocean shade along the longitude.
- * @param startLon Starting longitude.
- * @param endLon Ending longitude.
- * @param colourShift Colour shade.
- */
-void Globe::fillLongitudeSegments(double startLon, double endLon, int colourShift)
-{
-	double traceLon, traceLat, endLan, startLan;
-	double dL; // dL - delta of Latitude and used as delta of pie
-	Sint16 direction, x, y;
-	std::vector<Sint16> polyPointsX, polyPointsY, polyPointsX2, polyPointsY2;
-	Sint16 *dx, *dy;
-	double sx, sy;
-	double angle1 = 0.0, angle2 = 0.0;
-	bool bigLonAperture = false;
-
-	if (abs(startLon-endLon) > 1)
-	{
-		bigLonAperture = 1;
-	}
-
-	// find two latitudes where
-	startLan = lastVisibleLat(startLon);
-	endLan   = lastVisibleLat(endLon);
-
-	traceLon = startLon;
-
-	// If North pole visible, we want to head south (+1), if South pole, head North (-1)
-	if (!pointBack(traceLon, -M_PI_2))
-	{
-		direction = 1;
-	}
-	else
-	{
-		direction = -1;
-	}
-
-	// Draw globe depending on the direction
-	if (direction == 1)
-	{
-		// draw first longitude line from pole
-		traceLon = startLon;
-		dL = (startLan + M_PI_2) / 20;
-		for (traceLat = -M_PI_2; traceLat < startLan; traceLat += dL)
-		{
-			polarToCart(traceLon, traceLat, &x, &y);
-			polyPointsX.push_back(x);
-			polyPointsY.push_back(y);
-		}
-
-		// if aperture of longitude is big then we need find first angle of sector
-		if (bigLonAperture)
-		{
-			sx = x - _cenX;
-			sy = y - _cenY;
-			angle1 = atan(sy / sx);
-			if (sx < 0) angle1 += M_PI;
-		}
-
-		// draw second longitude line from pole
-		traceLon = endLon;
-		dL = (endLan + M_PI_2) / 20;
-		for (traceLat = -M_PI_2; traceLat < endLan; traceLat += dL)
-		{
-			polarToCart(traceLon, traceLat, &x, &y);
-			polyPointsX2.push_back(x);
-			polyPointsY2.push_back(y);
-		}
-
-		// if aperture of longitudes is big we need find second angle of sector and draw pie of circle between two longitudes
-		if (bigLonAperture)
-		{
-			sx = x - _cenX;
-			sy = y - _cenY;
-			angle2 = atan(sy/sx);
-			if (sx < 0)
-			{
-				angle2 += M_PI;
-			}
-
-			// draw sector part of circle
-			if (angle1 > angle2)
-			{
-				dL = (angle1 - angle2) / 20;
-				for (double a = angle2 + dL / 2; a < angle1; a += dL)
-				{
-					x = _cenX + (Sint16)floor(_radius[_zoom] * cos(a));
-					y = _cenY + (Sint16)floor(_radius[_zoom] * sin(a));
-					polyPointsX2.push_back(x);
-					polyPointsY2.push_back(y);
-				}
-			}
-			else
-			{
-				dL = (2*M_PI + angle1 - angle2) / 20;
-				for (double a = angle2 + dL / 2; a < 2*M_PI + angle1; a += dL)
-				{
-					x = _cenX + (Sint16)floor(_radius[_zoom] * cos(a));
-					y = _cenY + (Sint16)floor(_radius[_zoom] * sin(a));
-					polyPointsX2.push_back(x);
-					polyPointsY2.push_back(y);
-				}
-			}
-		}
-	}
-	else // another direction
-	{
-		// draw first longitude line from pole
-		traceLon = startLon;
-		dL = (startLan - M_PI_2) / 20;
-		for (traceLat = M_PI_2; traceLat > startLan; traceLat += dL)
-		{
-			polarToCart(traceLon, traceLat, &x, &y);
-			polyPointsX.push_back(x);
-			polyPointsY.push_back(y);
-		}
-
-		// if aperture of longitude is big then we need find first angle of sector of pie between longitudes
-		if (bigLonAperture)
-		{
-			sx = x - _cenX;
-			sy = y - _cenY;
-			angle1 = atan(sy / sx);
-			if (sx < 0)
-			{
-				angle1 += M_PI;
-			}
-		}
-
-		// draw second longitude line from pole
-		traceLon = endLon;
-		dL = (endLan - M_PI_2) / 20;
-		for (traceLat = M_PI_2; traceLat > endLan; traceLat += dL)
-		{
-			polarToCart(traceLon, traceLat, &x, &y);
-			polyPointsX2.push_back(x);
-			polyPointsY2.push_back(y);
-		}
-
-		// if aperture of longitudes is big we need find second angle of sector and draw pie of circle between two longitudes
-		if (bigLonAperture)
-		{
-			sx = x - _cenX;
-			sy = y - _cenY;
-			angle2 = atan(sy / sx);
-			if (sx < 0)
-			{
-				angle2 += M_PI;
-			}
-			if (angle2 > angle1)
-			{
-				dL = (angle2 - angle1) / 20;
-				for (double a = angle1 + dL / 2; a < angle2; a += dL)
-				{
-					x = _cenX + (Sint16)floor(_radius[_zoom] * cos(a));
-					y = _cenY + (Sint16)floor(_radius[_zoom] * sin(a));
-					polyPointsX.push_back(x);
-					polyPointsY.push_back(y);
-				}
-			}
-			else
-			{
-				dL = (2*M_PI + angle2 - angle1) / 20;
-				for (double a = angle1 + dL / 2; a < 2*M_PI + angle2; a += dL)
-				{
-					x = _cenX + (Sint16)floor(_radius[_zoom] * cos(a));
-					y = _cenY + (Sint16)floor(_radius[_zoom] * sin(a));
-					polyPointsX.push_back(x);
-					polyPointsY.push_back(y);
-				}
-			}
-		}
-	}
-
-	dx = new Sint16[polyPointsX.size()+polyPointsX2.size()];
-	dy = new Sint16[polyPointsX.size()+polyPointsX2.size()];
-
-	if (!polyPointsX.empty() || !polyPointsX2.empty())
-	{
-		for (unsigned int i = 0; i < polyPointsX.size(); ++i)
-		{
-			dx[i] = polyPointsX.at(i);
-			dy[i] = polyPointsY.at(i);
-		}
-
-		for (unsigned int i = 0 ; i < polyPointsX2.size() ; ++i)
-		{
-			dx[i+polyPointsX.size()] = polyPointsX2.at(polyPointsX2.size()-1-i);
-			dy[i+polyPointsX.size()] = polyPointsY2.at(polyPointsX2.size()-1-i);
-		}
-		drawPolygon(dx, dy, polyPointsX.size()+polyPointsX2.size(), Palette::blockOffset(12) + colourShift);
-	}
-
-	delete[] dx;
-	delete[] dy;
-}
->>>>>>> d87ae3bd
 
 /**
  * Renders the ocean, shading it according to the time of day.
