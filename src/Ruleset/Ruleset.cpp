--- conflicted
+++ resolved
@@ -1391,10 +1391,9 @@
 }
 
 /**
-<<<<<<< HEAD
-* Returns the minimum facilitie's radar range.
-* @return the minimum range.
-*/
+ * Returns the minimum facilitie's radar range.
+ * @return The minimum range.
+ */
  int Ruleset::getMinRadarRange() const
  {
 	static int minRadarRange = -1;
@@ -1418,7 +1417,7 @@
 	return minRadarRange;
  }
 
-=======
+/**
  * Gets information on an interface.
  * @param id the interface we want info on.
  * @return the interface.
@@ -1428,5 +1427,5 @@
 	std::map<std::string, RuleInterface*>::const_iterator i = _interfaces.find(id);
 	if (_interfaces.end() != i) return i->second; else return 0;
 }
->>>>>>> 8252eead
+
 }