alienMissions:
  - type: STR_ALIEN_RESEARCH
    points: 0
    raceWeights:
      0:
        STR_SECTOID: 70
        STR_SNAKEMAN: 10
        STR_FLOATER: 20
      1:
        STR_SECTOID: 60
        STR_SNAKEMAN: 10
        STR_FLOATER: 30
      3:
        STR_SECTOID: 30
        STR_SNAKEMAN: 10
        STR_MUTON: 30
        STR_FLOATER: 30
      5:
        STR_SECTOID: 20
        STR_SNAKEMAN: 10
        STR_MUTON: 40
        STR_FLOATER: 30
      7:
        STR_SECTOID: 30
        STR_SNAKEMAN: 10
        STR_MUTON: 30
        STR_FLOATER: 30
    waves:
      - ufo: STR_SMALL_SCOUT
        count: 1
        trajectory: P0
        timer: 9000
      - ufo: STR_MEDIUM_SCOUT
        count: 1
        trajectory: P2
        timer: 7800
      - ufo: STR_LARGE_SCOUT
        count: 2
        trajectory: P4
        timer: 9000
  - type: STR_ALIEN_HARVEST
    points: 30
    raceWeights:
      0:
        STR_SECTOID: 50
        STR_SNAKEMAN: 20
        STR_FLOATER: 30
      1:
        STR_SECTOID: 50
        STR_FLOATER: 50
      3:
        STR_SECTOID: 30
        STR_MUTON: 30
        STR_FLOATER: 40
      5:
        STR_SECTOID: 10
        STR_MUTON: 40
        STR_FLOATER: 50
      7:
        STR_SECTOID: 30
        STR_MUTON: 30
        STR_FLOATER: 40
    waves:
      - ufo: STR_SMALL_SCOUT
        count: 1
        trajectory: P0
        timer: 7800
      - ufo: STR_SMALL_SCOUT
        count: 1
        trajectory: P2
        timer: 7800
      - ufo: STR_MEDIUM_SCOUT
        count: 1
        trajectory: P2
        timer: 6000
      - ufo: STR_LARGE_SCOUT
        count: 1
        trajectory: P0
        timer: 7800
      - ufo: STR_LARGE_SCOUT
        count: 1
        trajectory: P3
        timer: 9000
      - ufo: STR_HARVESTER
        count: 1
        trajectory: P4
        timer: 3000
      - ufo: STR_HARVESTER
        count: 1
        trajectory: P4
        timer: 750
      - ufo: STR_BATTLESHIP
        count: 1
        trajectory: P2
        timer: 1500
  - type: STR_ALIEN_ABDUCTION
    points: 50
    raceWeights:
      0:
        STR_SECTOID: 60
        STR_FLOATER: 40
      1:
        STR_SECTOID: 40
        STR_FLOATER: 60
      3:
        STR_SECTOID: 50
        STR_FLOATER: 50
      5:
        STR_SECTOID: 30
        STR_FLOATER: 70
      7:
        STR_SECTOID: 50
        STR_FLOATER: 50
    waves:
      - ufo: STR_SMALL_SCOUT
        count: 1
        trajectory: P0
        timer: 15000
      - ufo: STR_MEDIUM_SCOUT
        count: 1
        trajectory: P1
        timer: 18000
      - ufo: STR_LARGE_SCOUT
        count: 1
        trajectory: P3
        timer: 9000
      - ufo: STR_ABDUCTOR
        count: 1
        trajectory: P3
        timer: 9000
      - ufo: STR_ABDUCTOR
        count: 2
        trajectory: P4
        timer: 60
  - type: STR_ALIEN_INFILTRATION
    points: 0
    raceWeights:
      0:
        STR_SECTOID: 60
        STR_SNAKEMAN: 20
        STR_FLOATER: 20
      1:
        STR_SECTOID: 50
        STR_SNAKEMAN: 20
        STR_FLOATER: 30
      3:
        STR_SECTOID: 20
        STR_SNAKEMAN: 20
        STR_MUTON: 50
        STR_FLOATER: 10
      5:
        STR_SECTOID: 10
        STR_SNAKEMAN: 10
        STR_ETHEREAL: 40
        STR_MUTON: 30
        STR_FLOATER: 10
      7:
        STR_SECTOID: 20
        STR_SNAKEMAN: 20
        STR_ETHEREAL: 10
        STR_MUTON: 40
        STR_FLOATER: 10
    waves:
      - ufo: STR_SMALL_SCOUT
        count: 1
        trajectory: P0
        timer: 16500
      - ufo: STR_MEDIUM_SCOUT
        count: 1
        trajectory: P1
        timer: 15000
      - ufo: STR_MEDIUM_SCOUT
        count: 1
        trajectory: P6
        timer: 13800
      - ufo: STR_LARGE_SCOUT
        count: 1
        trajectory: P7
        timer: 9000
      - ufo: STR_LARGE_SCOUT
        count: 1
        trajectory: P7
        timer: 60
      - ufo: STR_TERROR_SHIP
        count: 1
        trajectory: P7
        timer: 60
      - ufo: STR_SUPPLY_SHIP
        count: 1
        trajectory: P7
        timer: 60
      - ufo: STR_BATTLESHIP
        count: 2
        trajectory: P7
        timer: 60
  - type: STR_ALIEN_BASE
    points: 50
    raceWeights:
      0:
        STR_SECTOID: 30
        STR_SNAKEMAN: 20
        STR_FLOATER: 50
      1:
        STR_SECTOID: 40
        STR_SNAKEMAN: 20
        STR_FLOATER: 40
      3:
        STR_SECTOID: 10
        STR_SNAKEMAN: 40
        STR_MUTON: 30
        STR_FLOATER: 20
      5:
        STR_SECTOID: 10
        STR_SNAKEMAN: 40
        STR_ETHEREAL: 10
        STR_MUTON: 20
        STR_FLOATER: 20
      7:
        STR_SECTOID: 10
        STR_SNAKEMAN: 20
        STR_ETHEREAL: 40
        STR_MUTON: 20
        STR_FLOATER: 10
    waves:
      - ufo: STR_SMALL_SCOUT
        count: 1
        trajectory: P1
        timer: 13500
      - ufo: STR_MEDIUM_SCOUT
        count: 1
        trajectory: P5
        timer: 15000
      - ufo: STR_LARGE_SCOUT
        count: 1
        trajectory: P5
        timer: 60
      - ufo: STR_SUPPLY_SHIP
        count: 2
        trajectory: P5
        timer: 60
      - ufo: STR_BATTLESHIP
        count: 1
        trajectory: P6
        timer: 60
  - type: STR_ALIEN_TERROR
    points: 10
<<<<<<< HEAD
    deployment: STR_TERROR_MISSION
    markerName: STR_TERROR_SITE
=======
    specialUfo: STR_TERROR_SHIP
>>>>>>> 85f22aac
    raceWeights:
      0:
        STR_SECTOID: 30
        STR_FLOATER: 70
      1:
        STR_SECTOID: 60
        STR_FLOATER: 40
      3:
        STR_SECTOID: 20
        STR_SNAKEMAN: 60
        STR_FLOATER: 20
      5:
        STR_SECTOID: 10
        STR_SNAKEMAN: 20
        STR_ETHEREAL: 40
        STR_MUTON: 20
        STR_FLOATER: 10
      7:
        STR_SECTOID: 20
        STR_SNAKEMAN: 30
        STR_ETHEREAL: 20
        STR_MUTON: 20
        STR_FLOATER: 10
    waves:
      - ufo: STR_MEDIUM_SCOUT
        count: 1
        trajectory: P1
        timer: 15000
      - ufo: STR_LARGE_SCOUT
        count: 1
        trajectory: P1
        timer: 9600
      - ufo: STR_TERROR_SHIP
        count: 1
        trajectory: P0
        timer: 12000
      - ufo: STR_TERROR_SHIP
        count: 1
        trajectory: P7
        timer: 9000
  - type: STR_ALIEN_RETALIATION
    points: 0
    specialUfo: STR_BATTLESHIP
    raceWeights: {} #Special case, race comes from trigger UFO.
    waves:
      - ufo: STR_SMALL_SCOUT
        count: 1
        trajectory: P8
        timer: 3000
      - ufo: STR_MEDIUM_SCOUT
        count: 2
        trajectory: P8
        timer: 3000
      - ufo: STR_LARGE_SCOUT
        count: 3
        trajectory: P8
        timer: 3000
      - ufo: STR_BATTLESHIP
        count: 2
        trajectory: P8
        timer: 3000
  - type: STR_ALIEN_SUPPLY
    points: 0
    specialUfo: STR_SUPPLY_SHIP
    raceWeights: {} #Special case, race comes from base.
    waves:
      - ufo: STR_SUPPLY_SHIP
        count: 1
        trajectory: P9
        timer: 6000<|MERGE_RESOLUTION|>--- conflicted
+++ resolved
@@ -244,12 +244,9 @@
         timer: 60
   - type: STR_ALIEN_TERROR
     points: 10
-<<<<<<< HEAD
+    specialUfo: STR_TERROR_SHIP
     deployment: STR_TERROR_MISSION
     markerName: STR_TERROR_SITE
-=======
-    specialUfo: STR_TERROR_SHIP
->>>>>>> 85f22aac
     raceWeights:
       0:
         STR_SECTOID: 30
