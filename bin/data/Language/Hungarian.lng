MAGYAR
STR_AVENGER_UFOPEDIA
SZÁLLÍTÓ ÉS HARCI ŰRREPÜLŐ.  AZ IDEGEN TECHNOLÓGIA LEGMESSZEBBMENŐ MÁSOLATA.
STR_INTERCEPTOR_UFOPEDIA
IKERTURBINÁS HARCI REPÜLŐGÉP, ELEKTRONIKUS RENDSZERE SPECIÁLISAN ÁRNYÉKOLT.  A LÉTEZŐ LEGJOBB FÖLDI TECHNOLÓGIA.
STR_LIGHTNING_UFOPEDIA
SZÁLLÍTÓ ÉS HARCI GÉP.  DURVA, DE HATÁSOS MÁSOLATA AZ IDEGEN MEGHAJTÁSI RENDSZEREKNEK.
STR_SKYRANGER_UFOPEDIA
CSAPATSZÁLLÍTÓ. FAJTÁJA LEGGYORSABBJA, FÜGGŐLEGES FEL- ÉS LESZÁLLÁSI (F.F.É.L.) LEHETŐSÉGGEL.
STR_FIRESTORM_UFOPEDIA
HARCI GÉP.  EZ AZ EGYSZEMÉLYES A KLASSZIKUS IDEGEN REPÜLŐ CSÉSZEALJ TERVEZETEK MÁSOLATA, A KÖZÉPEN ELHELYEZKEDŐ MEGHAJTÁSSAL.
STR_STINGRAY_UFOPEDIA
FEJLETT LEVEGŐ-LEVEGŐ RAKÉTA SPECIÁLISAN ÁRNYÉKOLT ELEKTRONIKÁVAL.
STR_AVALANCHE_UFOPEDIA
LEVEGŐ-LEVEGŐ RAKÉTA NUKLEÁRIS ROBBANÓFEJJEL, RENDKÍVÜL NAGY TÖMEGŰ.
STR_CANNON_UFOPEDIA
NAGYEREJŰ ÁGYÚ, AMELY PÁNCÉLTÖRŐ LÖVEDÉKEKET LŐ KI, MELYEK 40 CM VASTAGSÁGÚ ACÉLON KÉPESEK ÁTHATOLNI.
STR_FUSION_BALL_UFOPEDIA
EZ AZ ESZKÖZ GÖMB ALAKÚ RAKÉTÁKAT LŐ KI, MELYEK HATÁSA AZ ANTI-ANYAG REAKCIÓN ALAPSZIK.  A GÖMB A CÉLPONTOT GRAVITÁCIÓS HULLÁMOKKAL SEMMISÍTI MEG.
STR_LASER_CANNON_UFOPEDIA
HAGYOMÁNYOS LÉZERSUGÁR, ANTI-ANYAG REAKCIÓ GENERÁLJA.
STR_PLASMA_BEAM_UFOPEDIA
A GRAVITÁCIÓS SUGÁR FINOMAN VÁLTOZÓ BEROBBANÓ GRAVITÁCIÓS MEZŐT IRÁNYÍT.
STR_SECTOID_UFOPEDIA
A szektoid hierachia a katonáktól a vezetőkig erőteljes pszionikus képességekkel rendelkezik.  Ezek segítségével demoralizálhatják katonáinkat, sőt képesek átvenni az irányítást felettük.  Hajlamosak megengedni maguknak az emberrablást és állatcsonkítást.  A rablás genetikai anyagok beszerzésére irányul keresztezés és klónok előállítása céljából, mely klónok emberi közösségekbe szivároghatnak be.  Az állatok egyaránt jelentenek genetikai anyagokat és táplálékforrást.  Ez a faj felsőbbrendű genetikus hibrideket akar kifejleszteni, hogy növelje a kaptárszerű közösségük hatékonyságát.
STR_SECTOID_AUTOPSY
Szektoid Boncolása
STR_SECTOID_AUTOPSY_UFOPEDIA
A boncolás felfedi a lény egyszerű felépítését és az emésztőszervek maradékát.  Az agy és a szemek igen fejlettek.  A felépítés genetikai beavatkozást vagy mutációt sugall.  A kis száj és orr - úgy tűnik - nem sok szerepet tölt be.  Az ujjak közti hártya és a lapult láb vízi eredetre utal.  Nincsenek szaporítószervek, és fogalmunk sincs, hogyan szaporodhat ez a faj.  A legvalószínűbb, hogy genetikai sokszorosítással készített egyedek.
STR_SNAKEMAN_UFOPEDIA
Ez a faj rendkívül ellenséges környezetben fejlődött ki.  Szívósak és ellenállnak nagymértékű hőmérséklet-változásnak is.  A mozgásuk egy kígyószerű óriási lábbal történik, amely megvédi minden élő szervüket.  A céljuk szimpla vérengzés, és úgy látszik, hogy valamilyen magasabbrendű intelligencia rendelkezik velük, amely katonai jellegű portyázásaikat irányítja a Földön.
STR_SNAKEMAN_AUTOPSY
Kígyóember Boncolása
STR_SNAKEMAN_AUTOPSY_UFOPEDIA
A bőr rendkívül szívós és hőálló.  A szív-érrendszer az izomrendszer része, amely hidraulikus elv alapján hozza létre a mozgást.  Az egyetlen igazi izom a 'szív'.  A szaporítószervek nagyon hatékonynak tűnnek.  A szaporodás aszexuális, minden kígyóember legföljebb 50 tojást hordoz egyszerre a testében.  Ezek az egyedek a sorsukra hagyva komoly veszélyt jelentenek a földi életre.
STR_ETHEREAL_UFOPEDIA
Ennek az életformának félelmetes mentális ereje van, mely segítségével kommunikálhat és távmozgatásra képes.  A gyenge fizikumát a mentális ereje segítségével támogatja.  Nem értjük ezeknek a telekinetikus erőknek a működését, mivel úgy tűnik ellentmondanak a jelenleg ismert fizikai törvényeknek.  Rendkívül veszélyesek bármilyen harci helyzetben, mert mentális erejüket is használják.  Ritkán jelennek meg a Földön mivel úgy néz ki, hogy más fajokat használnak fel céljaik elérése érdekében.
STR_ETHEREAL_AUTOPSY
Éteri Boncolása
STR_ETHEREAL_AUTOPSY_UFOPEDIA
Fizikailag visszamaradt életforma és látszólag képtelen fenntartani az életfunkcióit.  Az izmok csökevényesek és a belső szervek fejletlennek látszanak.  Az érzékelő szervek - a szemeket is beleértve - úgy tűnik, hogy egyáltalán nem funkcionálnak.  Az agy mindezek ellenére igen fejlett és a test vérellátásának nagy része az agyé.  Rejtély, hogyan képes ez a teremtmény életben maradni külső ellátás nélkül.
STR_MUTON_UFOPEDIA
Ez a humanoid erőteljes fizikumú és intelligens.  Különös étvágyuk van bármilyen nyers húsra, ami a fennmaradásukhoz szükséges, hasonlóan a földi húsevőkhöz.  Az Éteriekkel vannak telepatikus kapcsolatban, parancsaikat teljesitik.  Amint ez a kapcsolat megszűnik, az elméjük leáll és meghalnak.  A kibernetikus protézisek növelik a harci teljesítményüket.  Tisztán látszik, hogy egy magasabb intelligenciának a bábjai.
STR_MUTON_AUTOPSY
Muton Boncolása
STR_MUTON_AUTOPSY_UFOPEDIA
Ennek a teremtménynek a 'bőre' egy szerves alapú páncélzat, mely a testre van ránövesztve.  Számos kibernetikus egység van belé ültetve, mely az érzékelő és keringési rendszer hatékonyságát növeli.  Úgy tűnik a szaporítószervek sebészeti úton el lettek távolítva.  Ezeknek a szerencsétlen teremtményeknek az élete egyértelműen egy hódítás vagy egy háború idejére van korlátozva.  A páncéltörő lőszerek nem igazán hatásosak az edzett bőrükkel szemben.
STR_CELATID_UFOPEDIA
Ez a életforma titokzatos természetes képessége a lebegés.  Az emberi agyhullámokat képes érzékelni, ezért akkor is megtalálja célpontját, ha az jól elrejtőzött.  Ha a Celatid felfedezte a célpontját, leszáll, és egy kis korrozív, rendkívül mérgező gömböcskét lő ki.  A teremtmény képes önmagát veszélyes mértékben klónozni.  A Muton fajt kíséri felfedezésein.
STR_CELATID_AUTOPSY
Kelatid Boncolása
STR_CELATID_AUTOPSY_UFOPEDIA
A belseje egy kis biomechanikus eszközt tartalmaz, mely egy természetes úton kifejlődött anti-gravitációs rendszer.  A méregtasak a legnagyobb szerv és úgy tűnik nincs elkülönült agyszerkezete.  Nincs felismerhető emésztő- és szaporítószerve. Egy kis szerv embriókat tartalmaz, melyek képesek nagyon gyorsan új egyeddé felnőni.
STR_SILACOID_UFOPEDIA
Ez a szilikon alapú életforma nagy mennyiségű hőt generál.  Megvan az ereje hozzá, hogy sziklákat zúzzon össze, amit a forró belsejében emészt meg.  Az intelligenciája kezdetleges, kibernetikus pótlékok vagy telepatikus egyedek által irányítható. A Mutonokkal együtt dolgozik.
STR_SILACOID_AUTOPSY
Szilakoid Boncolása
STR_SILACOID_AUTOPSY_UFOPEDIA
A teremtmény belseje rendkívül forró és úgy látszik ez egyben az emésztőrendszere is.  Egyedi izomrendszere borzasztó erővel és sebességgel bír.  Kőszerű bőre ellenáll a tűznek és a gyújtólőszereknek.
STR_CHRYSSALID_UFOPEDIA
A rákszerű ollók hatékony fegyverek közelharcban.  Ennek a teremtménynek a fejlett anyagcseréje és az ereje gyorssá és ügyessé teszi.  Áldozata megölése helyett egy tojást helyez el benne és mérget fecskendez belé, amely zombivá változtatja.  Egy új Chryssalid fog hamarosan kitörni a beültetés után.  A Chryssalidokat a kígyóemberekkel együtt szokták emlegetni.
STR_CHRYSSALID_AUTOPSY
Krisszalid Boncolása
STR_CHRYSSALID_AUTOPSY_UFOPEDIA
Ennek a teremtménynek a csontváza rendkívül szívós, de meglepően sérülékeny robbanó lőszerrel szemben.  Az agy igen fejlett, és sejtjei nagyon gyorsan szaporodnak.  A teremtmény húsz tojást hordoz a belsejében, melyeket más élőlényekbe helyez.  Ez a teremtmény egy nagyon hatékony terrorizáló fegyver.
STR_FLOATER_UFOPEDIA
A Lebegők elsődlegesen katonák és terroristák. Természetileg ragadozó bestiák, genetikai és kibernetikai beavatkozással lettek feljesztve rettentő harcosokká. A test alsó fele és több belső szerv sebészetileg lett eltávolítva, és egy életfunkció-ellátó rendszer helyettesíti azokat.  Ez a rendszer tartalmazza az anti-gravitációs egységet, mely bizonytalanul bár, de lehetővé teszi a teremtmény számára a lebegést.
STR_FLOATER_AUTOPSY
Lebegő Boncolása
STR_FLOATER_AUTOPSY_UFOPEDIA
Ez a teremtmény sebészetileg drasztikusan meg lett változtatva.  A lény belsejét formáló eszköz a létfenntartó rendszer, átveszi a szív, a tüdők és az emésztőrendszer szerepét.  Ez teszi lehetővé, hogy teljesen ellenséges körülmények között is túléljen.  Az agya kisebb, mint a miénk, de az érzékelőszervei igen fejlettek.
STR_REAPER_UFOPEDIA
Ennek a kétlábú húsevőnek erőteljes állkapcsai és hatalmas étvágya van.  Számos beültetés van az agyában, melyek aktivitását irányítják.  Ennek a teremtménynek a primitív ragadozóösztönei csak a terrorban és a pusztításban kerülnek kiélésre. Az Aratókat általában a Lebegőkkel együtt szokták emlegetni.
STR_REAPER_AUTOPSY
Arató Boncolása
STR_REAPER_AUTOPSY_UFOPEDIA
Az Arató két 'aggyal' és 'szívvel' rendelkezik, így még komolyan megsebesülve is képes ellátni feladatát.  Szőrös bőre azonban erősen gyúlékony, sérülékennyé téve a gyújtólőszerekkel szemben.
STR_SECTOPOD_UFOPEDIA
A Sectopodok robotlények, erőteljes plazmafegyverrel.  Ezeket a mechanikus bestiákat az Éteriek irányítják telepatikus kapcsolataikon keresztül.  A Sectopodok az idegen erők legerőteljesebb terrorizáló fegyverei.
STR_SECTOPOD_AUTOPSY
Szektopod Boncolása
STR_SECTOPOD_AUTOPSY_UFOPEDIA
A robot strapabíró, erőpáncélja a támadás legtöbb formájának ellenáll, különösen a plazmafegyvereknek.  Azonban az érzékelő áramkör sérülékenynek tűnik lézerfegyverekkel szemben.
STR_CYBERDISC_UFOPEDIA
Ez a miniatűr repülő csészealj egy automatizált terror-fegyver nagyteljesítményű plazmasugárral.  Az anti-gravitációs meghajtás nagy előnnyel látja el nehéz terepen.  Elsődleges funkciója a rombolás és a terror a Szektoid faj szolgálatában.
STR_CYBERDISC_AUTOPSY
Kiberkorong Boncolása
STR_CYBERDISC_AUTOPSY_UFOPEDIA
A kiberkorong erősen felvértezett és különösen ellenálló robbanó lőszerrel szemben.  Az elsődleges anti-gravitációs rendszer túlságosan megsérült, hogy bármit is megértsünk működéséből.
STR_UFO_POWER_SOURCE_UFOPEDIA
Az idegen gép erőforrása egy anti-anyag reaktor, amely Elerium (115-ös elem) segítségével erőteljes gravitációs hullámokat és az energia más formáit képes generálni.  Az anyag energiává alakítása a hihetetlen 99%-os hatásfokkal történik, ezért kis mennyiségű Elerium nagy mennyiségű erőt képes létrehozni.  Ez az egység könnyedén elkészíthető idegen fémekből.
STR_UFO_NAVIGATION_UFOPEDIA
Az idegen gép kifinomult számítógépek segítségével tájékozódik a Földön és az űrön keresztül.  A rendszer optikai processzorokra épül hálózatban elrendezve.  Az irányító felület viszonylag egyszerű - a navigátor az erőforrás által generált gravitációs hullámok irányát beállítva irányítja a gép mozgását bármilyen irányba.  Az emberek könnyen elsajátíthatják kezelését, és idegen fémekből és más összetevőkből reprodukálható.
STR_UFO_CONSTRUCTION_UFOPEDIA
Egy idegen gép három fő komponensből áll - egy erőforrás, egy navigációs rendszer és egy géptörzs, amely idegen fémekből épül.  A törzs speciális kiképzésű, hogy lehetővé tegye a gravitációs hullámok irányítását.  Ezeken kívül még egy kis mennyiségű Elerium is szükséges az erőforrás működéséhez.  Ha egyszer a szerkesztés irányvonalait megértjük és minden egység funkciója ismert, akkor lehetségessé válik ilyen gép építése.
STR_ALIEN_FOOD_UFOPEDIA
Ezek a kamrák sokféle enzimet tartalmaznak, melyek segítségével emészthetővé válnak az állati vagy akár emberi testrészek.  A folyadék ezután mint előemésztett étel fogyasztható, valószínűleg közvetlenül véráramba adagolva.  Ez bizonyos függőséget sugall a Földön az élelem felé - egy szimbiózis a Föld és az idegen társadalom között.
STR_ALIEN_REPRODUCTION_UFOPEDIA
Ezek a kamrák idegen magzatokat tartalmaznak.  A konténerek felépítéséből úgy tűnik, hogy az idegenek szaporodása teljesen a laboratóriumokon alapul.  A gazdag tápanyag biztosítja a magzat gyors növekedését.  Ez a gyárszerű rendszer rövid idő alatt idegen klónok ezreit képes előállítani.  A folyamat könnyen adaptálható emberekre, vagy ember-idegen hibridekre.
STR_ALIEN_ENTERTAINMENT_UFOPEDIA
Ezek a gömbök a felüdülést szolgálják.  A pszionikus áramkörök az agy különböző központjait stimulálják.  A hatása a hallucinogén drogokéhoz hasonló.  Ez az egyetlen bizonyíték, hogy az idegeneknek létezik kultúrális vagy pihenő időtöltésük.
STR_ALIEN_SURGERY_UFOPEDIA
Ez a sebészeti felszerelés állati testrészek eltávolítására használatos.  A széles körben elterjedt állatcsonkítások főleg ennek a bizarr idegen tevékenységnek tulajdonithatóak.  Valószínűleg az eltávolított testrészek genetikai vagy táplálkozási célokat szolgálnak.
STR_EXAMINATION_ROOM_UFOPEDIA
Régóta emberek ezrei állítják, hogy idegenek rabolták el, néha többször is ismétlődően.  Az igazság messze rettenetesebb.  Az embereket elrabolják, kivizsgálják, majd megfigyelés alatt tartják.  A legjobb egyedekből genetikai anyagokat vonnak ki.  Asszonyokba idegen-ember hibrid magzatokat ültetnek be, majd néhány hónap múlva eltávolítják.  Ki tudja, milyen szörnyűség motiválja az idegeneket?
STR_ALIEN_ALLOYS_UFOPEDIA
Az idegen gépek különleges tulajdonságokkal bíró fémekből épülnek fel.  Rendkívül könnyűek és tartósak, elektromágneses úton önthetők.  Ez az anyag gyártható és sokféle gyártási folyamatban felhasználható.
STR_YOU_WILL_NEED_TO_RESEARCH_A
Ki kell kutatnod:{NEWLINE}
STR_ELERIUM_115_UFOPEDIA
Ezen elem különleges tulajdonsága, hogy bizonyos részecskékkel bombázva anti-anyag erőt generál.  Ez gravitációs hullámokat és más formájú energiát képes létrehozni.  Természetes állapotában nem található meg a naprendszerünkben, és nem lehet gyártani sem.
STR_ALIEN_ORIGINS_UFOPEDIA
Tisztán látszik, hogy vesztésre állunk a Földért vívott csatában.  Az idegen hordák számbeli fölényével szemben csak a terjeszkedésüket tudjuk lassítani.  Az emberiség egyetlen reménye: a forrásukra döntő csapást mérni.  A kutatásaink a naprendszerünkön belüli közeli bázisra engednek következtetni.  Az idegenek ezt a helyet egy ősi civilizáció központjaként jelölik, amely megelőzi az emberi történelmet.  Meg kell találnunk ezt a helyet amilyen hamar csak lehet.  El kell fognunk és kihallgatnunk egy idegen vezetőt, hogy részletesebb információkat szerezzünk.  A nagyobb UFO-kban valószínű, hogy legalább egy vezető tartózkodik.
STR_THE_MARTIAN_SOLUTION_UFOPEDIA
A kutatásaink már a Marsra mutatnak az idegen szervezkedések bázisaként.  A bázis erősen el van rejtve és tartalmazza mindazokat a klónozó és egyéb gyárakat, amelyből megoldható a földi beszivárgás utánpótlása.  Úgy néz ki, hogy van ott egy irányító számítógép-féle, amely az egészet irányítja.  Valószínű továbbá, hogy a kaptárszerű idegen társadalom rendelkezik valamiféle 'méhkirálynő'-vel.  Ez az alapvetően sebezhető pontjuk - ha megsemmisítjük az 'agyat', a test meghal.  Fokoznunk kell kutatási erőfeszítéseinket, mielőtt túl késő lenne.  A haladásért el kell fognunk a legmagasabb rangú idegeneket - a parancsnokokat - melyek csak idegen bázisokban fordulnak elő.
STR_CYDONIA_OR_BUST_UFOPEDIA
Most már világos, hogy az idegen hordák Cydonia földalatti bázisából kapják utasításaikat - mely egy különös területen helyezkedik el a Marson: egy öt oldalú piramis és egy hatalmas arcra emlékeztető formáció közelében.  Cydonia civilizációja évmilliókkal ezelőtt virágzott a Marson, de nem tudjuk miért halt ki, vagy mi a kapcsolata a jelenlegi idegen tevékenységgel.  Bármi is legyen a magyarázat, Cydoniába kell küldenünk egy expedíciót.  Ez az idegenek legyőzésének egyetlen módja.  Le kell rombolnunk a fő irányító 'agyat'.  Szükségünk lesz egy Bosszúállóra, amely a rendelkezésünkre álló legpusztítóbb fegyverekkel van felszerelve.  Itt nincs több tanulmányozni valónk - meg kell várnunk a Cydoniai támadás kimenetelét.
STR_TERROR_SITE
Terror Hely-
STR_CENTER_ON_SITE_TIME_5_SECS
KÖZÉPRE ÁLL-IDŐ=5 Mp.
STR_CANCEL_UC
MÉGSEM
STR_NONE
Semmi
STR_UNKNOWN
Ismeretlen
STR_POOR
Gyenge
STR_AVERAGE
Átlagos
STR_GOOD
Jó
STR_EXCELLENT
Kiváló
STR_BUILD_NEW_BASE_UC
ÚJ BÁZIS ÉPÍTÉSE
STR_BASE_INFORMATION
BÁZIS INFORMÁCIÓ
STR_EQUIP_CRAFT
GÉPFELSZERELÉS
STR_BUILD_FACILITIES
ÉPÜLET EMELÉSE
STR_RESEARCH
KUTATÁS
STR_MANUFACTURE
GYÁRTÁS
STR_TRANSFER_UC
ÁTSZÁLLÍTÁS
STR_PURCHASE_RECRUIT
VÁSÁRLÁS/SOROZÁS
STR_SELL_SACK_UC
ELADÁS/KIRÚGÁS
STR_GEOSCAPE_UC
FÖLDGÖMB
STR_XCOM_BASES
XCom Bázisok
STR_NAME
Név
STR_AREA
Terület
STR_BUILD_NEW_BASE
Új bázis építése
STR_CANCEL
Mégsem
STR_COST_UC
ÁR>
STR_CONSTRUCTION_TIME_UC
ÉPÍTÉS IDEJE>
STR_MAINTENANCE_UC
FENNTARTÁS>
STR_OK
OKÉ
STR_INSTALLATION
Építkezés
STR_CURRENT_RESEARCH
JELENLEGI KUTATÁS
STR_SCIENTISTS_AVAILABLE
Felhasználható tudósok>
STR_SCIENTISTS_ALLOCATED
Tudósok beosztva>
STR_LABORATORY_SPACE_AVAILABLE
Felhasználható laborhely>
STR_RESEARCH_PROJECT
TERVEZET
STR_SCIENTISTS_ALLOCATED_UC
TUDÓSOK BEOSZTVA
STR_PROGRESS
HALADÁS
STR_NEW_PROJECT
Új tervezet
STR_NEW_RESEARCH_PROJECTS
ÚJ KUTATHATÓ TERVEZETEK
STR_SCIENTISTS_AVAILABLE_UC
FELHASZNÁLHATÓ TUDÓSOK>
STR_LABORATORY_SPACE_AVAILABLE_UC
FELHASZNÁLHATÓ LABORHELY>
STR_INCREASE
Növelés
STR_DECREASE
Csökkentés
STR_START_PROJECT
TERVEZET INDÍTÁSA
STR_CURRENT_PRODUCTION
JELENLEGI GYÁRTÁS
STR_ENGINEERS_AVAILABLE
Felhasználható mérnökök>
STR_ENGINEERS_ALLOCATED
Mérnökök beosztva>
STR_WORKSHOP_SPACE_AVAILABLE
Szabad műhelyek>
STR_CURRENT_FUNDS
Jelenlegi tőke>
STR_ITEM
TÉTEL
STR_ENGINEERS__ALLOCATED
Mérnökök{NEWLINE}beosztva
STR_UNITS_PRODUCED
Elkészült{NEWLINE}egységek
STR_TOTAL_TO_PRODUCE
Összesen{NEWLINE}gyártandó
STR_COST__PER__UNIT
Ár{NEWLINE}per{NEWLINE}egység
STR_DAYS_HOURS_LEFT
Nap/Óra{NEWLINE}múlva kész
STR_NEW_PRODUCTION
Új gyártás
STR_PRODUCTION_ITEMS
Gyártható tételek
STR_CATEGORY
KATEGÓRIA
STR_START_PRODUCTION
GYÁRTÁS INDÍTÁSA
STR_ENGINEER_HOURS_TO_PRODUCE_ONE_UNIT
 munkaóra szükséges egy egység gyártásához
STR_COST_PER_UNIT_
Egységár>$
STR_WORK_SPACE_REQUIRED
Műhelyszükséglet>
STR_SPECIAL_MATERIALS_REQUIRED
SPECIÁLIS ANYAGSZÜKSÉGLET
STR_ITEM_REQUIRED
SZÜKSÉGES{NEWLINE}TÁRGY
STR_UNITS_REQUIRED
SZÜKSÉGES{NEWLINE}MENNYISÉG
STR_UNITS_AVAILABLE
ELÉRHETŐ{NEWLINE}MENNYISÉG
STR_STOP_PRODUCTION
GYÁRTÁS LEÁLLÍTÁSA
STR_ENGINEERS_AVAILABLE_UC
FELHASZNÁLHATÓ MÉRNÖKÖK>
STR_WORKSHOP_SPACE_AVAILABLE_UC
SZABAD MŰHELYEK>
STR_ENGINEERS
Mérnökök
STR_ALLOCATED
Beosztva 
STR_INCREASE_UC
NÖVELÉS
STR_DECREASE_UC
CSÖKKENTÉS
STR_UNITS_TO
Egységeket
STR_PRODUCE
Gyártani
STR_PURCHASE_HIRE_PERSONNEL
Vásárlás/Bérlés/Sorozás
STR_COST_OF_PURCHASES
Vásárlások ára>
STR_COST_PER_UNIT_UC
EGYSÉGÁR
STR_QUANTITY_UC
MENNYISÉG
STR_PERSONNEL_AVAILABLE_PERSONNEL_TOTAL
FELHASZNÁLHATÓ SZEMÉLYZET:TELJES SZEMÉLYZET>
STR_SOLDIERS
Katonák
STR_SCIENTISTS
Tudósok
STR_SPACE_USED_SPACE_AVAILABLE
KIHASZNÁLT HELY:SZABAD HELY>
STR_LIVING_QUARTERS
Lakónegyed
STR_STORES
Raktár
STR_LABORATORIES
Laboratórium
STR_WORK_SHOPS
Műhely
STR_HANGARS
Hangár
STR_SHORT_RANGE_DETECTION
Rövid távú észlelés
STR_DEFENSE_STRENGTH
Védelmi erősség
STR_TRANSFERS_UC
ÁTSZÁLLÍTÁSOK
STR_TRANSFERS
Átszállítások
STR_ARRIVAL_TIME_HOURS
Érkezés: (óra)
STR_COST_
Ára>$
STR_AREA_
Terület>
STR_BASE_NAME
Bázis neve?
STR_SELECT_POSITION_FOR_ACCESS_LIFT
VÁLASSZ HELYET A KÖZPONTI LIFTNEK
STR_TRANSFER
Átszállítás
STR_AMOUNT_TO_TRANSFER
ÁTKÜLDENDŐ{NEWLINE} MENNYISÉG
STR_SELECT_DESTINATION_BASE
Válaszd ki a célbázist
STR_COST
Ár
STR_VICTORY_1
Amint belépsz a kamrába, megpillantod az idegen agyat - a küldetésed célpontja.  Mielőtt tüzet nyitnál, kommunikálni kezd feléd az alapjainál elhelyezkedő képernyőn keresztül.  Azért könyörög, hogy meghallgasd érveit a túlélésével kapcsolatban, mielőtt meghúznád a ravaszt...
STR_VICTORY_2
Az agy: 'Évmilliókkal ezelőtt az általatok Marsnak nevezett bolygó élő volt.  Az életet a mi civilizációnk hozta az akkor terméketlen bolygótokra.  Évmilliók leforgása alatt látogatgattuk a bolygótokat és genetikai úton fejlesztettük a fajtátokat.  Nem ölhetsz meg minket, ti a részeink vagytok...
STR_VICTORY_3
Ez a marsi civilizáció központja - a piramisok évmilliókkal a tieitek előtt épültek - és egy olyan faj építette, amely a ti ősötök.  Nincs oly bolygó, mely elérhetetlen lenne számunkra.  Ez az erő nemsokára a tiétek lehet.  Mi csak az együttműködéseteket kérjük...
STR_GAME_OVER_1
Az idegenek megkísérelték az emberiséget kivégezni a városok lerombolásával, a tengerek és a levegő megmérgezésével.  Az ellenálló földi hadseregek tehetetlenek voltak a sokkal felsőbbrendű technológiával szemben.  A túlélő generációk szörnyű mutációkon mentek keresztül, ahogy az idegen rombolás elől menekültek.  Rabszolgatáborokba szervezték őket, hogy segítsék a Földet egy valamilyen ismeretlen birodalom idegen kolóniájává alakítani.
STR_GAME_OVER_2
Az XCom tervezet által szerzett információk örökre elvesztek.  Képtelen voltál megmenteni a Földet.
STR_VICTORY_4
Az idegen agyat egy kitörő forró plazma szakítja félbe, és az egész idegen erő legyőzetett.
STR_VICTORY_5
Mivel az idegenek elvesztették a Marsot, elveszítették a Földet is.  Nemsokára az XCom kutatások lehetővé teszik az emberiség újabb virágzását, és a Mars megszerzését.  Az idegen fenyegetés megszűnt, de hogy meddig, senki sem tudja...
STR_YOU_HAVE_FAILED
Nem voltál képes megállítani az idegen támadást.  A támogató nemzetek egytől-egyig egyezményeket kötöttek a technológiát, békét, jólétet ígérő idegenekkel.  Azonban hamarosan kiderült: az idegeneknek más terveik vannak...
STR_TOTAL_UC
ÖSSZESEN
STR_INCOME
Jövedelem
STR_EXPENDITURE
Kiadások
STR_MAINTENANCE
Fenntartás
STR_BALANCE
Egyenleg
STR_UFO_ACTIVITY_IN_AREAS
UFO Aktivitás (Régiók)
STR_UFO_ACTIVITY_IN_COUNTRIES
UFO Aktivitás (Országok)
STR_XCOM_ACTIVITY_IN_AREAS
XCom Aktivitás (Régiók)
STR_XCOM_ACTIVITY_IN_COUNTRIES
XCom Aktivitás (Országok)
STR_FINANCE
Pénzügy
STR_ST
.
STR_ND
.
STR_RD
.
STR_TH
.
STR_NOT_ENOUGH_SPECIAL_MATERIALS_TO_PRODUCE
Nincs elég speciális anyag a gyártásához:{NEWLINE}
STR_NOT_ENOUGH_MONEY_TO_PRODUCE
Nincs elég pénz a gyártásához:{NEWLINE}
STR_PRODUCTION_COMPLETE
Gyártás befejezve:{NEWLINE}
STR_PRODUCTION_OF
Építkezés:{NEWLINE}
STR__AT__
{NEWLINE}itt:{NEWLINE}
STR_IS_COMPLETE
{NEWLINE} elkészült
STR_OK_5_SECS
OKÉ - 5 Mp.
STR_RESEARCH_COMPLETED
Kutatás befejezve
STR_VIEW_REPORTS
JELENTÉS
STR_WE_CAN_NOW_RESEARCH
Most már tudunk kutatni:
STR_WE_CAN_NOW_PRODUCE
Most már tudunk gyártani:
STR_SUNDAY
Vasárnap
STR_MONDAY
Hétfő
STR_TUESDAY
Kedd
STR_WEDNESDAY
Szerda
STR_THURSDAY
Csütörtök
STR_FRIDAY
Péntek
STR_SATURDAY
Szombat
STR_NOT_ENOUGH
Nincs elég 
STR_TO_REFUEL
 feltölteni: 
STR_TO_REARM
 felfegyverezni: 
STR_AT_
 itt: 
STR_UFO_IS_NOT_RECOVERED
UFO nem lett begyűjtve
STR_UFO_IS_RECOVERED
UFO begyűjtve
STR_CRAFT_IS_LOST
A gép elveszett
STR_TERROR_CONTINUES
A terror folytatódik
STR_ALIENS_DEFEATED
Idegenek legyőzve
STR_BASE_IS_LOST
A bázis elveszett
STR_BASE_IS_SAVED
A bázis megmenekült
STR_ALIEN_BASE_STILL_INTACT
Az idegen bázis még sértetlen
STR_ALIEN_BASE_DESTROYED
Az idegen bázis lerombolva
STR_ALIENS_KILLED
MEGÖLT IDEGENEK
STR_ALIEN_CORPSES_RECOVERED
IDEGEN TETEMEK BEGYŰJTVE
STR_LIVE_ALIENS_RECOVERED
ÉLŐ IDEGENEK BEGYŰJTVE
STR_ALIEN_ARTIFACTS_RECOVERED
IDEGEN SZERKEZETEK BEGYŰJTVE
STR_ALIEN_BASE_CONTROL_DESTROYED
IDEGEN BÁZIS KÖZPONTJA LEROMBOLVA
STR_CIVILIANS_KILLED_BY_ALIENS
CIVIL ÁLDOZATOK (IDEGENEK ÁLTAL)
STR_CIVILIANS_KILLED_BY_XCOM_OPERATIVES
CIVIL ÁLDOZATOK (XCOM ÜGYNÖKÖK ÁLTAL)
STR_CIVILIANS_SAVED
MEGMENTETT CIVILEK
STR_XCOM_OPERATIVES_KILLED
MEGÖLT XCOM ÜGYNÖKÖK
STR_XCOM_OPERATIVES_RETIRED_THROUGH_INJURY
SÉRÜLÉS MIATT VISSZAVONULT XCOM ÜGYNÖKÖK
STR_XCOM_OPERATIVES_MISSING_IN_ACTION
AKCIÓ KÖZBEN ELTŰNT XCOM ÜGYNÖKÖK
STR_TANKS_DESTROYED
MEGSEMMISÍTETT TANKOK
STR_XCOM_CRAFT_LOST
XCOM GÉP ELVESZETT
STR_UFO_RECOVERY
UFO BEGYŰJTÉSE
STR_ALIEN_BASE_RECOVERY
IDEGEN BÁZIS BEGYŰJTÉSE
STR_UNDER_ATTACK
 támadás alatt!
STR_BASE_DEFENSES_INITIATED
BÁZIS VÉDELME MŰKÖDÉSBE LÉP
STR_GRAV_SHIELD_REPELS_UFO
GRAVIPAJZS ELTASZÍTJA AZ UFOT!
STR_FIRING
TÜZEL
STR_HIT
TALÁLT!
STR_UFO_DESTROYED
UFO MEGSEMMISÜLT!
STR_MISSED
MELLÉ!
STR_SELL_ITEMS_SACK_PERSONNEL
Eladás/Kirúgás
STR_VALUE_OF_SALES
ELADÁSOK ÉRTÉKE> 
STR_FUNDS
TŐKE> 
STR_SELL_SACK
Elad/Kirúg
STR_VALUE
Értéke
STR_CRAFT_
GÉP> 
STR_UFO_CRASH_RECOVERY
LEZUHANÁS BEGYŰJTÉSE
STR_UFO_CRASH_RECOVERY_BRIEFING
Figyelem - Maradhattak tulélők az UFO-ban vagy a környékén.  A küldetés sikeres teljesítésének feltétele: az összes ellenséges egység megsemmisítése vagy semlegesítése.  Az UFO maradványai, az idegen tetemek és szerkezetek begyűjtése csak ez után kezdődhet meg.  A küldetés megszakításához az XCom ügynökeinek vissza kell térnie a szállítóeszközbe, majd kattints a 'Küldetés megszakítása' ikonra.
STR_UFO_GROUND_ASSAULT
UFO FÖLDI TÁMADÁSA
STR_UFO_GROUND_ASSAULT_BRIEFING
Derítsd fel a leszállóhelyet, majd - ha lehetséges - nyerj belépést az UFO-ba.  A küldetés sikeres teljesítésének feltétele: az összes ellenséges egység megsemmisítése vagy semlegesítése.  Az UFO, az idegen tetemek és szerkezetek begyűjtése csak ez után kezdődhet meg.  A küldetés megszakításához az XCom ügynökeinek vissza kell térni a szállítóeszközhöz, majd kattints a 'Küldetés megszakítása' ikonra.
STR_BASE_DEFENSE
BÁZIS VÉDELEM
STR_BASE_UC_
BÁZIS> 
STR_BASE_DEFENSE_BRIEFING
Egy idegen hajó landolt a közelben.  A bázisunk komoly veszélyben van.  Az ilyenkor szokásos eljárás szerint minden nem-fegyveres személyzetet és XCom gépet evakuáltuk.  Az idegen egységek a hangárak ajtajain vagy a központi liften keresztül hatolnak be.  Védd meg a bázist és a létfontosságú épületeket minden áron - ez egy küzdelem mindhalálig.  Ha a 'Küldetés megszakítása' ikonra kattintasz, elfogadod a vereséget és elveszted a bázist.
STR_ALIEN_BASE_ASSAULT
IDEGEN BÁZIS TÁMADÁSA
STR_ALIEN_BASE_ASSAULT_BRIEFING
XCom ügynökök belépést nyertek egy idegen bázisra.  Az irányítóközpontnak meg kell semmisülnie, hogy a bázis működésképtelenné váljon.  A küldetés akkor fejeződik be, amikor az összes ellenség megsemmisült, vagy az osztagod visszatért a zöld kijárati területre (majd kattints a 'Küldetés megszakítása' ikonra).
STR_CYDONIA_BRIEFING
Megérkeztél Cydoniába.  Belépést nyersz egy hatalmas földalatti komplexumba a marsi szfinx közelében.  Meg kell semmisítened az idegen agyat, amely minden idegen tevékenységet irányít.  Az emberiség sorsa a Te kezedben van....
STR_TERROR_MISSION
TERROR KÜLDETÉS
STR_TERROR_MISSION_BRIEFING
A küldetés sikeres teljesítésének feltétele: az összes ellenséges egység megsemmisítése vagy semlegesítése.  Meg kell próbálnod megmenteni bármilyen civil életét, semlegesítve a területen az idegen fenyegetést.  A küldetés megszakításához az XCom ügynökeinek vissza kell térni a szállítóeszközbe, majd kattints a 'Küldetés megszakítása' ikonra.
STR_NO_FREE_HANGARS_FOR_CRAFT_PRODUCTION
NINCS SZABAD HANGÁR A GÉPGYÁRTÁSHOZ!{SMALLLINE}Minden gép egy bázishoz van rendelve; átszállítva, vásárolva, vagy építve, egy hangárt foglal el.  Építs egy új hangárt vagy szállíts át egy gépet egy másik bázisra.
STR_NO_FREE_HANGARS_FOR_PURCHASE
NINCS SZABAD HANGÁR A VÁSÁRLÁSHOZ!{SMALLLINE}Minden gép egy bázishoz van rendelve; átszállítva, vásárolva, vagy építve, egy hangárt foglal el.  Építs egy új hangárt vagy szállíts át egy gépet egy másik bázisra.
STR_NO_FREE_HANGARS_FOR_TRANSFER
NINCS SZABAD HANGÁR AZ ÁTSZÁLLÍTÁSHOZ!{SMALLLINE}Minden gép egy bázishoz van rendelve; átszállítva, vásárolva, vagy építve, egy hangárt foglal el.  Építs egy új hangárt vagy szállíts át egy gépet egy másik bázisra.
STR_CANNOT_BUILD_HERE
NEM ÉPÍTHETSZ IDE!{SMALLLINE}Építkezni csak egy már létező épület mellé lehet.
STR_NO_FREE_ACCOMODATION
NINCS SZABAD LAKÓHELY!{SMALLLINE}A célbázis nem rendelkezik a lakónegyedeiben elegendő hellyel.
STR_NOT_ENOUGH_WORK_SPACE
NINCS ELÉG MŰHELY!{SMALLLINE}Építs új műhelyt vagy csökkentsd a munkát más tervezeteken.
STR_NOT_ENOUGH_MONEY
NINCS ELÉG PÉNZ!
STR_NOT_ENOUGH_TRANSFER_SUPPORT
NINCS ELÉG SZÁLLÍTÓI KAPACITÁS!{SMALLLINE}Várd meg a jelenlegi átszállításokat vagy vásárlásokat, hogy célba érjenek.
STR_NO_MORE_SOLDIERS_ALLOWED
TÖBB KATONA NEM ENGEDÉLYEZETT!{SMALLLINE}Már felvetted a maximális számú katonát.
STR_NOT_ENOUGH_STORE_SPACE
NINCS ELÉG RAKTÁR-HELY!{SMALLLINE}Építs új raktárat vagy küldj át néhány dolgot más bázisokra.
STR_NOT_ENOUGH_LIVING_SPACE
NINCS ELÉG LAKÓHELY!{SMALLLINE}Építs új lakónegyedeket vagy küldj át valamennyi személyzetet más bázisokra.
STR_NO_MORE_EQUIPMENT_ALLOWED_ON_BOARD
TÖBB FELSZERELÉS NEM ENGEDÉLYEZETT!{SMALLLINE}A küldetéseidre maximum 80 felszerelési tárgyat vihetsz.
STR_LAUNCH_INTERCEPTION
ELFOGÁS INDÍTÁSA
STR_CRAFT
GÉP
STR_STATUS
ÁLLAPOT
STR_BASE
BÁZIS
STR_READY
KÉSZ
STR_OUT
KINT
STR_REPAIRS
JAVÍTJÁK
STR_REFUELLING
TANKOL
STR_REARMING
FEGYVERZIK
STR_TARGET
CÉLPONT: 
STR_TARGET_WAY_POINT
CÉLPONT: TEREPPONT
STR_ARE_YOU_SURE_CYDONIA
Biztos vagy benne, hogy ezt a gépet el akarod küldeni Cydoniába?
STR_YES
IGEN
STR_NO
NEM
STR_SELECT_DESTINATION
VÁLASSZ CÉLPONTOT
STR_CYDONIA
CYDONIA
STR_SELECT_SITE_FOR_NEW_BASE
VÁLASSZ HELYET AZ ÚJ BÁZISNAK
STR_RETURN_TO_BASE
VISSZATÉRÉS A BÁZISRA
STR_SELECT_NEW_TARGET
ÚJ CÉLPONT VÁLASZTÁSA
STR_PATROL
ŐRJÁRAT
STR_STATUS_
ÁLLAPOT>
STR_DAMAGED_RETURNING_TO_BASE
MEGSÉRÜLT - VISSZATÉR A BÁZISRA
STR_LOW_FUEL_RETURNING_TO_BASE
KEVÉS AZ ÜZEMANYAG - VISSZATÉR A BÁZISRA
STR_PATROLLING
ŐRJÁRATBAN
STR_TAILING_UFO
KÖVETI AZ UFOT
STR_INTERCEPTING_UFO
ELFOGÁS: UFO-
STR_RETURNING_TO_BASE
VISSZATÉR A BÁZISRA
STR_DESTINATION_UC_
CÉLPONT: 
STR_SPEED_
SEBESSÉG>
STR_MAXIMUM_SPEED_UC
MAXIMÁLIS SEBESSÉG>
STR_ALTITUDE_
MAGASSÁG>
STR_VERY_LOW
NAGYON ALACSONY
STR_LOW_UC
ALACSONY
STR_HIGH_UC
MAGAS
STR_VERY_HIGH
NAGYON MAGAS
STR_FUEL
ÜZEMANYAG>
STR_WEAPON_ONE
FEGYVER-1>
STR_NONE_UC
SEMMI
STR_ROUNDS_
LŐSZER>
STR_WEAPON_TWO
FEGYVER-2>
STR_HOSTILE
ELLENSÉGES
STR_NEUTRAL
SEMLEGES
STR_FRIENDLY
BARÁTI
STR_COMMITTED
ELKÖTELEZETT
STR_GAME_OPTIONS
JÁTÉK OPCIÓK
STR_LOAD_GAME
ÁLLÁS BETÖLTÉSE
STR_SAVE_GAME
ÁLLÁS KIMENTÉSE
STR_INTERCEPTION_CRAFT
ELFOGÓ GÉPEK
STR_BASE_
Bázis>
STR_NAME_UC
NÉV
STR_AMMO_
LŐSZER>
STR_CREW
LEGÉNYSÉG
STR_EQUIPMENT_UC
FELSZERELÉS
STR_ARMOR
PÁNCÉL
STR_MAX
MAX>
STR_ROOKIE
Újonc
STR_SQUADDIE
Szakaszvezető
STR_SERGEANT
Őrmester
STR_CAPTAIN
Százados
STR_COLONEL
Ezredes
STR_COMMANDER
Parancsnok
STR_SPACE_AVAILABLE
FELHASZNÁLHATÓ HELY>
STR_SPACE_USED
FOGLALT HELY>
STR_RANK
RENDFOKOZAT
STR_WOUNDED
SEBESÜLT
STR_ARM
Fegyverzet 
STR_DEFENSE_VALUE
Védelmi érték
STR_HIT_RATIO
Találati arány
STR_READY_TO_LAND_NEAR
landolásra{NEWLINE}kész itt:
STR_BEGIN_MISSION
Kezdődhet a küldetés?
STR_SELECT_ARMAMENT
Válassz fegyverzetet
STR_AMMUNITION_UC
LŐSZER
STR_ARMAMENT
FEGYVERZET
STR_AVAILABLE
ELÉRHETŐ
STR_NOT_AVAILABLE
N.A.
STR_SELECT_ARMOR_FOR
VÁLASSZ PÁNCÉLT
STR_TYPE
TÍPUS
STR_PERSONAL_ARMOR_UC
SZEMÉLYI PÁNCÉL
STR_POWER_SUIT_UC
ERŐ PÁNCÉL
STR_FLYING_SUIT_UC
REPÜLŐ PÁNCÉL
STR_SELECT_ARMOR
Válassz páncélt
STR_NORTH
ÉSZAK
STR_NORTH_EAST
ÉSZAK-KELET
STR_EAST
KELET
STR_SOUTH_EAST
DÉL-KELET
STR_SOUTH
DÉL
STR_SOUTH_WEST
DÉL-NYUGAT
STR_WEST
NYUGAT
STR_NORTH_WEST
ÉSZAK-NYUGAT
STR_SELECT_ACTION
VÁLASSZ MŰVELETET
STR_CONTINUE_INTERCEPTION_PURSUIT
FOLYTASD AZ ELFOGÓ ÜLDÖZÉST
STR_PURSUE_WITHOUT_INTERCEPTION
ELFOGÁS NÉLKÜLI ÜLDÖZÉS
STR_VERY_LARGE
NAGYON NAGY
STR_LARGE
NAGY
STR_MEDIUM_UC
KÖZEPES
STR_SMALL
KICSI
STR_VERY_SMALL
NAGYON KICSI
STR_GROUND
TALAJ
STR_DETECTED
Észlelve
STR_SIZE_UC
MÉRET
STR_ALTITUDE
MAGASSÁG
STR_HEADING
IRÁNY
STR_SPEED
SEBESSÉG
STR_CENTER_ON_UFO_TIME_5_SECS
UFORA ÁLL-IDŐ=5 Mp.
STR_TRACKING_LOST
NYOMA VESZETT
STR_REDIRECT_CRAFT
GÉP ÁTIRÁNYÍTÁSA
STR_GO_TO_LAST_KNOWN_UFO_POSITION
MENJ AZ UFO UTOLSÓ ISMERT POZÍCIÓJÁRA
STR_UFO_
UFO-
STR_ALIEN_BASE_
IDEGEN BÁZIS-
STR_CRASH_SITE_
LEZUHANÁS-
STR_LANDING_SITE_
LESZÁLLT UFO-
STR_WAY_POINT_
TEREPPONT-
STR_TERROR_SITE_UC
TERROR HELY-
STR_HAS_REACHED
elérte a
STR_DESTINATION
célpontját:
STR_NOW_PATROLLING
Most őrjáratban van
STR_ALIEN_ORIGINS
Idegen eredet
STR_THE_MARTIAN_SOLUTION
A marsi megoldás
STR_CYDONIA_OR_BUST
Cydonia vagy bukás
STR_UFOPAEDIA
UFOpédia
STR_XCOM_CRAFT_ARMAMENT
XCOM GÉP & FEGYVERZET
STR_HEAVY_WEAPONS_PLATFORMS
NEHÉZFEGYVERZET PROGRAM (NFP)
STR_WEAPONS_AND_EQUIPMENT
FEGYVEREK ÉS FELSZERELÉS
STR_ALIEN_ARTIFACTS
IDEGEN SZERKEZETEK
STR_BASE_FACILITIES
BÁZIS ÉPÜLETEI
STR_ALIEN_LIFE_FORMS
IDEGEN ÉLETFORMÁK
STR_ALIEN_RESEARCH_UC
IDEGEN KUTATÁS
STR_UFO_COMPONENTS
UFO KOMPONENSEK
STR_UFOS
UFOk
STR_SELECT_ITEM
VÁLASSZ TÉTELT
STR_ACCELERATION
GYORSULÁS>
STR_FUEL_CAPACITY
ÜZEMANYAG KAPACITÁS>
STR_WEAPON_PODS
FEGYVERÁLLVÁNYOK>
STR_DAMAGE_CAPACITY_UC
SÉRÜLÉSBÍRÁS>
STR_CARGO_SPACE
RAKHELY>
STR_HWP_CAPACITY
NFP KAPACITÁS>
STR_DAMAGE
Roncsolás
STR_RANGE
Hatótáv
STR_KM
 km
STR_ACCURACY
Pontosság
STR_RE_LOAD_TIME
Újratöltési idő
STR_S
 mp.
STR_ARMOR_PIERCING
PÁNCÉLTÖRŐ
STR_INCENDIARY
GYÚJTÓBOMBA
STR_HIGH_EXPLOSIVE_UC
DETONÁCIÓS
STR_LASER_BEAM
LÉZERSUGÁR
STR_PLASMA_BEAM_UC
PLAZMASUGÁR
STR_STUN_UC
BÉNÍTÓ
STR_SHOT_TYPE
LÖVÉS TÍPUSA
STR_ACCURACY_UC
PONTOSSÁG
STR_TU_COST
IE KÖLTSÉG
STR_DAMAGE_UC
RONCSOLÁS
STR_AMMO
LŐSZER
STR_AUTO
Automata
STR_SNAP
Kapás
STR_AIMED
Célzott
STR_CONSTRUCTION_TIME
Építkezési idő
STR_CONSTRUCTION_COST
Építkezés költsége
STR_MAINTENANCE_COST
Fenntartás költsége
STR_LOW
Alacsony
STR_MEDIUM
Közepes
STR_HIGH
Magas
STR_CRAFT_WEAPON
Gép fegyver
STR_CRAFT_AMMUNITION
Gép lőszer
STR_HEAVY_WEAPONS_PLATFORM
Nehézfegyverzet Program
STR_WEAPON
Fegyver
STR_AMMUNITION
Lőszer
STR_EQUIPMENT
Felszerelés
STR_ALIEN_CORPSE
Idegen Tetem
STR_UFO_COMPONENT
UFO komponens
STR_PERSONAL_ARMOR
Személyi páncél
STR_RAW_MATERIALS
Nyersanyagok
STR_HWP_CANNON_SHELLS
NFP Ágyú lövedék
STR_ALIEN
Idegen
STR_SECTOID
Szektoid
STR_SNAKEMAN
Kígyóember
STR_ETHEREAL
Éteri
STR_MUTON
Muton
STR_FLOATER
Lebegő
STR_CELATID
Kelatid
STR_SILACOID
Szilakoid
STR_CHRYSSALID
Krisszalid
STR_ZOMBIE
Zombi
STR_REAPER
Arató
STR_SECTOPOD
Szektopod
STR_CYBERDISC
Kiberkorong
STR_LIVE_COMMANDER
 Parancsnok
STR_LIVE_LEADER
 Vezető
STR_LIVE_ENGINEER
 Mérnök
STR_LIVE_MEDIC
 Orvos
STR_LIVE_NAVIGATOR
 Navigátor
STR_LIVE_SOLDIER
 Katona
STR_LIVE_TERRORIST
 Terrorista
STR_FLOATER_SOLDIER
Lebegő Katona
STR_FLOATER_NAVIGATOR
Lebegő Navigátor
STR_FLOATER_MEDIC
Lebegő Orvos
STR_FLOATER_ENGINEER
Lebegő Mérnök
STR_FLOATER_LEADER
Lebegő Vezető
STR_FLOATER_COMMANDER
Lebegő Parancsnok
STR_SECTOID_SOLDIER
Szektoid Katona
STR_SECTOID_NAVIGATOR
Szektoid Navigátor
STR_SECTOID_MEDIC
Szektoid Orvos
STR_SECTOID_ENGINEER
Szektoid Mérnök
STR_SECTOID_LEADER
Szektoid Vezető
STR_SECTOID_COMMANDER
Szektoid Parancsnok
STR_SNAKEMAN_SOLDIER
Kígyóember Katona
STR_SNAKEMAN_NAVIGATOR
Kígyóember Navigátor
STR_SNAKEMAN_ENGINEER
Kígyóember Mérnök
STR_SNAKEMAN_LEADER
Kígyóember Vezető
STR_SNAKEMAN_COMMANDER
Kígyóember Parancsnok
STR_MUTON_SOLDIER
Muton Katona
STR_MUTON_NAVIGATOR
Muton Navigátor
STR_MUTON_ENGINEER
Muton Mérnök
STR_ETHEREAL_SOLDIER
Éteri Katona
STR_ETHEREAL_LEADER
Éteri Vezető
STR_ETHEREAL_COMMANDER
Éteri Parancsnok
STR_CYBERDISC_TERRORIST
Kiberkorong Terrorista
STR_REAPER_TERRORIST
Arató Terrorista
STR_CHRYSSALID_TERRORIST
Krisszalid Terrorista
STR_CELATID_TERRORIST
Kelatid Terrorista
STR_SILACOID_TERRORIST
Szilakoid Terrorista
STR_SECTOPOD_TERRORIST
Szektopod Terrorista
STR_UFO_POWER_SOURCE
UFO Erőforrás
STR_UFO_NAVIGATION
UFO Navigáció
STR_UFO_CONSTRUCTION
UFO Építés
STR_ALIEN_FOOD
Idegen Élelem
STR_ALIEN_REPRODUCTION
Idegen Szaporítókamra
STR_ALIEN_ENTERTAINMENT
Idegen Szórakoztatás
STR_ALIEN_SURGERY
Idegen Sebészet
STR_EXAMINATION_ROOM
Kivizsgáló Szoba
STR_ALIEN_ALLOYS
Idegen Fémek
STR_ALIEN_HABITAT
Idegen Lakás
STR_POWER_SUIT
Erő páncél
STR_FLYING_SUIT
Repülő páncél
STR_HWP_ROCKETS
NFP Rakéta
STR_HWP_FUSION_BOMB
NFP Fúziós Bomba
STR_LASER_WEAPONS
Lézerfegyverek
STR_NEW_FIGHTER_CRAFT
Új harci gép
STR_NEW_FIGHTER_TRANSPORTER
Új harci/szállító gép
STR_ULTIMATE_CRAFT
Végső Gép
STR_LASER_PISTOL
Lézerpisztoly
STR_LASER_RIFLE
Lézerpuska
STR_HEAVY_LASER
Nehézlézer
STR_LASER_CANNON
Lézerágyú
STR_PLASMA_CANNON
Plazmaágyú
STR_FUSION_MISSILE
Fúziós Rakéta
STR_LASER_DEFENSE
Lézer Védelem
STR_PLASMA_DEFENSE
Plazma Védelem
STR_FUSION_DEFENSE
Fúziós Védelem
STR_GRAV_SHIELD
Gravipajzs
STR_MIND_SHIELD
Elmepajzs
STR_PSI_LAB
Pszi-Labor
STR_MOTION_SCANNER
Mozgásérzékelő
STR_MEDI_KIT
Elsősegély-Csomag
STR_TANK_CANNON
Tank/Ágyú
STR_TANK_ROCKET_LAUNCHER
Tank/Rakétakilövő
STR_TANK_LASER_CANNON
Tank/Lézerágyú
STR_HOVERTANK_PLASMA
Lebegőtank/Plazma
STR_HOVERTANK_LAUNCHER
Lebegőtank/Kilövő
STR_STINGRAY_LAUNCHER
Stingray kilövő
STR_AVALANCHE_LAUNCHER
Avalanche kilövő
STR_CANNON
Gépágyú
STR_FUSION_BALL_LAUNCHER
Fúziós Gömb Kilövő
STR_PLASMA_BEAM
Plazmaágyú
STR_STINGRAY_MISSILES
Stingray Rakéta
STR_AVALANCHE_MISSILES
Avalanche Rakéta
STR_CANNON_ROUNDS_X50
Gépágyú-lövedék(x50)
STR_FUSION_BALL
Fúziós Gömb
STR_SOLDIER
Katona
STR_SCIENTIST
Tudós
STR_ENGINEER
Mérnök
STR_NORTH_AMERICA
Észak-Amerika
STR_ARCTIC
Arktisz
STR_ANTARCTICA
Antarktisz
STR_SOUTH_AMERICA
Dél-Amerika
STR_EUROPE
Európa
STR_NORTH_AFRICA
Észak-Afrika
STR_SOUTHERN_AFRICA
Dél-Afrika
STR_CENTRAL_ASIA
Közép-Ázsia
STR_SOUTH_EAST_ASIA
Dél-Kelet-Ázsia
STR_SIBERIA
Szibéria
STR_AUSTRALASIA
Ausztrálázsia
STR_PACIFIC
Csendes óceán
STR_NORTH_ATLANTIC
Észak-Atlanti
STR_SOUTH_ATLANTIC
Dél-Atlanti
STR_INDIAN_OCEAN
Indiai óceán
STR_ALIEN_RESEARCH
Idegen Kutatás
STR_ALIEN_HARVEST
Idegen Szüret
STR_ALIEN_ABDUCTION
Idegen Emberrablás
STR_ALIEN_INFILTRATION
Idegen Beszivárgás
STR_ALIEN_BASE
Idegen Bázis
STR_ALIEN_TERROR
Idegen Terror
STR_ALIEN_RETALIATION
Idegen Megtorlás
STR_ALIEN_SUPPLY
Idegen Ellátás
STR_POWER_SOURCES
Erőforrások
STR_MAXIMUM_SPEED
Maximális sebesség
STR_HYPER_WAVE_DECODER_UC
HIPERHULLÁM DEKÓDER
STR_SKYRANGER
FELHŐJÁRÓ
STR_LIGHTNING
VILLÁM
STR_AVENGER
BOSSZÚÁLLÓ
STR_INTERCEPTOR
ELFOGÓ
STR_FIRESTORM
TŰZVIHAR
STR_UFO
UFO
STR_STINGRAY
STINGRAY
STR_AVALANCHE
AVALANCHE
STR_CANNON_UC
GÉPÁGYÚ
STR_FUSION_BALL_UC
FÚZIÓS GÖMB
STR_LASER_CANNON_UC
LÉZERÁGYÚ
STR_DAMAGE_CAPACITY
Sérüléstűrés
STR_WEAPON_POWER
Tűzerő
STR_WEAPON_RANGE
Hatótávolság
STR_ACCESS_LIFT
Központi Lift
STR_LABORATORY
Laboratórium
STR_WORKSHOP
Műhely
STR_SMALL_RADAR_SYSTEM
Kis Radarrendszer
STR_LARGE_RADAR_SYSTEM
Nagy Radarrendszer
STR_MISSILE_DEFENSES
Rakétás Védelem
STR_GENERAL_STORES
Raktár
STR_ALIEN_CONTAINMENT
Idegen Tároló
STR_LASER_DEFENSES
Lézer Védelem
STR_PLASMA_DEFENSES
Plazma Védelem
STR_FUSION_BALL_DEFENSES
Fúziós Gömb Védelem
STR_PSIONIC_LABORATORY
Pszionikus Laboratórium
STR_HYPER_WAVE_DECODER
Hiperhullám-Dekóder
STR_HANGAR
Hangár
STR_USA
EGYESÜLT ÁLLAMOK
STR_RUSSIA
OROSZORSZÁG
STR_UK
EGYESÜLT KIRÁLYSÁG
STR_FRANCE
FRANCIAORSZÁG
STR_GERMANY
NÉMETORSZÁG
STR_ITALY
OLASZORSZÁG
STR_SPAIN
SPANYOLORSZÁG
STR_CHINA
KÍNA
STR_JAPAN
JAPÁN
STR_INDIA
INDIA
STR_BRAZIL
BRAZÍLIA
STR_AUSTRALIA
AUSZTRÁLIA
STR_NIGERIA
NIGÉRIA
STR_SOUTH_AFRICA
DÉL-AFRIKAI KÖZTÁRS.
STR_EGYPT
EGYIPTOM
STR_CANADA
KANADA
STR_TANK
Tank
STR_CIVILIAN
Civil
STR_JAN
Jan
STR_FEB
Feb
STR_MAR
Már
STR_APR
Ápr
STR_MAY
Máj
STR_JUN
Jún
STR_JUL
Júl
STR_AUG
Aug
STR_SEP
Sze
STR_OCT
Okt
STR_NOV
Nov
STR_DEC
Dec
STR_INTERNATIONAL_RELATIONS
Nemzetközi kapcsolatok
STR_COUNTRY
Ország
STR_FUNDING
Támogatás
STR_CHANGE
Változás
STR_WEAPON_SYSTEMS
FEGYVER{NEWLINE}RENDSZER
STR_HWPS
NFPk
STR_DAMAGE_UC_
RONGÁLÓDÁS>
STR_ACCESS_LIFT_UFOPEDIA
A központi liften keresztül történik a személy- és az anyagforgalom a földalatti bázisba/ból.  Mindig ez az első épület amely az új helyen épül.  A lift területe egy sebezhető pont bármilyen lehetséges ellenséges erő betolakodása esetén.
STR_LIVING_QUARTERS_UFOPEDIA
Minden lakóblokk maximum 50 személy ellátásáról gondoskodik.  A blokk tartalmaz pihenő-, alvó-, étkező- és szórakozóterületeket.
STR_LABORATORY_UFOPEDIA
Legföljebb 50 tudós képes egyszerre dolgozni egy laboratóriumban.  A laborok a legmodernebb felszereléssel vannak ellátva akár anyagvizsgálatról, biokémiáról vagy kozmológiáról van szó.  Különleges hozzáféréssel rendelkezik a világ kutatólaboratóriumainak legjobbjaihoz, sőt katonai laborokhoz is.
STR_WORKSHOP_UFOPEDIA
Egy ilyen műhely minden felszerelést tartalmaz, amely szükséges a kutatólaboratóriumok eredményeinek gyártásához.  Legföljebb 50 mérnök képes egyszerre dolgozni egy műhelyben, bár a készülő tárgy szintén elfoglal némi plusz helyet.
STR_SMALL_RADAR_SYSTEM_UFOPEDIA
A kis radarrendszer hatótávolsága kb. 560 km. Csatlakozik műholdrendszerekhez, melyek lehetővé teszik a keresést akár tengerszinten is.  Minden rendszer 5%-os eséllyel rendelkezik 10 percenként egy átlagos méretű tárgy észlelésére.
STR_LARGE_RADAR_SYSTEM_UFOPEDIA
A nagy radarrendszer hatótávolsága kb. 840 km. Csatlakozik műholdrendszerekhez, melyek lehetővé teszik a keresést akár tengerszinten is.  Minden rendszer 5%-os eséllyel rendelkezik 10 percenként egy átlagos méretű tárgy észlelésére.
STR_MISSILE_DEFENSES_UFOPEDIA
A rakétás védelem gondoskodik némi védelemről, ha egy ellenséges gép próbálna leszállni a bázis közelében.
STR_GENERAL_STORES_UFOPEDIA
Minden felszerelés, fegyverrendszer, lőszer, küldetésből beszerzett anyag, valamint NFP a raktárakban kerül elhelyezásre, kivéve a hangárbeli gépeken elhelyezett felszerelést.
STR_ALIEN_CONTAINMENT_UFOPEDIA
Az élő idegeneknek szükséges egy speciális lakóhelyet biztosítani életbenmaradásuk érdekében. A tárolórendszer egyszerre 10 idegent képes tárolni öntároló egységekben.
STR_LASER_DEFENSES_UFOPEDIA
A lézer védelem védelemről gondoskodik ellenséges gép behatolásával szemben.
STR_PLASMA_DEFENSES_UFOPEDIA
A plazmasugár-védelem erőteljes és hatékony védelemről gondoskodik ellenséges gépekkel szemben.
STR_FUSION_BALL_DEFENSES_UFOPEDIA
A fúziós rakéták biztosítják a leghatékonyabb védelmet idegen támadás esetén.  Ezek a rakéták anti-anyag összeomlást produkálnak, amely egy bizonyos sugáron belül mindent elpusztít.
STR_GRAV_SHIELD_UFOPEDIA
A gravitációs pajzs eltaszítja a leszálláshoz készülő idegen gépet, elég időt nyerve a védelmi rendszereknek az újbóli tüzeléshez. Gyakorlatilag megduplázza bármely védelmi rendszer hatékonyságát a bázison.
STR_MIND_SHIELD_UFOPEDIA
Mivel az idegen gépek az agyhullámok segítségével érzékelik az emberi jelenlétet, a leghatékonyabb ellenintézkedés leárnyékolni a bázisról kilépő agyhullámokat.  Ez az épület drasztikusan csökkenti az idegenek esélyét a bázis észlelését illetően.
STR_PSIONIC_LABORATORY_UFOPEDIA
A pszionikus labor képes felbecsülni a bázison tartózkodó katonák pszionikus erejét és megadja nekik a szükséges gyakorlatot a képességeik hasznosításához.  Minden labor 10 katonát képezhet, mely képzés mindig a hónap elején kezdődik.  A pszionikus képesség a pszi-erősítővel együtt pszionikus támadásra használható harc közben.
STR_HYPER_WAVE_DECODER_UFOPEDIA
Az idegenek közti kommunikáció a szupra-dimenzionális hullámokon nyugszik mely szinte azonnali.  Az épület segítségével lehetőség nyílik az UFO üzeneteinek elfogására, dekódolására.  Kideríthető az UFO típusa, az idegen faj, a tevékenység típusa.
STR_HANGAR_UFOPEDIA
Minden hangár egy gép befogadására alkalmas, egyben tartalmazza a szükséges fenntartó, javító, feltöltő egységeket.  Minden bázison állomásozó géphez egy hangár tartozik, melyet más gép még akkor sem használhat, ha esetleg ez éppen küldetést teljesít.
STR_PISTOL_UFOPEDIA
A szabvány XCom pisztoly nagyerejű, félautomata, tárja 12 töltényt tartalmaz.
STR_RIFLE_UFOPEDIA
Nagypontosságú mesterlövész-puska lézer irányzékkal.  6.7mm-es lőszeréből 20 db-ot tartalmaz egy tár.
STR_HEAVY_CANNON_UFOPEDIA
A nehézlöveg pusztító, de nehézkes fegyver.  Sokoldalú, hiszen háromféle lőszerrel használható: páncéltörő, gyújtóbomba és detonációs.
STR_AUTO_CANNON_UFOPEDIA
Az automata löveg kombinálja a nehézlöveg tűzerejét és sokoldalúságát a gyorsabb tüzeléssel.
STR_ROCKET_LAUNCHER_UFOPEDIA
A lézerirányzékú rakétakilövő háromféle rakétát képes kilőni.
STR_LASER_PISTOL_UFOPEDIA
A lézerpisztoly hatásos kivitelezése az új technologiának.  A gyorsabb és sokkal pontosabb pisztoly kényelmével rendelkezik.
STR_LASER_RIFLE_UFOPEDIA
A lézerpuska erőteljesebb és pontosabb verziója a korábbi pisztoly-terveknek.
STR_HEAVY_LASER_UFOPEDIA
A nehézlézer nehézkes, de rendkívül hatásos.
STR_GRENADE_UFOPEDIA
Ez a szabványgránát pontos, kifinomult időzítővel rendelkezik.
STR_SMOKE_GRENADE_UFOPEDIA
A füstgránát takarásról gondoskodik nyílt harci helyzetekben.  Odafigyeléssel használd, mert az ellenség is hasznot húzhat ebből.
STR_PROXIMITY_GRENADE_UFOPEDIA
A szomszédgránát ugyanúgy használatos, mint egy normális gránát, de ez landolása után közeli mozgásra aktiválódik.  Nagy ügyesség és odafigyelés szükséges használatához.
STR_HIGH_EXPLOSIVE_UFOPEDIA
Ez a robbanószer kizárólag rombolási célokat szolgál.  Az embereid tartsd távol a felrobbanó területtől.
STR_MOTION_SCANNER_UFOPEDIA
Ez a kifinomult eszköz érzékelők tucatját tartalmazza, melyek jelzései alapján egy algoritmus képes kiszűrni és azonosítani a mozgó ellenséges egységeket. Mindazonáltal igényel némi gyakorlatot a hatékony használata. Kattints a mozgásérzékelő ikonra a taktikai kijelzőn. Válaszd ki a 'Mozgásérzékelő'-t a menüből.  A kijelző középre egy nyilat tesz, mely arra mutat, amerre a katona néz (Észak van fent). A villogó foltok az előzőleg mozgó egységeket jelzik. Nagyobb vagy gyorsabb egységek nagyobb foltokat eredményeznek. A mozdulatlan egységek nem kerülnek kijelzésre.
STR_MEDI_KIT_UFOPEDIA
Az elsősegély-csomag tartalmaz kötszereket, fájdalom-csillapítókat és stimulánsokat. Használatához a páciens mellett, felé fordulva kell állni. Ha a katona bénult, fölé kell állni. Kattints az elsősegély-csomag ikonra és válaszd ki az 'Elsősegély-csomag'-ot a menüből.{NEWLINE}GYÓGYÍTÁS> A vörös testrészek végzetes sebeket jeleznek. Kattints a sebesült tesztrészre. Kattints a 'Gyógyít' gombra. Egy végzetes seb meg lesz gyógyítva, és az egészség valamennyire helyreáll.{NEWLINE}STIMULÁNS> Visszaállítja az energiáját és újraéleszti az öntudatlan (lebénított) katonákat. Az újraélesztéshez a bénult katona fölé kell állni.{NEWLINE}FÁJDALOMCSILLAPÍTÓ> Visszaállítja a sebesült katona morálját annyival, amennyivel a sebesüléssel csökkent neki.
STR_PSI_AMP_UFOPEDIA
A pszi-erősítőt csak pszionikusan képzett katonák használhatják. A harc alatt kattints a pszi-erősítő ikonjára, válaszd ki a támadás típusát, majd válaszd ki a célpontot. Kétféle típusú támadás létezik:{NEWLINE}PÁNIKKELTÉS> Ha a támadás sikeres, csökkenti a célpont morálját és az pánikba eshet.{NEWLINE}ELMEKONTROLL> Ha sikeres, azonnal irányításod alá veheted az ellenséges egységet, mintha a sajátod volna (kivéve, hogy nem éred el a leltár képernyőjét). Ez a típusú támadás ritkábban sikerül.
STR_STUN_ROD_UFOPEDIA
Ez az eszköz közelharcban használatos. Elektromos sokkal képes ölés nélkül megbénítani egy élő szervezetet.
STR_THE_SUBJECT_HAS_DIED
Az alany elhalálozott a vallatás okozta trauma miatt.
STR_MIND_PROBE_UFOPEDIA
Az elmeteszt egy idegen kommunikációs eszköz mellyel az információ közvetlenül az agyból szerezhető meg.  Az XCom egységei ezt egy idegen jellemzőinek megjelenítésére használhatják harc közben.  Kattints az ikonjára, majd válaszd az 'Elmeteszt'-et.  Ezután válaszd ki az idegent.
STR_PLASMA_PISTOL_UFOPEDIA
A plazmapisztolyok halálos idegen fegyverek, melyek az anti-gravitációs mező azonnali részecskegyorsítására épülnek.
STR_PLASMA_RIFLE_UFOPEDIA
Ez az erőteljes pusztító eszköz az anti-gravitációs mező azonnali részecskegyorsítására épül.
STR_SIZE
Méret
STR_THE_CORPSE_MAY_BE_RESEARCHED
A tetem kutatása egy teljes bonctani jelentést adhat.
STR_NOT_ENOUGH_AMMUNITION_TO_ARM
Nincs elég lőszer a felfegyverzéshez
STR_BLASTER_LAUNCHER_UFOPEDIA
Ez egy írányítható idegen rakétakilövő, mely hatékony 'pusztító bombá'-t lő ki. Amikor lőni akarsz a fegyverrel, összeállíthatsz egy útvonalat, amelyet a bomba követ.  Amikor már elég pontot kijelöltél, kattints a speciális kilövés ikonra.
STR_SMALL_LAUNCHER_UFOPEDIA
Ez egy kis kilövő, mely bénító bombákat lő ki. Nagyon hasznos élő idegenek elfogására.
STR_ALIEN_GRENADE_UFOPEDIA
Ez az eszköz ugyanúgy működik, mint földi megfelelője - kivéve, hogy sokkal erősebb.
STR_SMALL_SCOUT
Kis Felderítő
STR_MEDIUM_SCOUT
Közepes Felderítő
STR_LARGE_SCOUT
Nagy Felderítő
STR_HARVESTER
Szüretelő
STR_ABDUCTOR
Elrabló
STR_TERROR_SHIP
Terror hajó
STR_BATTLESHIP
Csatahajó
STR_SUPPLY_SHIP
Ellátó hajó
STR_RATING
ÉRTÉKELÉS> 
STR_RATING_TERRIBLE
BORZALMAS!
STR_RATING_POOR
GYENGE!
STR_RATING_OK
OKÉ
STR_RATING_GOOD
JÓ!
STR_RATING_EXCELLENT
KIVÁLÓ!
STR_SCORE
PONTSZÁM
STR_XCOM_PROJECT_MONTHLY_REPORT
XCOM TERVEZET - HAVI JELENTÉS
STR_MONTH
Hónap> 
STR_COUNCIL_IS_GENERALLY_SATISFIED
A támogató nemzetek tanácsa általában elégedett a haladásoddal.
STR_COUNCIL_IS_VERY_PLEASED
A támogató nemzetek tanácsa rendkívül elégedett a kitűnő eredményeddel.  Csak így tovább.
STR_COUNCIL_IS_DISSATISFIED
A támogató nemzetek tanácsa elégedetlen a teljesítményeddel.  Hatékonyabban kell az idegen veszély ellen fellépned, vagy a tervezet befejezését kockáztatod.
STR_YOU_HAVE_NOT_SUCCEEDED
Nem sikerült az invázió ellen hatékonyan fellépned, ezért a támogató nemzetek tanácsa sajnálattal elhatározta a tervezet befejezését.  Minden nemzet megpróbálja a saját keretein belül megoldani a problémát.  Csak remélni tudjuk, hogy alkalmazkodni tudunk valahogy ezekhez a nyilvánvalóan ellenséges erőkhöz és a lakosság valahogy kiegyezik az idegen látogatókkal.
STR_COUNTRY_IS_PARTICULARLY_PLEASED
 különösen meg van elégedve a képességeiddel a helyi fenyegetés elhárítását illetően, ezért egyetért a támogatás növelésével.
STR_COUNTRIES_ARE_PARTICULARLY_HAPPY
 különösen örvendenek a helyi idegen portyázásokkal szembeni fellépéseddel ezért egyetértenek a támogatás növelésével.
STR_AND
 és 
STR_COUNTRY_IS_UNHAPPY_WITH_YOUR_ABILITY
 nincs megelégedve a területein belül bekövetkezett idegen tevékenységekkel szembeni fellépéseddel, ezért eldöntötte, hogy csökkenti a hozzájárulását.
STR_COUNTRIES_ARE_UNHAPPY_WITH_YOUR_ABILITY
 nincsenek megelégedve a területeiken belül bekövetkezett idegen tevékenységekkel szembeni fellépéseddel, ezért úgy döntöttek, hogy csökkentik a támogatásukat.
STR_KNOTS
csomó
STR_COUNTRY_HAS_SIGNED_A_SECRET_PACT
 aláírt egy titkos egyezményt az idegen erőkkel és visszavonult a tervezettől.
STR_COUNTRIES_HAVE_SIGNED_A_SECRET_PACT
 aláírtak egy titkos egyezményt az idegen erőkkel és visszavonultak a tervezettől.
STR_MONTHLY_RATING
Havi Értékelés> 
STR_FUNDING_CHANGE
Támogatásbeli változás> 
STR_COUNCIL_REDUCE_DEBTS
A támogatók tanácsa nincs megelégedve az anyagi helyzeteddel.  Az adósságodat 2 millió dollár alá kell csökkentened, vagy a tervezet véget ér.
STR_HYPER_WAVE_TRANSMISSIONS_ARE_DECODED
HIPERHULLÁM ADÁSOK DEKÓDOLVA
STR_CRAFT_TYPE
GÉP TÍPUSA
STR_RACE
FAJ
STR_MISSION
KÜLDETÉS
STR_ZONE
ZÓNA
STR_ALLOCATE_RESEARCH
Kutatás kijelölése
STR_ALLOCATE_MANUFACTURE
Gyártás kijelölése
STR_NEW_YORK
New York
STR_WASHINGTON
Washington
STR_LOS_ANGELES
Los Angeles
STR_MONTREAL
Montreal
STR_HAVANA
Havanna
STR_MEXICO_CITY
Mexikóváros
STR_CHICAGO
Chicago
STR_VANCOUVER
Vancouver
STR_DALLAS
Dallas
STR_BRASILIA
Brasilia
STR_BOGOTA
Bogota
STR_BUENOS_AIRES
Buenos Aires
STR_SANTIAGO
Santiago
STR_RIO_DE_JANEIRO
Rio De Janeiro
STR_LIMA
Lima
STR_CARACAS
Caracas
STR_LONDON
London
STR_PARIS
Párizs
STR_BERLIN
Berlin
STR_MOSCOW
Moszkva
STR_ROME
Róma
STR_MADRID
Madrid
STR_BUDAPEST
Budapest
STR_LAGOS
Lagos
STR_CAIRO
Kairó
STR_CASABLANCA
Casablanca
STR_PRETORIA
Pretoria
STR_NAIROBI
Nairobi
STR_CAPE_TOWN
Fokváros
STR_KINSHASA
Kinshasa
STR_ANKARA
Ankara
STR_DELHI
Delhi
STR_KARACHI
Karachi
STR_BAGHDAD
Bagdad
STR_TEHRAN
Teherán
STR_BOMBAY
Bombay
STR_CALCUTTA
Kalkutta
STR_TOKYO
Tokió
STR_BEIJING
Peking
STR_BANGKOK
Bangkok
STR_MANILA
Manila
STR_SEOUL
Szöul
STR_SINGAPORE
Szingapúr
STR_JAKARTA
Jakarta
STR_SHANGHAI
Sanghaj
STR_HONG_KONG
Hong Kong
STR_NOVOSIBIRSK
Novoszibirszk
STR_CANBERRA
Canberra
STR_WELLINGTON
Wellington
STR_MELBOURNE
Melbourne
STR_PERTH
Perth
STR_NEW_GAME
Új játék
STR_LOAD_SAVED_GAME
Játék betöltése
STR_SELECT_DIFFICULTY_LEVEL
Válassz nehézségi szintet
STR_1_BEGINNER
1> Kezdő
STR_2_EXPERIENCED
2> Tapasztalt
STR_3_VETERAN
3> Veterán
STR_4_GENIUS
4> Géniusz
STR_5_SUPERHUMAN
5> Szuperember
STR_TIME
Idő
STR_DATE
Dátum
STR_SELECT_GAME_TO_LOAD
Válaszd ki a betöltendő állást
STR_SELECT_SAVE_POSITION
Válassz egy helyet a mentésnek
STR_PSIONIC_TRAINING
PSZIONIKUS KÉPZÉS
STR_REMAINING_PSI_LAB_CAPACITY
Fennmaradó Pszi-labor hely> 
STR_PSIONIC__STRENGTH
Pszionikus{NEWLINE}Erősség
STR_PSIONIC_SKILL_IMPROVEMENT
Pszionikus ügyesség{NEWLINE}/haladás
STR_PSI_AMP
Pszi-Erősítő
STR_IN_TRAINING
{NEWLINE}Képzésben?
STR_TARGETTED_BY
BECÉLOZTA:
STR_WEAPONS_CREW_HWPS
FEGYVEREK/{NEWLINE}LEGÉNYSÉG/NFPk
STR_ABANDON_GAME
ABBAHAGYOD A JÁTÉKOT
STR_QUIT
Kilépés
STR_IS_LOW_ON_FUEL_RETURNING_TO_BASE
kevés az üzemanyag,{NEWLINE}visszatér a bázisra
STR_SOLDIER_LIST
Katonák Listája
STR_RANK_
RENDFOKOZAT> 
STR_MISSIONS
KÜLDETÉSEK> 
STR_KILLS
MEGÖLT> 
STR_WOUND_RECOVERY
FELGYÓGYUL> 
STR_TIME_UNITS
IDŐ EGYSÉG
STR_STAMINA
ÁLLÓKÉPESSÉG
STR_HEALTH
EGÉSZSÉG
STR_BRAVERY
BÁTORSÁG
STR_REACTIONS
REAKCIÓ
STR_FIRING_ACCURACY
TÜZELÉSI PONTOSSÁG
STR_THROWING_ACCURACY
DOBÁSI PONTOSSÁG
STR_STRENGTH
ERŐ
STR_PSIONIC_STRENGTH
PSZIONIKUS ERŐSSÉG
STR_PSIONIC_SKILL
PSZIONIKUS ÜGYESSÉG
STR_NEW_RANK
ÚJ RENDFOKOZAT
STR_PROMOTIONS
Előléptetések
STR_SOLDIERS_UC
KATONÁK
STR_TANK_CANNON_UFOPEDIA
Az automatizált nehézfegyverzet-program az XCom osztag kiegészítésére szolgál.  A nagy tűzerő és a strapabíró páncélzat teszi értékessé ezeket az egységeket a nyílt tűzharcban.  Légy biztos benne, hogy elég lövedéked van a raktárban az újrafeltöltéséhez.  A feltöltése automatikusan megtörténik, amikor egy osztag mellé beosztod.
STR_TANK_ROCKET_LAUNCHER_UFOPEDIA
Ez az automata NFP hatékony rakétákkal van felszerelve.  Ez pusztító bármilyen idegen ellenségre nézve.  Légy biztos benne, hogy a raktáraid jól el vannak látva NFP rakétákkal.
STR_TANK_LASER_CANNON_UFOPEDIA
A lézerfegyverek hatékonyan kiegészítik az NFP-t.  Előnye a nagy tűzerő és az a tény, hogy nem igényel lőszert.
STR_HOVERTANK_PLASMA_UFOPEDIA
Az idegen technológia adott egy lökést az NFP-nek.  A levegőben való manőverezhetőség és a plazmasugarak ereje egy halálos kombináció.
STR_HOVERTANK_LAUNCHER_UFOPEDIA
Ez a lebegőtank fúziós bomba kilövővel rendelkezik, mely tömérdek pusztításra képes.  Nagy odafigyeléssel használd.  Gyártanod kell fúziós bombát, hogy ez az NFP mindig teljesen el legyen látva.  A fúziós bomba egy intelligens irányítható fegyver.  A kilövéshez ki kell választanod az 'útpontokat' a kurzorral majd kattints a kilövés ikonra, hogy kilődd a fúziós bombát.
STR_HEAVY_PLASMA_CLIP_UFOPEDIA
Ez a kis eszköz a nehézplazma lőszere.  Kis mennyiségű Eleriumot tartalmaz.
STR_PLASMA_RIFLE_CLIP_UFOPEDIA
Ez a kis eszköz a plazmapuska lőszere - egy középszintű idegen fegyver.  Kis mennyiségű Eleriumot tartalmaz.
STR_PLASMA_PISTOL_CLIP_UFOPEDIA
A kis plazmapisztoly lőszere.  Eleriumot tartalmaz - ez minden idegen erő forrása.
STR_STUN_BOMB_UFOPEDIA
A bénító bomba élő emberi egyedek elfogására használatos, de használható a legtöbb idegen faj egyede ellen is.  A kis kilövő juttatja célba.
STR_ALIEN_RESEARCH_UFOPEDIA
Az idegen kutatás alapszintű adatok gyűjtésére irányul a Földről és lakóiról.  Kis járművek előszeretettel használatosak, melyek alkalmanként landolnak kihalt területeken.  Ez a típusú idegen tevékenység a legjelentéktelenebb fenyegetés az XComra nézve, a közvélemény és a kormányzatok alig szentelnek figyelmet neki.
STR_ALIEN_HARVEST_UFOPEDIA
Az idegenek sokrétűen hasznosítják a Föld faunáját.  Állatokat rabolnak el titokban, majd különböző szerveik eltávolítása után kerülnek elő ismét.  Marhacsonkításokat ismétlődően jelentenek az UFO észlelések kíséretében.  Ez a típusú idegen tevékenység a kormányzatok és a közvélemény nagy érdeklődését és aggodalmát váltja ki.  Ez a típusú tevékenység főleg farmvidékeken fordul elő.  Az 'idegen szüret' mögötti elmélet szerint az idegenek ültették el az életet a Földön eredetileg, és most visszatérnek learatni munkájuk gyümölcsét.
STR_ALIEN_ABDUCTION_UFOPEDIA
Ez a legalattomosabb formája az idegenek tevékenységének.  Az elrablásokat széles körben jelentik, annak ellenére, hogy az idegenek megpróbálják kitörölni az emlékeket az áldozatok emlékezetéből.  Az elraboltak megalázó fizikai kísérletekről, köztük pl. idegen magzatok beültetéséről és egyéb bizarr genetikai kísérletekről szólnak.  A cél ezek mögött kapcsolatban lehet az idegenek saját génállományának genetikai mutációjával és manipulációjával.  Ez a tevékenység nagy port kavar, és általában népes területeken, városokban fordul elő.
STR_ALIEN_INFILTRATION_UFOPEDIA
Földi kormányzatokba szivárognak be idegen ügynökök emberi megjelenéssel.  Ez hivatalos kapcsolatot eredményezhet az idegenek és a kormányzatok között a legmagasabb szinten.  A tevékenységük tetőpontján ez intenzív UFO aktivitással jár a nagyobb városok vonzáskörzetében.  Az idegenek egyezményt próbálnak aláíratni egy kormányzattal, felajánlva a tudásukat és a felsőbbrendű technológiájukat.  Viszonzásképp a kormányzat engedélyezi az idegeneknek tevékenységük akadálytalan folytatását.  Ez az idegen küldetés jelenti a legnagyobb fenyegetést az XCom számára.  Ha egy kormányzat elfogadja az egyezményt, a tervezettől megvonja támogatását.
STR_ALIEN_BASE_UFOPEDIA
Az idegenek titkos földalatti bázisokat építenek távol eső helyeken.  Némi kezdeti felderítés után intenzív UFO tevékenység kezdődik, ahogy a bázis épül.  Ezek a bázisok szolgálnak az elraboltakon végzett kísérletek színhelyéül, és ellátást biztosítanak a tevékenység további folytatásához a régióban.  Az idegen bázisok jelenléte nagy mennyiségű jelentett idegen tevékenységet okoz UFO jelenlét nélkül.  Egy bázis megtalálásához egy XCom gépnek néhány órát kell járőröznie a terület fölött, hogy legyen némi esélye megtalálnia azt.
STR_ALIEN_TERROR_UFOPEDIA
Amikor az idegenek terrorizálnak egy várost, hatalmas erővel rendelkező speciális egységeket küldenek oda.  A civileket közvetlenül megfenyegetik, és a kormányzatot a terület kiürítésére kényszerítik.  A tevékenység fő célja, hogy elegendő nyilvános hisztériát keltsenek ahhoz, hogy a kormányzat fenyegesse az XCom tervezetet.
STR_ALIEN_RETALIATION_UFOPEDIA
Ha az XCom elfogó gépek különösen sikeresek az UFOk lelövésében, akkor az idegenek beindíthatnak néhány megtorló akciót.  Ez egy közvetlen támadást eredményezhet egy XCom bázis ellen.  Azonban, az idegeneknek először meg kell találniuk a bázist, hogy megtámadják, így az UFOk bázisoktól való távoltartása esetén kicsi a veszélye egy támadásnak.
STR_ALIEN_SUPPLY_UFOPEDIA
Ha egy idegen bázis megépült, akkor azt rendszeresen ellátja egy speciális ellátó hajó.  Ha egy ilyen hajót észlelünk leszálláskor, akkor biztos, hogy a közelben egy idegen bázis van.
STR_SMALL_SCOUT_UFOPEDIA
Ez a kis gép elsődlegesen felderítésre és kutatásra szolgál.  Általában nagyobb hajókat előz meg egy idegen küldetés kezdetén.
STR_MEDIUM_SCOUT_UFOPEDIA
Egy közepes méretű felderítő, mely alig jelent veszélyt a földi erőkre.  Általában nagyobb hajók előtt jelenik meg küldetések idején.
STR_LARGE_SCOUT_UFOPEDIA
A legnagyobb idegen felderítő gép általános célú hajó, melyet mindenféle típusú idegen küldetésben használnak.
STR_HARVESTER_UFOPEDIA
A szüretelő csapóajtóval rendelkezik az alján, és fel van szerelve lifttel marhák és egyéb állatok beemeléséhez.  Lézervágók szolgálnak a kívánt anyagok kinyerésére, majd a tetemet a földre szórják.  Tartalmaz olyan tárolókat is, amelyekben testrészek tárolhatók.
STR_ABDUCTOR_UFOPEDIA
Ez a gép egy kivizsgáló szobával van felszerelve, melynek segítségével borzalmas kísérleteket hajthatnak végre embereken.  Az áldozatot telepatikus erővel bénítják meg, de öntudatánál marad, míg a műtőasztalon fekszik.
STR_TERROR_SHIP_UFOPEDIA
A terror hajó egy részlege nagyobb idegen teremtmények illetve fegyverek tárolására szolgál.  Ezt a hajót használják, hogy ezeket a terroristákat lakott területekre szállítsák.
STR_BATTLESHIP_UFOPEDIA
A csatahajó a legnagyobb és legerőteljesebb idegen gép.  Normál esetben ez az elsődleges idegen küldetési gép, erőteljes fegyverekkel és nagyszámú legénységgel felszerelve.
STR_SUPPLY_SHIP_UFOPEDIA
Az ellátó hajó az épülő vagy a kész idegen bázis ellátására szolgál.  Idegen élelem-tárolókat és szaporítókamrákat tartalmaz.
STR_DISMANTLE
Szétszedés
STR_FACILITY_IN_USE
ÉPÜLET HASZNÁLATBAN
STR_CANNOT_DISMANTLE_FACILITY
AZ ÉPÜLET NEM SZEDHETŐ SZÉT!{SMALLLINE}Minden épületnek összeköttetésben kell lenni a központi lifttel.
STR_TRANSFER_ITEMS_TO
Átszállítás: 
STR_NO_ALIEN_CONTAINMENT_FOR_TRANSFER
NINCS IDEGEN TÁROLÓ A CÉLBÁZISON!{SMALLLINE}Az élő idegeneknek szüksége van egy idegen tárolóra a túléléshez.
STR_AMOUNT_AT_DESTINATION
CÉLBELI{NEWLINE}MENNYISÉG
STR_ALIEN_DIES_NO_ALIEN_CONTAINMENT_FACILITY
Az idegen meghal, mivel nincs idegen tároló épület
STR_NO_FREE_ACCOMODATION_CREW
NINCS SZABAD LAKÓHELY!{SMALLLINE}A célbázis nem rendelkezik elég lakóhellyel a lakónegyedeiben, hogy képes legyen befogadni a géphez rendelt legénységet.
STR_ITEMS_ARRIVING
Érkező tételek
STR_DESTINATION_UC
CÉLBÁZIS
STR_PISTOL
Pisztoly
STR_PISTOL_CLIP
Pisztoly Tár
STR_RIFLE
Puska
STR_RIFLE_CLIP
Puska Tár
STR_HEAVY_CANNON
Nehéz Löveg
STR_HC_AP_AMMO
NL-PT lőszer
STR_HC_HE_AMMO
NL-D lőszer
STR_HC_I_AMMO
NL-GYB lőszer
STR_AUTO_CANNON
Automata Löveg
STR_AC_AP_AMMO
AL-PT lőszer
STR_AC_HE_AMMO
AL-D lőszer
STR_AC_I_AMMO
AL-GYB lőszer
STR_ROCKET_LAUNCHER
Rakétakilövő
STR_SMALL_ROCKET
Kis Rakéta
STR_LARGE_ROCKET
Nagy Rakéta
STR_INCENDIARY_ROCKET
Gyújtóbomba Rakéta
STR_GRENADE
Gránát
STR_SMOKE_GRENADE
Füstgránát
STR_PROXIMITY_GRENADE
Szomszédgránát
STR_HIGH_EXPLOSIVE
Extraerős Robbanószer
STR_STUN_ROD
Bénítópálca
STR_HEAVY_PLASMA
Nehézplazma
STR_HEAVY_PLASMA_CLIP
Nehézplazma Tár
STR_PLASMA_RIFLE
Plazmapuska
STR_PLASMA_RIFLE_CLIP
Plazmapuska Tár
STR_PLASMA_PISTOL
Plazmapisztoly
STR_PLASMA_PISTOL_CLIP
Plazmapisztoly Tár
STR_BLASTER_LAUNCHER
Pusztító Bomba Kilövő
STR_BLASTER_BOMB
Pusztító Bomba
STR_SMALL_LAUNCHER
Kis Kilövő
STR_STUN_BOMB
Bénító Bomba
STR_ALIEN_GRENADE
Idegen Gránát
STR_ELERIUM_115
Elerium-115
STR_MIND_PROBE
Elmeteszt
STR_SECTOID_CORPSE
Szektoid Tetem
STR_SNAKEMAN_CORPSE
Kígyóember Tetem
STR_ETHEREAL_CORPSE
Éteri Tetem
STR_MUTON_CORPSE
Muton Tetem
STR_FLOATER_CORPSE
Lebegő Tetem
STR_CELATID_CORPSE
Kelatid Tetem
STR_SILACOID_CORPSE
Szilakoid Tetem
STR_CHRYSSALID_CORPSE
Krisszalid Tetem
STR_REAPER_CORPSE
Arató Tetem
STR_SECTOPOD_CORPSE
Szektopod Tetem
STR_CYBERDISC_CORPSE
Kiberkorong Tetem
STR_NOT_ENOUGH_EQUIPMENT_TO_FULLY_RE_EQUIP_SQUAD
Nincs elég felszerelés az osztag újrafelfegyverzéséhez
STR_MARS_CYDONIA_LANDING
Mars: Cydonia leszálló
STR_MARS_CYDONIA_LANDING_BRIEFING
A Bosszúállód leszállt Cydonia területén a Marson.  Információink szerint az egyik piramis rejti a zöld központi liftet, amely egy földalatti komplexumba vezet.  Miután minden egységedet a lift területére vezényelted, kattints a 'küldetés megszakítása' ikonra, így átjuthatsz a következő fázisba.
STR_MARS_THE_FINAL_ASSAULT
Mars: A végső támadás
STR_MARS_THE_FINAL_ASSAULT_BRIEFING
A piramislift a hadviselt katonáidat mélyen a bolygó felszíne alá szállítja.  Egy alagutakkal és kamrákkal teli hatalmas komplexum szívébe érkeznek meg.  Az idegen agy valahol a labirintus mélyén rejtőzik.  Meg kell semmisítened, ha meg akarod menteni a Földet a rabszolgasorstól.{NEWLINE}{NEWLINE}Sok szerencsét!
STR_IN_ORDER_TO_USE_OR_PRODUCE_THE
{NEWLINE}rendes használatához vagy gyártásához:{NEWLINE}
STR_THE_ALIENS_HAVE_DESTROYED_THE_UNDEFENDED_BASE
Az idegenek lerombolták a védtelen bázist 
STR_XCOM_AGENTS_HAVE_LOCATED_AN_ALIEN_BASE_IN
XCom ügynökök bemértek egy idegen bázist: 
STR_STANDOFF
KÖVETÉS
STR_CAUTIOUS_ATTACK
ÓVATOS TÁMADÁS
STR_STANDARD_ATTACK
NORMÁL TÁMADÁS
STR_AGGRESSIVE_ATTACK
AGRESSZÍV TÁMADÁS
STR_DISENGAGING
ELSZAKADÁS
STR_UFO_HIT
UFO ELTALÁLVA!
STR_UFO_CRASH_LANDS
UFO KÉNYSZERLESZÁLL!
STR_MINIMISE_AT_STANDOFF_RANGE_ONLY
Minimizálás követési távolsággal
STR_UFO_RETURN_FIRE
UFO VISSZALŐ!
STR_INTERCEPTOR_DAMAGED
>>> ELFOGÓ MEGSÉRÜLT <<<
STR_INTERCEPTOR_DESTROYED
>>> ELFOGÓ MEGSEMMISÜLT <<<
STR_UFO_OUTRUNNING_INTERCEPTOR
UFO LEHAGYJA AZ ELFOGÓT!
STR_ALIENS_TERRORISE
IDEGENEK TERRORIZÁLJÁK:
STR_LONG_RANGE_DETECTION
Hosszú távú észlelés
STR_STORES_UC
RAKTÁRAK
STR_DIFFICULTY_LEVEL
Nehézségi szint
STR_INTERCEPT
ELFOGÁS
STR_BASES
BÁZISOK
STR_GRAPHS
GRAFIKONOK
STR_UFOPAEDIA_UC
UFOPÉDIA
STR_OPTIONS_UC
OPCIÓK
STR_FUNDING_UC
FINANSZÍROZÁS
STR_5_SECS
5 Mp.
STR_1_MIN
1 Perc
STR_5_MINS
5 Perc
STR_30_MINS
30 Perc
STR_1_HOUR
1 Óra
STR_1_DAY
1 Nap
STR_XCOM_PERFORMANCE_ROSTER
XCom teljesítménylista
STR_ENTER_NAME
Írd be a neved
STR_PERFORMANCE_RATING
Teljesítmény értékelés
STR_VICTORY_DATE
Győzelem dátuma
STR_ELECTRO_FLARE
Elektro-Fáklya
STR_ELECTRO_FLARE_UFOPEDIA
Ez a kis eszköz éles fényt produkál eldobása után.  Az éjszakai bevetéseken megvilágítja az ellenséges egységeket maga körül.
STR_MONTHLY_COSTS
Havi költségek
STR_CRAFT_RENTAL
Gépbérlet
STR_SALARIES
Fizetések
STR_BASE_MAINTENANCE
Bázis fenntartása
STR_COST_PER_UNIT
Egységár
STR_QUANTITY
Mennyiség
STR_TOTAL
Összesen
STR_IN_PSIONIC_TRAINING
Pszionikus képzésben
STR_BLASTER_BOMB_UFOPEDIA
Ez az eszköz nagyerejű robbanást produkál, és egy intelligens írányítórendszere van.  A pusztító bomba kilövővel lehet kilőni.
STR_FRONT_ARMOR
Páncél Elől
STR_LEFT_ARMOR
Páncél Baloldalt
STR_RIGHT_ARMOR
Páncél Jobboldalt
STR_REAR_ARMOR
Páncél Hátul
STR_UNDER_ARMOR
Páncél Alul
STR_ROUNDS
LŐSZER
STR_CURRENT_SAVE_ABORTED
Jelenlegi mentés megszakítva
STR_CURRENT_LOAD_ABORTED
Jelenlegi betöltés megszakítva
STR_FORMAT
FORMÁTUM
STR_SAVING_GAME
Játék mentése
STR_LOADING_GAME
Játék betöltése
STR_PROCEED
TOVÁBB
STR_NO_SAVED_GAME_PRESENT
Nincs elmentett játék
STR_LOAD_UNSUCCESSFUL
Betöltés sikertelen
STR_SAVE_UNSUCCESSFUL
Elmentés sikertelen
STR_LOAD_SUCCESSFUL
Betöltés sikeres
STR_SAVE_SUCCESSFUL
Elmentés sikeres
STR_DELETE
TÖRLÉS
STR_DELETE_UNSUCCESSFUL
Törlés sikertelen
STR_PREVIOUS_X_COM_SAVED_GAME_DETECTED
Előző X-COM mentett játék észlelve
STR_IS_IT_OK_TO_DELETE_THE_SAVED_GAME
Biztosan törölni akarod a mentett játékot?
STR_SOUND_OPTIONS
HANG OPCIÓK
STR_MUSIC_VOLUME
Zene hangerő
STR_SFX_VOLUME
Effektek hangerő
STR_CONTROLLER_OPTIONS
VEZÉRLŐ OPCIÓK
STR_CONTROLLER_MODE_1_HOTSPOT_INTERFACE
VEZÉRLŐ MÓD 1{NEWLINE}(HOTSPOT INTERFÉSZ)
STR_CONTROLLER_MODE_2_POINT_CLICK_INTERFACE
VEZÉRLŐ MÓD 2{NEWLINE}(MUTAT & KLIKKEL INTERFÉSZ)
STR_LOADING
Betöltés...
STR_FORMAT_UNSUCCESSFUL
Formázás sikertelen
STR_UNIT
EGYSÉG>
STR_ENERGY
ENERGIA
STR_MORALE
MORÁL
STR_ARMOR_
PÁNCÉL>
STR_FRONT_ARMOR_UC
PÁNCÉL ELŐL
STR_LEFT_ARMOR_UC
PÁNCÉL BALOLDALT
STR_RIGHT_ARMOR_UC
PÁNCÉL JOBBOLDALT
STR_REAR_ARMOR_UC
PÁNCÉL HÁTUL
STR_SKILLS
KÉPESSÉGEK>
STR_LEVEL
SZINT>
STR_HEAD
FEJ
STR_TORSO
TÖRZS
STR_RIGHT_ARM
JOBB KAR
STR_LEFT_ARM
BAL KAR
STR_RIGHT_LEG
JOBB LÁB
STR_LEFT_LEG
BAL LÁB
STR_PAIN_KILLER
FÁJ.CS.PÍTÓ
STR_STIMULANT
STIMULÁNS
STR_HEAL
GYÓGYÍTÁS
STR_TUS
IE>
STR_WEIGHT
Súly>
STR_FACCURACY
T.Ptg>
STR_REACT
Reakc>
STR_PSKILL
P.Ügy>
STR_PSTRENGTH
P.Erő>
STR_ALIEN_ARTIFACT
Idegen Szerkezet
STR_AMMO_ROUNDS_LEFT
LŐSZER:{NEWLINE}LÖVÉS{NEWLINE}MARADT=
STR_THROW
Dobás
STR_AUTO_SHOT
Automata Lövés
STR_SNAP_SHOT
Kapás Lövés
STR_AIMED_SHOT
Célzott Lövés
STR_OPEN
Nyit
STR_CLOSE
Zár
STR_STUN
Bénít
STR_PRIME_GRENADE
Gránát időzítése
STR_USE_SCANNER
Mozgásérzékelő
STR_USE_MEDI_KIT
Elsősegély-csomag
STR_LAUNCH_MISSILE
Rakéta Kilövése
STR_ACC
Pts>
STR_NOT_ENOUGH_TIME_UNITS
Nincs elég Idő Egység!
STR_NOT_ENOUGH_ENERGY
Nincs elég Energia!
STR_NO_ROUNDS_LEFT
Nincs több lőszer!
STR_NO_AMMUNITION_LOADED
Nincs lőszer betöltve!
STR_WRONG_AMMUNITION_FOR_THIS_WEAPON
Ebbe a fegyverbe nem ilyen lőszer való!
STR_WEAPON_IS_ALREADY_LOADED
A fegyver már meg van töltve!
STR_NO_LINE_OF_FIRE
Nincs tűzvonalban!
STR_GRENADE_IS_ACTIVATED
Gránát élesítve!
STR_THERE_IS_NO_ONE_THERE
Nincs ott senki!
STR_UNABLE_TO_USE_ALIEN_ARTIFACT_UNTIL_RESEARCHED
Kutatás nélkül még használhatatlan!
STR_OUT_OF_RANGE
Túl messze van!
STR_UNABLE_TO_THROW_HERE
Képtelenség oda dobni!
STR_NUMBER_OF_ROUNDS
Mennyit lőjek?
STR_SET_TIMER
Időzítés
STR_HIDDEN_MOVEMENT
REJTETT MOZGÁS
STR_TURN
KÖR>
STR_SIDE
OLDAL> 
STR_X_COM
X-COM
STR_PRESS_BUTTON_TO_CONTINUE
Gombnyomásra tovább
STR_MIND_CONTROL
Elmekontroll
STR_PANIC_UNIT
Pánikkeltés
STR_MIND_CONTROL_SUCCESSFUL
Sikeres Elmekontroll
STR_HAS_GONE_BERSERK_MALE
megvadult
STR_HAS_GONE_BERSERK_FEMALE
megvadult
STR_HAS_PANICKED_MALE
pánikba esett
STR_HAS_PANICKED_FEMALE
pánikba esett
STR_XCOM
Xcom
STR_ALIENS
Idegenek
STR_RIGHT_HAND
JOBB KÉZ
STR_LEFT_HAND
BAL KÉZ
STR_RIGHT_SHOULDER
JOBB VÁLL
STR_LEFT_SHOULDER
BAL VÁLL
STR_BACK_PACK
HÁTIZSÁK
STR_BELT
ÖV
STR_IS_UNDER_ALIEN_CONTROL
idegen irányítás alatt
STR_SCROLL_SPEED
GÖRGETÉSI SEBESSÉG
STR_SCROLL_TYPE
GÖRGETÉS TÍPUSA
STR_TRIGGER_SCROLL
KÉZI GÖRGETÉS
STR_AUTO_SCROLL
AUTOMATA
STR_FIRE_SPEED
TÜZELÉSI SEBESSÉG
STR_XCOM_MOVEMENT_SPEED
XCOM MOZGÁSI SEBESSÉGE
STR_ALIEN_MOVEMENT_SPEED
IDEGENEK MOZGÁSI SEBESSÉGE
STR_HAS_BECOME_UNCONSCIOUS_MALE
 öntudatlanságba esik
STR_HAS_BECOME_UNCONSCIOUS_FEMALE
 öntudatlanságba esik
STR_HAS_DIED_FROM_A_FATAL_WOUND_MALE
 meghalt egy végzetes seb miatt
STR_HAS_DIED_FROM_A_FATAL_WOUND_FEMALE
 meghalt egy végzetes seb miatt
STR_USE_MIND_PROBE
Elmeteszt
STR_FATAL_WOUNDS
VÉGZETES SEBEK
STR_UNDER_ARMOR_UC
PÁNCÉL ALUL
STR_TIME_UNITS_RESERVED_FOR_SNAP_SHOT
Az időegységek Kapáslövésre fenntartva
STR_TIME_UNITS_RESERVED_FOR_AUTO_SHOT
Az időegységek Automata Lövésre fenntartva
STR_TIME_UNITS_RESERVED_FOR_AIMED_SHOT
Az időegységek Célzott Lövésre fenntartva
STR_ABORT_MISSION_QUESTION
Abbahagyod a küldetést?
STR_CORPSE
Tetem
STR_UNLOAD
Kitáraz
STR_NEW_SAVED_GAME
<ÚJ MENTETT JÁTÉK>
STR_NEW_BATTLE
Új Csata
STR_OPTIONS
Opciók
STR_TERRAIN
TEREP
STR_DARKNESS
SÖTÉTSÉG
STR_DISPLAY_RESOLUTION
Kijelző Felbontása
STR_DISPLAY_MODE
Kijelző Mód
STR_WINDOWED
Ablakos
STR_FULLSCREEN
Teljesképernyős
STR_LANGUAGE
NYELV
CULTA
Farm
FOREST
Erdő
JUNGLE
Dzsungel
MOUNT
Hegység
DESERT
Sivatag
POLAR
Sarkvidék
STR_RANDOM_BATTLE
Random Csata
STR_MIXED
Vegyes
STR_RIGHT_CLICK_TO_DELETE
Jobb klikk a törléshez.
STR_NOT_ENOUGH_ammotype_TO_ARM_HWP
Nincs elég {1} az NFP fegyverzéséhez
STR_DAY_1
{N} nap
STR_EQUIPMENT_FOR_craftname
Felszerelések: {1}
STR_SELECT_SQUAD_FOR_craftname
Válassz osztagot: {1}
STR_n_UNITS_IN_EXIT_AREA_0
{N} egység elhagyásra kész
STR_n_UNITS_IN_EXIT_AREA_1
{N} egység elhagyásra kész
STR_n_UNITS_OUTSIDE_EXIT_AREA_0
{N} egység elhagyásra nem kész
STR_n_UNITS_OUTSIDE_EXIT_AREA_1
{N} egység elhagyásra nem kész
STR_ABANDON_GAME_QUESTION
ABBAHAGYOD A JÁTÉKOT?
STR_HAS_BEEN_KILLED_MALE
-t megölték
STR_HAS_BEEN_KILLED_FEMALE
-t megölték
STR_DRAG_SCROLL
VONSZOLÁS
STR_HIT_MELEE
Megüt
STR_CONTROLS
VEZÉRLÉS
STR_RESTORE_DEFAULTS
Alapértékek
STR_GENERAL
Általános
STR_GEOSCAPE
Földgömb
STR_BATTLESCAPE
Csatamező
STR_SCREENSHOT
Képernyőkép Mentése
STR_FPS_COUNTER
FPS Számláló
STR_ROTATE_LEFT
Forgatás Balra
STR_ROTATE_RIGHT
Forgatás Jobbra
STR_ROTATE_UP
Forgatás Fel
STR_ROTATE_DOWN
Forgatás Le
STR_ZOOM_IN
Nagyítás
STR_ZOOM_OUT
Kicsinyítés
STR_TOGGLE_COUNTRY_DETAIL
Kapcsoló: Országok Részletesen
STR_TOGGLE_RADAR_RANGES
Kapcsoló: Radar Hatókörök
STR_SCROLL_LEFT
Görgetés Balra
STR_SCROLL_RIGHT
Görgetés Jobbra
STR_SCROLL_UP
Görgetés Fel
STR_SCROLL_DOWN
Görgetés Le
STR_VIEW_LEVEL_ABOVE
Nézetet Egy Szinttel Fel
STR_VIEW_LEVEL_BELOW
Nézetet Egy Szinttel Le
STR_CENTER_SELECTED_UNIT
Kiválasztott Egységet Középre
STR_PREVIOUS_UNIT
Előző Egység
STR_NEXT_UNIT
Következő Egység
STR_DESELECT_UNIT
Egység Kiválasztásának Törlése
STR_INVENTORY
Személy-Leltár
STR_MINIMAP
Mini-Térkép
STR_END_TURN
Kör Befejezése
STR_ABORT_MISSION
Küldetés megszakítása
STR_UNIT_STATS
Egység Tulajdonságai
STR_KNEEL
Térdelés
STR_RELOAD
Újratöltés
STR_TOGGLE_PERSONAL_LIGHTING
Kapcsoló: Személyi Világítás
STR_DONT_RESERVE_TUS
Ne Tartson Fenn IE-eket
STR_RESERVE_TUS_FOR_SNAP_SHOT
IE-ek Fenntartása Kapáslövésre
STR_RESERVE_TUS_FOR_AIMED_SHOT
IE-ek Fenntartása Célzott Lövésre
STR_RESERVE_TUS_FOR_AUTO_SHOT
IE-ek Fenntartása Auto. Lövésre
STR_CENTER_ON_ENEMY_1
Ellenség-1-et Középre
STR_CENTER_ON_ENEMY_2
Ellenség-2-t Középre
STR_CENTER_ON_ENEMY_3
Ellenség-3-at Középre
STR_CENTER_ON_ENEMY_4
Ellenség-4-et Középre
STR_CENTER_ON_ENEMY_5
Ellenség-5-öt Középre
STR_CENTER_ON_ENEMY_6
Ellenség-6-ot Középre
STR_CENTER_ON_ENEMY_7
Ellenség-7-et Középre
STR_CENTER_ON_ENEMY_8
Ellenség-8-at Középre
STR_CENTER_ON_ENEMY_9
Ellenség-9-et Középre
STR_ENEMY_WEAPON_LEVEL
Ellenség fegyverzetszintje
STR_GROUNDED
LESZÁLLT
STR_LIVING_QUARTERS_PLURAL
Lakónegyed
STR_OPENXCOM
OpenXcom
STR_LIST_ITEM
TÉTEL
STR_DISPLAY_FILTER
Megjelenítő Szűrő (Filter)
STR_ADVANCED
HALADÓ
STR_ADVANCED_OPTIONS
HALADÓ BEÁLLÍTÁSOK
STR_AGGRESSIVERETALIATION
Aggresszív megtorlás
STR_AGGRESSIVERETALIATION_DESC
Az UFO-k - küldetésüktől függetlenül - minden alkalommal kíserletet tesznek a bázisod helyének kiderítésére.
STR_ALIENCONTAINMENTHASUPPERLIMIT
Idegen Tároló felső korlátossága
STR_ALIENCONTAINMENTHASUPPERLIMIT_DESC
Az Idegen Tároló csak meghatározott számú élő idegent képes tárolni. (alap: 10)
STR_CANSELLLIVEALIENS
Élő idegen eladhatósága
STR_CANSELLLIVEALIENS_DESC
Engedélyezi az élő idegenek eladását. Ez a funkció javasolt a felső korlát bekapcsolása esetén.
STR_ALLOWAUTOSELLPRODUCTION
Gyártás auto-eladása
STR_ALLOWAUTOSELLPRODUCTION_DESC
A gyártás képernyőn az "Összesen gyártandó" rész növelő gombjára való jobb-kattintással az auto-eladás aktiválódik.
STR_ALLOWBUILDINGQUEUE
Épület-emelés sorba állíthatósága
STR_ALLOWBUILDINGQUEUE_DESC
A még nem elkészült bázisépületek összekötőként szolgálnak a Központi Lifthez, amikor újabb épületeket építtetünk.
STR_BATTLEAUTOEND
Csata automatikus befejezése
STR_BATTLEAUTOEND_DESC
A csaták automatikusan befejeződnek, amint az utolsó élő ellenség is semlegesítve lesz.
STR_BATTLEINSTANTGRENADE
Azonnali gránátok
STR_BATTLEINSTANTGRENADE_DESC
A 0-ra időzített gránátok azonnal felrobbannak eldobást követően, ahelyett, hogy a kör végén robbannának.
STR_BATTLENOTIFYDEATH
Elhalálozások értesítéseinek mutatása
STR_BATTLENOTIFYDEATH_DESC
Értesítő üzenet jelenik meg, valahányszor elhalálozik egy katonád.
STR_BATTLEPREVIEWPATH
Útvonal előnézete
STR_BATTLEPREVIEWPATH_DESC
Bal-kattintásra kiemeléssel mutatja az utat amikor célt választasz egy egységednek, dupla-kattintásra az egység megindul.
STR_BATTLERANGEBASEDACCURACY
Távolság-alapú pontosság
STR_BATTLERANGEBASEDACCURACY_DESC
A lövések pontosságánál figyelembe veszi a láthatóságot, távolságot, és egyéb faktorokat.
STR_CANMANUFACTUREMOREITEMSPERHOUR
TFTD gyártási szabályok
STR_CANMANUFACTUREMOREITEMSPERHOUR_DESC
Engedélyezi, hogy óránként egynél több darabot lehessen gyártani egy projektben.
STR_CANTRANSFERCRAFTSWHILEAIRBORNE
Repülő jármű átcsoportosíthatósága
STR_CANTRANSFERCRAFTSWHILEAIRBORNE_DESC
Jelenleg levegőben lévő járművet át lehet csoportosítani.
STR_CRAFTLAUNCHALWAYS
Repülőgépek mindig elindíthatóak
STR_CRAFTLAUNCHALWAYS_DESC
Mindig elindíthatod a repülőgépeidet, felülírva a teljes újratöltés és újrafegyverzés szükségét.
STR_CUSTOMINITIALBASE
Egyéni kezdő-bázis
STR_CUSTOMINITIALBASE_DESC
Amikor új játékot indítasz, akkor egyesével helyezheted el a kezdő-épületeidet az alap elrendezés helyett.
STR_GLOBESEASONS
Bolygó évszak szerinti megvilágítása
STR_GLOBESEASONS_DESC
Engedélyezi a napfény valósághű kivetítését a Földgömbön az év szakának megfelelően (a Föld tengelyferdesége).
STR_PLAYINTRO
Bevezető lejátszása
STR_PLAYINTRO_DESC
A bevezető képsorok mutatása indításkor.
STR_SHOWFUNDSONGEOSCAPE
Tőke mutatása a földgömb képernyőn
STR_SHOWFUNDSONGEOSCAPE_DESC
Kibővíti a földgömb információs paneljét egy további információval a jelenlegi pénzügyi helyzetedről.
STR_SHOWMORESTATSININVENTORYVIEW
Személy-Leltár adatok
STR_SHOWMORESTATSININVENTORYVIEW_DESC
A kiválasztott katonáról extra információkat mutat a Személy-Leltár képernyőjén.
STR_SNEAKYAI
Sunyi MI
STR_SNEAKYAI_DESC
A Mesterséges Intelligencia - amikor csak lehetséges - elkerüli, hogy felfedje az egységeit a játékos számára.
STR_STRAFE
Oldalazás, futás
STR_STRAFE_DESC
Oldalazás, futás, és tank tornyának független mozgatási lehetőségének bekapcsolása. CTRL nyomvatartásával lehetséges használni.
STR_BATTLESCROLLDRAGINVERT
Fordított vonszoló-görgetés
STR_BATTLESCROLLDRAGINVERT_DESC
A csatamezőn a vonszoló-görgetés fordított irányban működik.
STR_BATTLEEXPLOSIONHEIGHT
Robbanások magassága
STR_BATTLEEXPLOSIONHEIGHT_DESC
Megváltoztatja a robbanások magassági terjedését.{NEWLINE}(Sima: 0, Kör: 3)
STR_ALLOWPSIONICCAPTURE
Psi-elfogás engedélyezése
STR_ALLOWPSIONICCAPTURE_DESC
Az összes megmaradt élő idegen elmekontroll alá vonása a csata győzelmét eredményezi, és mindegyik élve elfogott idegennek számít.
<<<<<<< HEAD
STR_ANYTIMEPSITRAINING
Psionic training at any time
STR_ANYTIMEPSITRAINING_DESC
You can at any time send soldiers into (or removed from) psionic training. Remember, initial training takes from 30 to 60 days.
=======
STR_NOT_ENOUGH_SPACE
Not Enough Space!
>>>>>>> 10e0daf9
<|MERGE_RESOLUTION|>--- conflicted
+++ resolved
@@ -2369,12 +2369,9 @@
 Psi-elfogás engedélyezése
 STR_ALLOWPSIONICCAPTURE_DESC
 Az összes megmaradt élő idegen elmekontroll alá vonása a csata győzelmét eredményezi, és mindegyik élve elfogott idegennek számít.
-<<<<<<< HEAD
 STR_ANYTIMEPSITRAINING
 Psionic training at any time
 STR_ANYTIMEPSITRAINING_DESC
 You can at any time send soldiers into (or removed from) psionic training. Remember, initial training takes from 30 to 60 days.
-=======
 STR_NOT_ENOUGH_SPACE
-Not Enough Space!
->>>>>>> 10e0daf9
+Not Enough Space!