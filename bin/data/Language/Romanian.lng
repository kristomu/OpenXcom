ROMÂNĂ
STR_AVENGER_UFOPEDIA
Transportor și navă de luptă. Cea mai bună implementare a tehnologiilor extraterestre.
STR_INTERCEPTOR_UFOPEDIA
Navă de luptă având două motoare cu detonare pulsatorie și sisteme electronice special ecranate. Cea mai bună tehnologie pamanteană disponibilă.
STR_LIGHTNING_UFOPEDIA
Transportor și navă de luptă. O implementare nefinisată dar eficientă a sistemelor de propulsie extraterestre.
STR_SKYRANGER_UFOPEDIA
Transportor de trupe. Cel mai rapid de acest tip, putând ateriza și decola pe verticală (V.T.O.L.).
STR_FIRESTORM_UFOPEDIA
Navă de luptă. Această navă mono-pilot copiază modelul farfuriei zburătoare extraterestre cu unitate propulsoare centrală.
STR_STINGRAY_UFOPEDIA
Rachetă aer-aer avansată având sisteme electronice special ecranate.
STR_AVALANCHE_UFOPEDIA
Rachetă aer-aer cu focos nuclear dar având o greutate foarte mare.
STR_CANNON_UFOPEDIA
Tun de mare putere care propulsează gloanțe ce străpung blindajul, putând străpunge până la 40 cm de oțel.
STR_FUSION_BALL_UFOPEDIA
Acest lansator proiectează o rachetă sferică propulsată de o reacție antimaterială. Proiectilul distruge ținta printr-o implozie gravitațională.
STR_LASER_CANNON_UFOPEDIA
Acest fascicul laser convențional primește energie de la o cameră de reacție antimaterială.
STR_PLASMA_BEAM_UFOPEDIA
Unda gravitică direcționează un câmp subțire de implozie gravitațională.
STR_SECTOID_UFOPEDIA
Sistemul lor ierarhic variază de la soldați la conducători cu puternice abilități psionice.  Aceste îndemânări pot fi folosite pentru a demoraliza sau chiar pentru a dobândi controlul asupra minților soldaților.  Tind să se dedice răpirii oamenilor și mutilării bovinelor.  Răpirile servesc la extragerea materialului genetic pentru încrucișări și clonări ce slujesc infiltrării în societatea umană.  Bovinele furnizează nutrienți și material genetic.  Această rasă pare sa dorească dezvoltarea de hibrizi genetici pentru a crește eficiența societății lor, de tip stup.
STR_SECTOID_AUTOPSY
Autopsie Sectoid
STR_SECTOID_AUTOPSY_UFOPEDIA
Autopsia relevă organe digestive vestigiale și o structură simplă.  Creierul și ochii sunt foarte bine dezvoltați.  Structura sugerează alterări sau mutații genetice.  Gura și nasul mici par să aibă funcționalități minore.  Membrana palmară dintre degete și laba plată a piciorului sugerează origini acvatice.  Nu există organe reproductive, indiciile despre cum se reproduce această specie lipsind.  După toate probabilitățile este o specie proiectata genetic.
STR_SNAKEMAN_UFOPEDIA
Această rasă s-a dezvoltat într-un mediu extrem de ostil.  Sunt foarte puternici și pot rezista la variații mari ale temperaturii.  Mobilitatea lor se datorează unui 'membru' urias semănând trunchiului de sarpe care protejează toate organele vitale.  Obiectivele lor par a fi pur prădătoare și par să se afle sub comanda unei alte 'Inteligențe' care le dirijează incursiunile armate de pe planetă.
STR_SNAKEMAN_AUTOPSY
Autopsie Snakeman
STR_SNAKEMAN_AUTOPSY_UFOPEDIA
Pielea este foarte dură și rezistentă la caldură.  Aparatul cardiovascular face parte din sistemul muscular, care folosește principiul hidraulic pentru a produce mișcarea.  Singurul mușchi adevărat este 'inima'.  Sistemul reproductiv pare a fi extrem de eficient.  Reproducerea este asexuată, fiecare creatură cărând la un moment dat până la 50 de ouă în corpul său.  Lăsată pe cont propriu, această specie poate fi o amenințare puternică la adresa vieții de pe Pământ.
STR_ETHEREAL_UFOPEDIA
Această creatură posedă stranii puteri mentale care permit comunicarea telepatică și abilitățile telechinezice.  Capabilitățile fizice ale creaturei, aparent slabe, sunt susținute de puterile ei mentale.  Nu înțelegem cum funcționează telechinezia, de vreme ce pare să sfideze legile fizicii așa cum le cunoaștem noi.  Sunt extrem de periculoși în orice luptă, în această situație bazându-se pe abilitățile lor mentale.  Apar foarte rar pe Pământ, de vreme ce se folosesc de alte rase pentru a-și realiza obiectivele.
STR_ETHEREAL_AUTOPSY
Autopsie Ethereal
STR_ETHEREAL_AUTOPSY_UFOPEDIA
Această ființă este subdezvoltată fizic și pare incapabilă de a susține orice funcții vitale.  Mușchii sunt foarte atrofiați iar organele interne par a fi subdezvoltate.  Organele senzoriale, inclusiv ochii, par să nu funcționeze deloc.  Totuși creierul este bine dezvoltat și primește o mare parte din rezervele de sânge ale corpului.  Rămâne un mister faptul că această creatură se poate întreține fără sprijin extern.
STR_MUTON_UFOPEDIA
Această creatură umanoidă este puternică din punct de vedere fizic și inteligentă.  Au un apetit aparte pentru consumul de carne crudă de orice tip, de care au nevoie pentru subzistență asemenea carnivorelor pământene.  Par să depindă de comenzi telepatice venite de la o rasa numită 'Ethereal'.  Odată tăiată această legatură telepatică sistemul lor mental pare sa se rupă iar aceștia mor.  Pentru a-și îmbunătăți abilitățile sunt folosite implanturi cibernetice.  Este clar ca aceștia sunt infanteriștii unei 'Inteligențe' mai puternice.
STR_MUTON_AUTOPSY
Autopsie Muton
STR_MUTON_AUTOPSY_UFOPEDIA
'Pielea' acestei creaturi pare sa fie o armură protectoare creată organic, grefată pe corp.  Se găsesc numeroase implanturi cibernetice care sunt folosite pentru a dezvolta sistemul cardiovascular și simțurile.  Organele reproductive par să fi fost îndepărtate cirurgical.  În mod evident, aceste creaturi ghinioniste sunt limitate la o viață plină de războaie și cuceriri.  Muniția capabilă de a străpunge armura nu este foarte eficientă împotriva pielii intărite.
STR_CELATID_UFOPEDIA
Această misterioasă formă de viață are abilitatea de a pluti prin aer.  Pare să detecteze undele cerebrale ale oamenilor, după care se deplasează către țintă chiar dacă aceasta este bine ascunsă.  Odată ce ținta este detectată, aterizează și lansează mici globule de acid extrem de coroziv.  Creatura are abilitatea de a se clona într-un ritm alarmant.  Insoțește rasa 'Muton'.
STR_CELATID_AUTOPSY
Autopsie Celatid
STR_CELATID_AUTOPSY_UFOPEDIA
Miezul conține un mic dispozitiv biomecanic care pare a fi un sistem natural evoluat de propulsie antigravitațională.  Cel mai mare organ este punga de venin și nu pare a exista o structură cerebrală separată.  Nu este vizibil niciun sistem digestiv sau reproductiv.  Un mic organ conține embrioni care se pot dezvolta rapid într-o nouă ființă.
STR_SILACOID_UFOPEDIA
Această formă de viață bazată pe siliciu generează cantități enorme de caldură.  Poate sparge pietre care apoi sunt ingerate de miezul incandescent.  Posedă o inteligență primitivă și poate fi controlată de implanturi sau de către telepați.  Acționează alături de rasa 'Muton'.
STR_SILACOID_AUTOPSY
Autopsie Silacoid
STR_SILACOID_AUTOPSY_UFOPEDIA
Miezul creaturii este extrem de fierbinte și pare a fi baza unui sistem digestiv.  Sistemul muscular aparte are o putere și viteză incredibile.  Învelișul precum piatra nu este vătămat de foc sau muniție incendiară.
STR_CHRYSSALID_UFOPEDIA
Cleștii acestei creaturi sunt o armă puternică în lupta corp la corp.  Metabolismul rapid al creaturii și puterea mare îi dau viteză și dexteritate.  In loc să își omoare victima o impregnează cu un ou și îi injecteaza un venin care o transforma într-un zombie.  O nouă creatură va izbucni din victimă la scurt timp după impregnare.  Sunt asociate cu rasa 'Snakeman'.
STR_CHRYSSALID_AUTOPSY
Autopsie Chryssalid
STR_CHRYSSALID_AUTOPSY_UFOPEDIA
Exoscheletul acestei creaturi este extrem de rezistent, dar în mod surprinzător este vulnerabil la explozibili.  Creierul este bine dezvoltat, cu o rată de creștere a celulelor foarte mare.  Creatura poartă 20 de ouă care vor fi depuse în alte organisme.  Este o armă de terorizare foarte eficientă.
STR_FLOATER_UFOPEDIA
În principal sunt soldați și agenți de terorizare.  Sunt prădători din fire, proiectați genetic și îmbunătățiți cibernetic pentru a fi luptători formidabili.  Jumătatea inferioară a corpului și majoritatea organelor interne sunt îndepărtate chirurgical, în locul lor fiind instalat un sistem de susținere a vieții.  Acest implant conține o unitate antigravitațională care permite creaturii să plutească prin aer, cu toate că o face inconsecvent.
STR_FLOATER_AUTOPSY
Autopsie Floater
STR_FLOATER_AUTOPSY_UFOPEDIA
Creatura a fost puternic modificată chirurgical.  Mecanismul care pare să formeze nucleul corpului este un sistem de menținere a vieții care preia funcțiile inimii, plămânilor și sistemului digestiv.  Acesta permite creaturii să supraviețuiască în medii extrem de ostile.  Creierul este mai mic decât al nostru, dar organele senzoriale sunt bine dezvoltate.
STR_REAPER_UFOPEDIA
Acest carnivor biped are fălci puternice și un apetit vorace.  Posedă implanturi cerebrale care sunt folosite pentru a îi controla mișcările.  Instinctele prădătoare primitive ale acestei creaturi nu folosesc decât la a cauza teroare și distrugere.  Sunt asociați cu rasa 'Floater'.
STR_REAPER_AUTOPSY
Autopsie Reaper
STR_REAPER_AUTOPSY_UFOPEDIA
Posedă două 'creiere' și două 'inimi' care îi permit să funcționeze chiar și atunci când are leziuni grave.  Totuși blana este puternic inflamabilă, făcând creatura vulnerabilă la munițiile incendiare.
STR_SECTOPOD_UFOPEDIA
Aceștia sunt roboți dotați cu o puternică armă cu fascicul de plasmă. Controlul acestor fiare de metal se face prin conexiune telepatică cu indivizi din rasa 'Ethereal'.  Sunt cea mai puternică armă de terorizare aflată la dispoziția forțelor extraterestre.
STR_SECTOPOD_AUTOPSY
Autopsie a Sectopod
STR_SECTOPOD_AUTOPSY_UFOPEDIA
Robotul are o construcție solidă, cu armură alimentată capabilă sa reziste la majoritatea atacurilor, în special cele cu plasmă.  Totuși, circuitele senzoriale par în special vulnerabile la armele laser.
STR_CYBERDISC_UFOPEDIA
Această farfurie zburătoare miniaturală este o armă de terorizare automatizată, înarmată cu un puternic fascicul de plasmă.  Propulsia antigravitațională îi oferă un avantaj major pe teren accidentat.  Principala activitate este de distrugere și terorizare în slujba rasei 'Sectoid'.
STR_CYBERDISC_AUTOPSY
Autopsie a Cyberdisc
STR_CYBERDISC_AUTOPSY_UFOPEDIA
Acest dispozitiv este bine ecranat și rezistent în special la munițiile explozibile.  Principalul sistem antigravitațional este prea avariat pentru a îi intelege funcționalitatea.
STR_UFO_POWER_SOURCE_UFOPEDIA
Sursa de energie a navei extraterestre este un reactor de antimaterie care folosește Elerium (elementul 115) pentru a genera unde gravitaționale puternice precum și alte forme de energie.  Conversia materiei în energie are o eficiență incredibilă de 99%, cantități minuscule de Elerium producând multa energie.  Aceasta unitate poate fi reprodusă ușor folosind aliaje extraterestre.
STR_UFO_NAVIGATION_UFOPEDIA
Navele extraterestre folosesc computere sofisticate pentru a naviga pe Pământ și în spațiu.  Sistemul se bazează pe procesoare optice aranjate în rețea.  Interfața de control este relativ simplă - pentru a mișca nava în orice direcție pilotul controlează orientarea undelor gravitaționale generate de sursa de energie.  Acest sistem poate fi folosit ușor de către oameni putând fi reprodus folosind aliaje extraterestre împreuna cu alte componente.
STR_UFO_CONSTRUCTION_UFOPEDIA
Nava extraterestră este alcătuită din trei componente principale - o sursă de energie, un sistem de navigație și un fuzelaj construit din aliaje extraterestre.  Fuzelajul este special conceput pentru a permite controlul undelor gravitaționale.  O cantitate mică de Elerium este necesară pentru alimentare. Odata ce principiile de construcție sunt înțelese, iar funcțiile fiecărei componente cunoscute, atunci este posibilă construcția acestor tipuri de nave.
STR_ALIEN_FOOD_UFOPEDIA
Aceste camere conțin diverse enzime care sunt folosite pentru digerarea bovinelor, altor animale, precum și a oamenilor.  Lichidul este apoi consumat drept hrană deja digerată - probabil direct în sange.  Acest lucru sugerează o anumită dependență de Pământ pentru hrană - o simbioză între societatea umană și cea extraterestră.
STR_ALIEN_REPRODUCTION_UFOPEDIA
Aceste camere conțin fetuși de extratereștrii.  Construcția acestor recipiente sugerează ca extratereștrii ce folosesc acest procedeu depind total de reproducerea în laborator.  Nutrienții îmbelșugați asigură dezvoltarea rapidă a fetușilor. Linia de producție poate genera într-un timp scurt mii de clone extraterestre.  Procedeul poate fi adaptat ușor pentru reproducerea oamenilor sau pentru hibrizi om-extraterestru.
STR_ALIEN_ENTERTAINMENT_UFOPEDIA
Cel mai probabil aceste sfere au funcții recreaționale.  Circuitul psionic stimulează diverși centri nervoși ai creierului.  Efectul este similar substanțelor halucinogene.  Aceasta este singura marturie că extratereștrii au și alte activități, culturale sau recreaționale.
STR_ALIEN_SURGERY_UFOPEDIA
Acest echipament chirurgical folosește lasere pentru a preleva diferite organe de la bovine sau alte animale.  Mutilările de bovine întâlnite pe scară largă pot fi explicate de această îndeletnicire bizară a extratereștrilor.  Probabil că aceste organe sunt folosite în scopuri nutriționale sau genetice.
STR_EXAMINATION_ROOM_UFOPEDIA
Mii de oameni au declarat în trecut că au fost răpiți de extratereștrii, câteodată în mod repetat.  Adevărul este mult mai îngrozitor.  Oamenii au fost răpiți, cercetați și monitorizați.  Celor mai bune specimene li se extrăgea materialul genetic.  Femeile erau implantate cu fetuși hibrizi om-extraterestru, aceștia fiind extrași după câteva luni.  Cine știe ce motive sinistre au extratereștrii!?
STR_ALIEN_ALLOYS_UFOPEDIA
Navele extraterestre sunt construite din aliaje speciale cu proprietăți unice.  Sunt extrem de ușoare, durabile și pot fi modelate prin metode electromagnetice.  Acest material poate fi reprodus și folosit în multe procese de producție.
STR_YOU_WILL_NEED_TO_RESEARCH_A
Trebuie să cercetezi{NEWLINE}
STR_ELERIUM_115_UFOPEDIA
Acest element are proprietatea neobișnuită de a genera antimaterie atunci când este bombardat de anumite particule.  Astfel se creează unde gravitaționale și alte forme de energie.  Nu se regăsește în stare naturală în sistemul nostru solar și nici nu poate fi reprodus.
STR_ALIEN_ORIGINS_UFOPEDIA
Este clar că pe Pământ ducem o luptă fără de izbândă.  Hoarda de extratereștrii ne copleșește numeric.  Tot ce putem să facem este să le încetinim înaintarea.  Singura speranță pentru umanitate este să atacăm direct la sursă.  Cercetările noastre par să indice existența unei baze de operațiuni în sistemul nostru solar.  Extratereștrii indică acest loc ca fiind centrul unei civilizații antice ce precede umanitatea.  Trebuie să localizăm acest loc cât mai urgent.  Totuși este nevoie să capturăm și să interogăm un lider extraterestru.  Cel mai probabil OZNurile mari conțin cel puțin un lider extraterestru.
STR_THE_MARTIAN_SOLUTION_UFOPEDIA
Cercetările noastre indică Marte ca fiind baza de operațiuni a extratereștrilor.  Baza este bine ascunsă și conține toate instalațiile de producție și clonare ce alimentează infiltrarea Pământului.  De asemenea pare să conțină un fel de computer ce controlează întreaga operațiune.  Se pare că societatea extraterestră de tip stup are un fel de 'regină'.  Aceasta este slăbiciunea lor - dacă putem să eliminăm 'creierul' atunci corpul va muri.  Trebuie să accelerăm eforturile de cercetare înainte sa fie prea târziu.  Ca să progresăm trebuie să capturăm extratereștrii cu rangul cel mai mare - comandanții - care rezidă numai în bazele extraterestre.
STR_CYDONIA_OR_BUST_UFOPEDIA
Acum este evident că hoardele extraterestre sunt controlate dintr-o bază subterană din Cydonia - o suprafață neobișnuită de pe planeta Marte înfățișând piramide și o formațiune mare semănând cu o față umană.  Civilizația din Cydonia a înflorit pe Marte acum milioane de ani, dar nu știm de ce a murit sau care este legatura cu activitățile desfășurate de extraterștrii acolo.  Oricare ar fi explicația trebuie să trimitem o expediție catre Cydonia.  Acesta este singurul mod în care putem să înfrângem extratereștrii.  Trebuie să distrugem 'creierul'.  Avem nevoie de o navă Avenger echipată cu cele mai puternice arme aflate la dispoziția noastră.  Nu mai putem afla nimic de aici - trebuie sa așteptăm rezultatul atacului din Cydonia.
STR_TERROR_SITE
Zonă Terorizată-
STR_CENTER_ON_SITE_TIME_5_SECS
CENTREAZĂ ZONA-TIMP=5 Sec
STR_CANCEL_UC
ANULEAZĂ
STR_NONE
Nimic
STR_UNKNOWN
Necunoscut
STR_POOR
Slab
STR_AVERAGE
Mediu
STR_GOOD
Bun
STR_EXCELLENT
Excelent
STR_BUILD_NEW_BASE_UC
BAZĂ NOUĂ
STR_BASE_INFORMATION
INFORMAȚII BAZĂ
STR_EQUIP_CRAFT
DOTĂRI NAVĂ
STR_BUILD_FACILITIES
CONSTRUIRE INSTALAȚII
STR_RESEARCH
CERCETARE
STR_MANUFACTURE
PRODUCȚIE
STR_TRANSFER_UC
TRANSFER
STR_PURCHASE_RECRUIT
CUMPĂRĂ/RECRUTEAZĂ
STR_SELL_SACK_UC
VINDE/CONCEDIAZĂ
STR_GEOSCAPE_UC
GEOSFERĂ
STR_XCOM_BASES
Baze XCom
STR_NAME
Nume
STR_AREA
Zona
STR_BUILD_NEW_BASE
Construiește o Nouă Bază
STR_CANCEL
Anulează
STR_COST_UC
COST>
STR_CONSTRUCTION_TIME_UC
TIMP CONSTRUCȚIE>
STR_MAINTENANCE_UC
ÎNTREȚINERE>
STR_OK
OK
STR_INSTALLATION
Instalație
STR_CURRENT_RESEARCH
CERCETARE ÎN CURS
STR_SCIENTISTS_AVAILABLE
Cercetători Disponibili>
STR_SCIENTISTS_ALLOCATED
Cercetători Alocați>
STR_LABORATORY_SPACE_AVAILABLE
Spațiu Disponibil în Laborator>
STR_RESEARCH_PROJECT
PROIECT DE CERCETARE
STR_SCIENTISTS_ALLOCATED_UC
CERCETĂTORI ALOCAȚI
STR_PROGRESS
EVOLUȚIE
STR_NEW_PROJECT
Proiect Nou
STR_NEW_RESEARCH_PROJECTS
NOI PROIECTE DE CERCETARE
STR_SCIENTISTS_AVAILABLE_UC
CERCETĂTORI DISPONIBILI>
STR_LABORATORY_SPACE_AVAILABLE_UC
SPAȚIU DISPONIBIL ÎN LABORATOR>
STR_INCREASE
Crește
STR_DECREASE
Scade
STR_START_PROJECT
DEMAREAZĂ PROIECT
STR_CURRENT_PRODUCTION
PRODUCȚIE ÎN CURS
STR_ENGINEERS_AVAILABLE
Ingineri Disponibili>
STR_ENGINEERS_ALLOCATED
Ingineri Alocați>
STR_WORKSHOP_SPACE_AVAILABLE
Spațiu Disponibil în Atelier>
STR_CURRENT_FUNDS
Fonduri Curente>
STR_ITEM
ARTICOL
STR_ENGINEERS__ALLOCATED
Ingineri{NEWLINE}Alocați
STR_UNITS_PRODUCED
Unități{NEWLINE}Produse
STR_TOTAL_TO_PRODUCE
Total de{NEWLINE}Produs
STR_COST__PER__UNIT
Cost{NEWLINE}Unitar
STR_DAYS_HOURS_LEFT
Zile/Ore{NEWLINE}Rămase
STR_NEW_PRODUCTION
Producție Nouă
STR_PRODUCTION_ITEMS
Articole de Producție
STR_CATEGORY
CATEGORIE
STR_START_PRODUCTION
PORNEȘTE PRODUCȚIA
STR_ENGINEER_HOURS_TO_PRODUCE_ONE_UNIT
 ore pentru a produce un articol
STR_COST_PER_UNIT_
Cost Unitar>$
STR_WORK_SPACE_REQUIRED
Spațiu de Lucru Necesar>
STR_SPECIAL_MATERIALS_REQUIRED
MATERIALE SPECIALE NECESARE
STR_ITEM_REQUIRED
ARTICOL{NEWLINE}NECESAR
STR_UNITS_REQUIRED
UNITĂȚI{NEWLINE}NECESARE
STR_UNITS_AVAILABLE
UNITĂȚI{NEWLINE}DISPONIBILE
STR_STOP_PRODUCTION
OPREȘTE PRODUCȚIA
STR_ENGINEERS_AVAILABLE_UC
INGINERI DISPONIBILI>
STR_WORKSHOP_SPACE_AVAILABLE_UC
SPAȚIU DE LUCRU DISPONIBIL>
STR_ENGINEERS
Ingineri
STR_ALLOCATED
Alocați 
STR_INCREASE_UC
CREȘTE
STR_DECREASE_UC
SCADE
STR_UNITS_TO
Unități de
STR_PRODUCE
Produs 
STR_PURCHASE_HIRE_PERSONNEL
Cumpără/Angajează Personal
STR_COST_OF_PURCHASES
Costul Achizițiilor>
STR_COST_PER_UNIT_UC
COST UNITAR
STR_QUANTITY_UC
CANTITATE
STR_PERSONNEL_AVAILABLE_PERSONNEL_TOTAL
PERSONAL DISPONIBIL:TOTAL PERSONAL>
STR_SOLDIERS
Soldați
STR_SCIENTISTS
Cercetători
STR_SPACE_USED_SPACE_AVAILABLE
SPAȚIU FOLOSIT:SPAȚIU DISPONIBIL>
STR_LIVING_QUARTERS
Ansamblu Locuințe
STR_STORES
Depozite
STR_LABORATORIES
Laboratoare
STR_WORK_SHOPS
Ateliere
STR_HANGARS
Hangare
STR_SHORT_RANGE_DETECTION
Detecție cu Rază Scurtă
STR_DEFENSE_STRENGTH
Putere Sistem Defensiv
STR_TRANSFERS_UC
TRANSFERURI
STR_TRANSFERS
Transferuri
STR_ARRIVAL_TIME_HOURS
Timp Sosire (ore)
STR_COST_
Cost>$
STR_AREA_
Zona>
STR_BASE_NAME
Denumirea Bazei?
STR_SELECT_POSITION_FOR_ACCESS_LIFT
ALEGEȚI POZIȚIA LIFTULUI DE ACCES
STR_TRANSFER
Transferă
STR_AMOUNT_TO_TRANSFER
CANTITATE DE{NEWLINE}TRANSFERAT
STR_SELECT_DESTINATION_BASE
Alege Baza Destinație
STR_COST
Cost
STR_VICTORY_1
Când intrii în cameră observi creierul extraterestru - ținta căutărilor tale.  Înainte de a deschide focul, acesta comunică cu tine printr-un ecran aflat în apropiere.  Te imploră să îi asculți argumentele pentru supraviețuire înainte de a lua decizia de a apăsa pe trăgaci...
STR_VICTORY_2
Creierul spune: 'Acum multe milioane de ani planeta numită de voi Marte era vie.  Viața aceasta a fost adusă pe o planetă aridă de către civilizația noastră, asa cum s-a întâmplat și cu a voastră.  De milioane de ani v-am vizitat planeta și v-am dezvoltat genetic specia.  Nu puteți să ne omorâți, faceți parte din noi...
STR_VICTORY_3
Acesta este centrul civilizației Marțiene - piramidele construite cu milioane de ani înaintea alor voastre - de către o specie care vă este stramoș.  Nici o planetă nu ne este inaccesibilă.  Această putere poate fi în scurt timp a ta.  Tot ceea ce iți cerem este cooperarea...
STR_GAME_OVER_1
Extratereștrii încearcă să extermine umanitatea, distrugând orașe și otrăvind aerul și marea.  Rezistența forțelor armate pământene este zadarnică în fața tehnologiei vast superioare.  Generațiile supraviețuitoare suferă mutații teribile pe masură ce fug din calea distrugerii.  Sunt adunați în tabere de sclavi pentru a transforma Pământul într-o colonie extraterestră, parte a unui Imperiu necunoscut.
STR_GAME_OVER_2
Cunoștințele dobândite în cadrul proiectului XCom sunt pierdute pentru totdeauna.  Ai eșuat în încercarea de a salva Pământul.
STR_VICTORY_4
Creierul extraterestru este întrerupt de o explozie de plasmă fierbinte, forțele armate extraterestre fiind înfrânte.
STR_VICTORY_5
Odată ce extratereștrii au pierdut lupta pe Marte au pierdut și Pământul.  În scurt timp cercetările XCom permit umanității să înflorească și să revendice planeta Marte. Amenințarea extraterestră a dispărut, dar pentru cât timp, nimeni nu poate ști...
STR_YOU_HAVE_FAILED
Ai eșuat în încercarea de a opri atacul extraterestru. Una după una, țările finanțatoare semnează pacte cu extratereștrii, aceștia promițând tehnologie, prosperitate și pace.  Totuși, în scurt timp devine clar că extratereștrii au alte planuri...
STR_TOTAL_UC
TOTAL
STR_INCOME
Venit
STR_EXPENDITURE
Cheltuieli
STR_MAINTENANCE
Întreținere
STR_BALANCE
Balanță
STR_UFO_ACTIVITY_IN_AREAS
Activități OZN în Zone
STR_UFO_ACTIVITY_IN_COUNTRIES
Activități OZN în Țări
STR_XCOM_ACTIVITY_IN_AREAS
Activități XCom în Zone
STR_XCOM_ACTIVITY_IN_COUNTRIES
Activități XCom în Țări
STR_FINANCE
Finanțe
STR_ST

STR_ND

STR_RD

STR_TH

STR_NOT_ENOUGH_SPECIAL_MATERIALS_TO_PRODUCE
Materiale speciale insuficiente pentru a produce{NEWLINE}
STR_NOT_ENOUGH_MONEY_TO_PRODUCE
Fonduri insuficiente pentru a produce{NEWLINE}
STR_PRODUCTION_COMPLETE
Producție completă:{NEWLINE}
STR_PRODUCTION_OF
Producția de{NEWLINE}
STR__AT__
{NEWLINE}de la{NEWLINE}
STR_IS_COMPLETE
{NEWLINE}este completă
STR_OK_5_SECS
OK - 5 sec
STR_RESEARCH_COMPLETED
Cercetare Completă
STR_VIEW_REPORTS
VEZI RAPORT
STR_WE_CAN_NOW_RESEARCH
Acum putem cerceta
STR_WE_CAN_NOW_PRODUCE
Acum putem produce
STR_SUNDAY
DUMINICĂ
STR_MONDAY
LUNI
STR_TUESDAY
MARȚI
STR_WEDNESDAY
MIERCURI
STR_THURSDAY
JOI
STR_FRIDAY
VINERI
STR_SATURDAY
SÂMBĂTĂ
STR_NOT_ENOUGH
Nu avem 
STR_TO_REFUEL
 pentru realimentarea 
STR_TO_REARM
 pentru înarmarea 
STR_AT_
 la 
STR_UFO_IS_NOT_RECOVERED
OZN pierdut
STR_UFO_IS_RECOVERED
OZN recuperat
STR_CRAFT_IS_LOST
Navă pierdută
STR_TERROR_CONTINUES
Teroarea continuă
STR_ALIENS_DEFEATED
Extratereștrii înfrânți
STR_BASE_IS_LOST
Baza este pierdută
STR_BASE_IS_SAVED
Baza este salvată
STR_ALIEN_BASE_STILL_INTACT
Baza extraterestră încă intactă
STR_ALIEN_BASE_DESTROYED
Baza extraterestră distrusă
STR_ALIENS_KILLED
EXTRATEREȘTRII UCIȘI
STR_ALIEN_CORPSES_RECOVERED
CADAVRE EXTRATERESTRE
STR_LIVE_ALIENS_RECOVERED
EXTRATEREȘTRII VII
STR_ALIEN_ARTIFACTS_RECOVERED
ARTEFACTE EXTRATERESTRE
STR_ALIEN_BASE_CONTROL_DESTROYED
CONTROLUL BAZEI EXTRATERESTRE DISTRUS
STR_CIVILIANS_KILLED_BY_ALIENS
CIVILI UCIȘI DE EXTRATEREȘTRII
STR_CIVILIANS_KILLED_BY_XCOM_OPERATIVES
CIVILI UCIȘI DE SOLDAȚII XCOM
STR_CIVILIANS_SAVED
CIVILI SALVAȚI
STR_XCOM_OPERATIVES_KILLED
SOLDAȚI XCOM UCIȘI
STR_XCOM_OPERATIVES_RETIRED_THROUGH_INJURY
SOLDAȚI XCOM MORȚI DIN CAUZA RĂNILOR GRAVE
STR_XCOM_OPERATIVES_MISSING_IN_ACTION
SOLDAȚI XCOM DISPĂRUȚI ÎN MISIUNE
STR_TANKS_DESTROYED
TANCURI DISTRUSE
STR_XCOM_CRAFT_LOST
NAVE XCOM PIERDUTE
STR_UFO_RECOVERY
RECUPERATE DIN OZN
STR_ALIEN_BASE_RECOVERY
RECUPERATE DIN BAZA EXTRATERESTRĂ
STR_UNDER_ATTACK
 se află sub asediu!
STR_BASE_DEFENSES_INITIATED
APĂRAREA BAZEI INIȚIATĂ
STR_GRAV_SHIELD_REPELS_UFO
SCUTURILE GRAVITAȚIONALE RESPING OZN!
STR_FIRING
TRAGERI
STR_HIT
LOVIT!
STR_UFO_DESTROYED
OZN DISTRUS!
STR_MISSED
RATAT!
STR_SELL_ITEMS_SACK_PERSONNEL
Vinde Articole/Concediază Personal
STR_VALUE_OF_SALES
VALOARE VÂNZĂRI> 
STR_FUNDS
FONDURI> 
STR_SELL_SACK
Vinde/Concediază
STR_VALUE
Valoare
STR_CRAFT_
NAVA> 
STR_UFO_CRASH_RECOVERY
RECUPERARE OZN PRĂBUȘIT
STR_UFO_CRASH_RECOVERY_BRIEFING
Fii prudent - Este posibil să existe inamici în OZN sau în zona unde s-a prăbușit acesta.  Misiunea va avea succes numai atunci când toți inamicii au fost eliminați sau neutralizați.  După aceea poate fi inițiată recuperarea resturilor de OZN, a artefactelor și cadavrelor extratereștrilor.  Pentru a anula misiunea soldații XCom trebuie să se întoarcă în vehicolul de transport după care apasă pe butonul 'Anulează Misiunea'.
STR_UFO_GROUND_ASSAULT
ATAC TERESTRU ASUPRA OZN
STR_UFO_GROUND_ASSAULT_BRIEFING
Explorează zona și, dacă e posibil, pătrunde în OZN.  Misiunea va avea succes numai atunci când toți inamicii au fost eliminați sau neutralizați.  După aceea poate fi inițiată recuperarea resturilor de OZN, a artefactelor și cadavrelor extratereștrilor.  Pentru a anula misiunea soldații XCom trebuie să se întoarcă în vehicolul de transport după care apasă pe butonul 'Anulează Misiunea'.
STR_BASE_DEFENSE
APĂRAREA BAZEI
STR_BASE_UC_
BAZĂ> 
STR_BASE_DEFENSE_BRIEFING
O navă extraterestră a aterizat în apropiere.  Baza noastră este în pericol.  Tot personalul necombatant a fost evacuat cu navele XCom.  Extratereștrii vor pătrunde în bază prin porțile hangarelor sau liftul de acces.  Apară baza și instalațiile vitale cu orice preț - aceasta este o luptă pe viață și pe moarte.  Dacă apeși pe butonul 'Anulează Misiunea' vei capitula și vei pierde baza.
STR_ALIEN_BASE_ASSAULT
ATAC ASUPRA BAZEI EXTRATERESTRE
STR_ALIEN_BASE_ASSAULT_BRIEFING
Soldații XCom au pătruns într-o bază extraterestră.  Centrul de control trebuie distrus pentru a face baza inoperantă.  Misiunea va avea succes când toți inamicii au fost eliminați sau când echipa ta s-a întors în zona de ieșire marcată cu verde (apasă pe iconul 'Anulează Misiunea' pentru a fugi).
STR_CYDONIA_BRIEFING
Ai ajuns în Cydonia.  Pătrunzi într-un mare complex subteran de lângă Sfinxul marțian.  Trebuie să distrugi creierul care controlează toate acțiunile extratereștrilor.  Soarta umanității se află în mâinile tale...
STR_TERROR_MISSION
MISIUNE DE GROAZĂ
STR_TERROR_MISSION_BRIEFING
Misiunea va avea succes numai atunci când toți inamicii au fost eliminați sau neutralizați.  Încearcă să salvezi viețile civililor din zonă prin neutralizarea amenințării extraterestre.  Pentru a anula misiunea soldații XCom trebuie să se întoarcă în vehicolul de transport după care apasă pe butonul 'Anulează Misiunea'.
STR_NO_FREE_HANGARS_FOR_CRAFT_PRODUCTION
NU EXISTĂ HANGARE LIBERE PENTRU A PRODUCE NAVA!{SMALLLINE}Fiecare navă desemnată unei baze, transferată, cumpărată sau construită foloseste un hangar.  Construiește un hangar nou sau transferă o navă în altă bază.
STR_NO_FREE_HANGARS_FOR_PURCHASE
NU EXISTĂ HANGARE LIBERE PENTRU ACHIZIȚIE!{SMALLLINE}Fiecare navă desemnată unei baze, transferată, cumpărată sau construită foloseste un hangar.  Construiește un hangar nou sau transferă o navă în altă bază.
STR_NO_FREE_HANGARS_FOR_TRANSFER
NU EXISTĂ HANGARE LIBERE PENTRU TRANSFER!{SMALLLINE}Fiecare navă desemnată unei baze, transferată, cumpărată sau construită foloseste un hangar.  Construiește un hangar nou sau transferă o navă în altă bază.
STR_CANNOT_BUILD_HERE
NU POȚI CONSTRUI AICI!{SMALLLINE}Trebuie să construiești lângă o instalație existentă.
STR_NO_FREE_ACCOMODATION
NU EXISTĂ LOCURI LIBERE!{SMALLLINE}Baza destinată nu are locuri libere în locuințe.
STR_NOT_ENOUGH_WORK_SPACE
SPAȚIU INSUFICIENT ÎN ATELIER!{SMALLLINE}Construiește un atelier nou sau reduce munca la alte proiecte.
STR_NOT_ENOUGH_MONEY
FONDURI INSUFICIENTE!
STR_NOT_ENOUGH_TRANSFER_SUPPORT
SPRIJIN PENTRU TRANSFER INSUFICIENT!{SMALLLINE}Așteaptă ca transferurile sau achizițiile existente să ajungă la destinație.
STR_NO_MORE_SOLDIERS_ALLOWED
NU SUNT PERMIȘI MAI MULȚI SOLDAȚI!{SMALLLINE}Ai recrutat deja numărul maxim de soldați.
STR_NOT_ENOUGH_STORE_SPACE
SPAȚIU DE DEPOZITARE INSUFICIENT!{SMALLLINE}Construiește un depozit nou sau transferă articole existente către alte baze.
STR_NOT_ENOUGH_LIVING_SPACE
LOCUINȚE INSUFICIENTE!{SMALLLINE}Construiește locuințe sau transferă personal către alte baze.
STR_NO_MORE_EQUIPMENT_ALLOWED_ON_BOARD
SPAȚIU PENTRU ECHIPAMENTE INSUFICIENT!{SMALLLINE}Ai voie sa iei maxim 80 de articole în misiuni.
STR_LAUNCH_INTERCEPTION
LANSEAZĂ INTERCEPTAREA
STR_CRAFT
NAVĂ
STR_STATUS
STARE
STR_BASE
BAZĂ
STR_READY
PREGĂTIT
STR_OUT
ÎN MISIUNE
STR_REPAIRS
REPARAȚII
STR_REFUELLING
REALIMENTARE
STR_REARMING
REÎNARMARE
STR_TARGET
ȚINTĂ: 
STR_TARGET_WAY_POINT
ȚINTĂ: PUNCT RUTĂ
STR_ARE_YOU_SURE_CYDONIA
Ești sigur că vrei să trimiți această navă în misiune către Cydonia?
STR_YES
DA
STR_NO
NU
STR_SELECT_DESTINATION
ALEGE DESTINAȚIA
STR_CYDONIA
CYDONIA
STR_SELECT_SITE_FOR_NEW_BASE
ALEGE LOCAȚIA NOII BAZE
STR_RETURN_TO_BASE
REVINO LA BAZĂ
STR_SELECT_NEW_TARGET
ALEGE O ALTĂ ȚINTĂ
STR_PATROL
PATRULEAZĂ
STR_STATUS_
STARE>
STR_DAMAGED_RETURNING_TO_BASE
AVARIAT - SE ÎNTOARCE LA BAZĂ
STR_LOW_FUEL_RETURNING_TO_BASE
COMBUSTIBIL PUȚIN - SE ÎNTOARCE LA BAZĂ
STR_PATROLLING
PATRULEAZĂ
STR_TAILING_UFO
URMĂREȘTE OZN
STR_INTERCEPTING_UFO
INTERCEPTEAZĂ OZN-
STR_RETURNING_TO_BASE
SE ÎNTOARCE LA BAZĂ
STR_DESTINATION_UC_
DESTINAȚIE: 
STR_SPEED_
VITEZĂ>
STR_MAXIMUM_SPEED_UC
VITEZĂ MAXIMĂ>
STR_ALTITUDE_
ALTITUDINE>
STR_VERY_LOW
FOARTE JOASĂ
STR_LOW_UC
JOASĂ
STR_HIGH_UC
MARE
STR_VERY_HIGH
FOARTE MARE
STR_FUEL
COMBUSTIBIL>
STR_WEAPON_ONE
ARMA-1>
STR_NONE_UC
NICIUNA
STR_ROUNDS_
SALVE>
STR_WEAPON_TWO
ARMA-2>
STR_HOSTILE
OSTIL
STR_NEUTRAL
NEUTRU
STR_FRIENDLY
PRIETENOS
STR_COMMITTED
DEDICAT
STR_GAME_OPTIONS
OPȚIUNI JOC
STR_LOAD_GAME
ÎNCARCĂ JOC
STR_SAVE_GAME
SALVEAZĂ JOC
STR_INTERCEPTION_CRAFT
NAVĂ DE INTERCEPTARE
STR_BASE_
Bază>
STR_NAME_UC
NUME
STR_AMMO_
MUNIȚIE>
STR_CREW
ECHIPAJ
STR_EQUIPMENT_UC
ECHIPAMENT
STR_ARMOR
ARMURĂ
STR_MAX
MAXIM>
STR_ROOKIE
Recrut
STR_SQUADDIE
Fruntaș
STR_SERGEANT
Sergent
STR_CAPTAIN
Căpitan
STR_COLONEL
Colonel
STR_COMMANDER
Comandant
STR_SPACE_AVAILABLE
SPAȚIU DISPONIBIL>
STR_SPACE_USED
SPAȚIU UTILIZAT>
STR_RANK
RANG
STR_WOUNDED
RĂNIT
STR_ARM
Înarmează 
STR_DEFENSE_VALUE
Valoare Defensivă
STR_HIT_RATIO
Rata de Lovire
STR_READY_TO_LAND_NEAR
gata să{NEWLINE}aterizeze lângă
STR_BEGIN_MISSION
Începe Misiunea?
STR_SELECT_ARMAMENT
Selectează Armamentul
STR_AMMUNITION_UC
MUNIȚIE
STR_ARMAMENT
ARMAMENT
STR_AVAILABLE
DISPONIBILĂ
STR_NOT_AVAILABLE
N.A.
STR_SELECT_ARMOR_FOR
ALEGE ARMURA PENTRU
STR_TYPE
TIP
STR_PERSONAL_ARMOR_UC
ARMURĂ PERSONALĂ
STR_POWER_SUIT_UC
COSTUM DE PUTERE
STR_FLYING_SUIT_UC
COSTUM DE ZBOR
STR_SELECT_ARMOR
Selectează Armura
STR_NORTH
NORD
STR_NORTH_EAST
NORD-EST
STR_EAST
EST
STR_SOUTH_EAST
SUD-EST
STR_SOUTH
SUD
STR_SOUTH_WEST
SUD-VEST
STR_WEST
VEST
STR_NORTH_WEST
NORD-VEST
STR_SELECT_ACTION
ALEGE ACȚIUNEA
STR_CONTINUE_INTERCEPTION_PURSUIT
CONTINUĂ URMĂRIREA ȘI INTERCEPTEAZĂ
STR_PURSUE_WITHOUT_INTERCEPTION
URMAREȘTE FĂRĂ A INTERCEPTA
STR_VERY_LARGE
FOARTE MARE
STR_LARGE
MARE
STR_MEDIUM_UC
MEDIU
STR_SMALL
MIC
STR_VERY_SMALL
FOARTE MIC
STR_GROUND
LA SOL
STR_DETECTED
Detectat
STR_SIZE_UC
DIMENSIUNE
STR_ALTITUDE
ALTITUDINE
STR_HEADING
DIRECȚIE
STR_SPEED
VITEZĂ
STR_CENTER_ON_UFO_TIME_5_SECS
CENTREAZĂ PE OZN-TIMP=5 Sec
STR_TRACKING_LOST
SEMNAL PIERDUT
STR_REDIRECT_CRAFT
REDIRECȚIONEAZĂ NAVA
STR_GO_TO_LAST_KNOWN_UFO_POSITION
MERGI LA ULTIMA POZIȚIE CUNOSCUTĂ
STR_UFO_
OZN-
STR_ALIEN_BASE_
BAZA EXTRATERESTRĂ-
STR_CRASH_SITE_
OZN PRĂBUȘIT-
STR_LANDING_SITE_
OZN ATERIZAT-
STR_WAY_POINT_
PUNCT RUTĂ-
STR_TERROR_SITE_UC
ZONA TERORIZATĂ-
STR_HAS_REACHED
a ajuns la
STR_DESTINATION
Destinație
STR_NOW_PATROLLING
Patrulează
STR_ALIEN_ORIGINS
Originile Extratereștrilor
STR_THE_MARTIAN_SOLUTION
Soluția Marțiană
STR_CYDONIA_OR_BUST
Cydonia sau Nimic
STR_UFOPAEDIA
UFOpedia
STR_XCOM_CRAFT_ARMAMENT
NAVE ȘI ARMAMENT XCOM
STR_HEAVY_WEAPONS_PLATFORMS
TANCURI
STR_WEAPONS_AND_EQUIPMENT
ARME ȘI ECHIPAMENTE
STR_ALIEN_ARTIFACTS
ARTEFACTE EXTRATERESTRE
STR_BASE_FACILITIES
INSTALAȚII DIN BAZĂ
STR_ALIEN_LIFE_FORMS
FORME DE VIAȚĂ EXTRATERESTRE
STR_ALIEN_RESEARCH_UC
CERCETĂRI PE EXTRATEREȘTRII
STR_UFO_COMPONENTS
COMPONENTE OZN
STR_UFOS
OZNuri
STR_SELECT_ITEM
SELECTEAZĂ ARTICOL
STR_ACCELERATION
ACCELERAȚIE>
STR_FUEL_CAPACITY
REZERVOR COMBUSTIBIL>
STR_WEAPON_PODS
SOCLURI ARMAMENT>
STR_DAMAGE_CAPACITY_UC
REZISTENȚĂ AVARII>
STR_CARGO_SPACE
SPAȚIU ÎNCĂRCĂTURĂ>
STR_HWP_CAPACITY
SPAȚIU TANCURI>
STR_DAMAGE
Putere
STR_RANGE
Rază De Acțiune
STR_KM
 km
STR_ACCURACY
Precizie
STR_RE_LOAD_TIME
Timp Reîncărcare
STR_S
s
STR_ARMOR_PIERCING
PERCUTANT
STR_INCENDIARY
INCENDIAR
STR_HIGH_EXPLOSIVE_UC
EXPLOZIV
STR_LASER_BEAM
FASCICUL LASER
STR_PLASMA_BEAM_UC
FASCICUL PLASMĂ
STR_STUN_UC
PARALIZANT
STR_SHOT_TYPE
MOD DE FOC
STR_ACCURACY_UC
PRECIZIE
STR_TU_COST
RĂSTIMP
STR_DAMAGE_UC
PUTERE
STR_AMMO
MUNIȚIE
STR_AUTO
Automat
STR_SNAP
Rapid
STR_AIMED
Ochit
STR_CONSTRUCTION_TIME
Timp Construcție
STR_CONSTRUCTION_COST
Cost Construcție
STR_MAINTENANCE_COST
Cost Întreținere
STR_LOW
Scăzut
STR_MEDIUM
Mediu
STR_HIGH
Mare
STR_CRAFT_WEAPON
Armă pentru Nave
STR_CRAFT_AMMUNITION
Muniție pentru Nave
STR_HEAVY_WEAPONS_PLATFORM
Tancuri
STR_WEAPON
Armă
STR_AMMUNITION
Muniție
STR_EQUIPMENT
Echipament
STR_ALIEN_CORPSE
Cadavru Extraterestru
STR_UFO_COMPONENT
Componentă OZN
STR_PERSONAL_ARMOR
Armură Personală
STR_RAW_MATERIALS
Materii Prime
STR_HWP_CANNON_SHELLS
Proiectile de Tanc
STR_ALIEN
Extraterestru
STR_SECTOID
Sectoid
STR_SNAKEMAN
Snakeman
STR_ETHEREAL
Ethereal
STR_MUTON
Muton
STR_FLOATER
Floater
STR_CELATID
Celatid
STR_SILACOID
Silacoid
STR_CHRYSSALID
Chryssalid
STR_ZOMBIE
Zombie
STR_REAPER
Reaper
STR_SECTOPOD
Sectopod
STR_CYBERDISC
Cyberdisc
STR_LIVE_COMMANDER
 Comandant
STR_LIVE_LEADER
 Lider
STR_LIVE_ENGINEER
 Inginer
STR_LIVE_MEDIC
 Medic
STR_LIVE_NAVIGATOR
 Pilot
STR_LIVE_SOLDIER
 Soldat
STR_LIVE_TERRORIST
 Terorist
STR_FLOATER_SOLDIER
Floater Soldat
STR_FLOATER_NAVIGATOR
Floater Pilot
STR_FLOATER_MEDIC
Floater Medic
STR_FLOATER_ENGINEER
Floater Inginer
STR_FLOATER_LEADER
Floater Lider
STR_FLOATER_COMMANDER
Floater Comandant
STR_SECTOID_SOLDIER
Sectoid Soldat
STR_SECTOID_NAVIGATOR
Sectoid Pilot
STR_SECTOID_MEDIC
Sectoid Medic
STR_SECTOID_ENGINEER
Sectoid Inginer
STR_SECTOID_LEADER
Sectoid Lider
STR_SECTOID_COMMANDER
Sectoid Comandant
STR_SNAKEMAN_SOLDIER
Snakeman Soldat
STR_SNAKEMAN_NAVIGATOR
Snakeman Pilot
STR_SNAKEMAN_ENGINEER
Snakeman Inginer
STR_SNAKEMAN_LEADER
Snakeman Lider
STR_SNAKEMAN_COMMANDER
Snakeman Comandant
STR_MUTON_SOLDIER
Muton Soldat
STR_MUTON_NAVIGATOR
Muton Pilot
STR_MUTON_ENGINEER
Muton Inginer
STR_ETHEREAL_SOLDIER
Ethereal Soldat
STR_ETHEREAL_LEADER
Ethereal Lider
STR_ETHEREAL_COMMANDER
Ethereal Comandant
STR_CYBERDISC_TERRORIST
Cyberdisc Terorist
STR_REAPER_TERRORIST
Reaper Terorist
STR_CHRYSSALID_TERRORIST
Chryssalid Terorist
STR_CELATID_TERRORIST
Celatid Terorist
STR_SILACOID_TERRORIST
Silacoid Terorist
STR_SECTOPOD_TERRORIST
Sectopod Terorist
STR_UFO_POWER_SOURCE
Sursa de Energie OZN
STR_UFO_NAVIGATION
Sistem de Navigație OZN
STR_UFO_CONSTRUCTION
Structura OZN
STR_ALIEN_FOOD
Hrana Extraterestră
STR_ALIEN_REPRODUCTION
Reproducția Extraterestră
STR_ALIEN_ENTERTAINMENT
Recreerea Extraterestră
STR_ALIEN_SURGERY
Chirurgia E.T.
STR_EXAMINATION_ROOM
Camera de Examinări
STR_ALIEN_ALLOYS
Aliaje Extraterestre
STR_ALIEN_HABITAT
Habitatul Extraterestru
STR_POWER_SUIT
Costum de Putere
STR_FLYING_SUIT
Costum de Zbor
STR_HWP_ROCKETS
Rachete (Tanc)
STR_HWP_FUSION_BOMB
Bombă cu Fuziune (Tanc)
STR_LASER_WEAPONS
Arme Laser
STR_NEW_FIGHTER_CRAFT
Nouă Navă de Luptă
STR_NEW_FIGHTER_TRANSPORTER
Nou Transportor de Luptă
STR_ULTIMATE_CRAFT
Nava Supremă
STR_LASER_PISTOL
Pistol Laser
STR_LASER_RIFLE
Pușcă Laser
STR_HEAVY_LASER
Laser Greu
STR_LASER_CANNON
Tun Laser
STR_PLASMA_CANNON
Tun cu Plasmă
STR_FUSION_MISSILE
Rachetă cu Fuziune
STR_LASER_DEFENSE
Defensivă cu Laser
STR_PLASMA_DEFENSE
Defensivă cu Plasmă
STR_FUSION_DEFENSE
Defensivă cu Fuziune
STR_GRAV_SHIELD
Scut Gravitațional
STR_MIND_SHIELD
Scut Mental
STR_PSI_LAB
Laborator Psi
STR_MOTION_SCANNER
Detector de Mișcare
STR_MEDI_KIT
Trusă de Prim Ajutor
STR_TANK_CANNON
Tanc/Tun
STR_TANK_ROCKET_LAUNCHER
Tanc/Lansator Rachete
STR_TANK_LASER_CANNON
Tanc/Tun Laser
STR_HOVERTANK_PLASMA
Hovertanc/Plasmă
STR_HOVERTANK_LAUNCHER
Hovertanc/Lansator
STR_STINGRAY_LAUNCHER
Lansator Stingray
STR_AVALANCHE_LAUNCHER
Lansator Avalanche
STR_CANNON
Tun
STR_FUSION_BALL_LAUNCHER
Lansator de Sfere cu Fuziune
STR_PLASMA_BEAM
Fascicul Plasmă
STR_STINGRAY_MISSILES
Rachete Stingray
STR_AVALANCHE_MISSILES
Rachete Avalanche
STR_CANNON_ROUNDS_X50
Cartușe de Tun(x50)
STR_FUSION_BALL
Sferă cu Fuziune
STR_SOLDIER
Soldat
STR_SCIENTIST
Cercetător
STR_ENGINEER
Inginer
STR_NORTH_AMERICA
America de Nord
STR_ARCTIC
Oceanul Arctic
STR_ANTARCTICA
Antarctica
STR_SOUTH_AMERICA
America de Sud
STR_EUROPE
Europa
STR_NORTH_AFRICA
Africa de Nord
STR_SOUTHERN_AFRICA
Africa de Sud
STR_CENTRAL_ASIA
Asia Centrală
STR_SOUTH_EAST_ASIA
Asia de Sud-Est
STR_SIBERIA
Siberia
STR_AUSTRALASIA
Australasia
STR_PACIFIC
Pacific
STR_NORTH_ATLANTIC
Atlanticul de Nord
STR_SOUTH_ATLANTIC
Atlanticul de Sud
STR_INDIAN_OCEAN
Oceanul Indian
STR_ALIEN_RESEARCH
Cercetări Extraterestre
STR_ALIEN_HARVEST
Recoltări Extraterestre
STR_ALIEN_ABDUCTION
Rapiri Extraterestre
STR_ALIEN_INFILTRATION
Infiltrări Extraterestre
STR_ALIEN_BASE
Baza Extraterestră
STR_ALIEN_TERROR
Teroare Extraterestră
STR_ALIEN_RETALIATION
Represalii Extraterestre
STR_ALIEN_SUPPLY
Provizii Extraterestre
STR_POWER_SOURCES
Surse De Energie
STR_MAXIMUM_SPEED
Viteză Maximă
STR_HYPER_WAVE_DECODER_UC
DECODOR HIPER-UNDĂ
STR_SKYRANGER
SKYRANGER
STR_LIGHTNING
LIGHTNING
STR_AVENGER
AVENGER
STR_INTERCEPTOR
INTERCEPTOR
STR_FIRESTORM
FIRESTORM
STR_UFO
OZN
STR_STINGRAY
STINGRAY
STR_AVALANCHE
AVALANCHE
STR_CANNON_UC
TUN
STR_FUSION_BALL_UC
SFERĂ CU FUZIUNE
STR_LASER_CANNON_UC
TUN LASER
STR_DAMAGE_CAPACITY
Rezistență Avarii
STR_WEAPON_POWER
Putere Arme
STR_WEAPON_RANGE
Rază de Acțiune
STR_ACCESS_LIFT
Lift de Acces
STR_LABORATORY
Laborator
STR_WORKSHOP
Atelier
STR_SMALL_RADAR_SYSTEM
System Radar Mic
STR_LARGE_RADAR_SYSTEM
Sistem Radar Mare
STR_MISSILE_DEFENSES
Defensivă cu Rachete
STR_GENERAL_STORES
Depozite
STR_ALIEN_CONTAINMENT
Carantină Extraterestrii
STR_LASER_DEFENSES
Defensivă cu Laser
STR_PLASMA_DEFENSES
Defensivă cu Plasmă
STR_FUSION_BALL_DEFENSES
Defensivă cu Sfere cu Fuziune
STR_PSIONIC_LABORATORY
Laborator Psionic
STR_HYPER_WAVE_DECODER
Decodor Hiper-Undă
STR_HANGAR
Hangar
STR_USA
SUA
STR_RUSSIA
RUSIA
STR_UK
MAREA BRITANIE
STR_FRANCE
FRANȚA
STR_GERMANY
GERMANIA
STR_ITALY
ITALIA
STR_SPAIN
SPANIA
STR_CHINA
CHINA
STR_JAPAN
JAPONIA
STR_INDIA
INDIA
STR_BRAZIL
BRAZILIA
STR_AUSTRALIA
AUSTRALIA
STR_NIGERIA
NIGERIA
STR_SOUTH_AFRICA
AFRICA DE SUD
STR_EGYPT
EGIPT
STR_CANADA
CANADA
STR_TANK
Tanc
STR_CIVILIAN
Civil
STR_JAN
Ian
STR_FEB
Feb
STR_MAR
Mar
STR_APR
Apr
STR_MAY
Mai
STR_JUN
Iun
STR_JUL
Iul
STR_AUG
Aug
STR_SEP
Sep
STR_OCT
Oct
STR_NOV
Noi
STR_DEC
Dec
STR_INTERNATIONAL_RELATIONS
Relații Internaționale
STR_COUNTRY
Țară
STR_FUNDING
Finanțare
STR_CHANGE
Variație
STR_WEAPON_SYSTEMS
ARMAMENT
STR_HWPS
TANCURI
STR_DAMAGE_UC_
AVARII>
STR_ACCESS_LIFT_UFOPEDIA
Liftul de acces permite transferul echipamentului și personalului în și din baza subterană.  Este întotdeauna prima instalație construită în noua locație.  Zona liftului este vulnerabilă intruziunii posibilelor forțe ostile.
STR_LIVING_QUARTERS_UFOPEDIA
Fiecare ansamblu de locuințe furnizează spațiu pentru maxim 50 de oameni.  Este prevăzută cu zone de recreere, alimentație și odihnă.
STR_LABORATORY_UFOPEDIA
Într-un laborator pot lucra până la 50 de cercetători.  Laboratoarele sunt echipate cu cea mai nouă tehnologie pentru cercetarea materialelor, biochimiei și cosmologiei.  Cercetătorii au acces privilegiat la cele mai bune laboratoare din lume, inclusiv cele militare.
STR_WORKSHOP_UFOPEDIA
Atelierul conține toate echipamentele necesare producerii obiectelor bazate pe schițele venite de la laboratoare.  Până la 50 de ingineri pot să lucreze în atelier, deși obiectele produse o să ocupe puțin spațiu.
STR_SMALL_RADAR_SYSTEM_UFOPEDIA
Un mic sistem de detecție cu o rază de acțiune de 300 de mile marine legat la sistemele de sateliți pentru căutarea la sol.  Fiecare sistem are o șansă de 5% la fiecare 10 minute de a detecta un obiect de dimensiune medie.
STR_LARGE_RADAR_SYSTEM_UFOPEDIA
Un sistem mare de detecție cu o rază de acțiune efectivă de 450 de mile marine legat la sistemele de sateliți pentru căutarea la sol.  Fiecare sistem are o șansă de 5% la fiecare 10 minute de a detecta un obiect de dimensiune medie.
STR_MISSILE_DEFENSES_UFOPEDIA
Furnizează o oarecare protecție împotriva incursiunilor navelor forțelor ostile care încearcă să aterizeze lângă bază.
STR_GENERAL_STORES_UFOPEDIA
Toate echipamentele, armele, munițiile, materialele recuperate și tancurile sunt păstrate în depozite, cu excepția echipamentelor atribuite navelor din hangare.
STR_ALIEN_CONTAINMENT_UFOPEDIA
Extratereștrii vii pot necesita un habitat special pentru a se menține în viață.  Instalația poate păstra până la 10 forme de viață extraterestre în unități autonome.
STR_LASER_DEFENSES_UFOPEDIA
Furnizează protecție împotriva incursiunilor navelor inamice.
STR_PLASMA_DEFENSES_UFOPEDIA
Furnizează o protecție puternică și eficientă împotriva incursiunilor navelor inamice.
STR_FUSION_BALL_DEFENSES_UFOPEDIA
Bombele cu fuziune furnizează cea mai eficientă defensivă împotriva atacurilor extraterestre.  Aceste rachete pot crea implozii antimateriale care distrug totul pe o anumita rază.
STR_GRAV_SHIELD_UFOPEDIA
Scutul respinge navele extraterestre care încearcă să aterizeze lângă bază suficient de mult timp pentru ca sistemele defensive să mai tragă odată.  Practic, acest sistem va dubla efectul oricărui sistem defensiv din bază.
STR_MIND_SHIELD_UFOPEDIA
De vreme ce navele extraterestre se folosesc de undele cerebrale pentru a detecta prezența oamenilor, atunci cea mai eficientă contramăsură este să ecranăm undele cerebrale din bază.  Această instalație va reduce drastic șansele de a fi detectați de navele extraterestre.
STR_PSIONIC_LABORATORY_UFOPEDIA
Acesta poate evalua potențialul psionic al tuturor soldaților din bază și furnizează antrenamentul necesar pentru a-și folosi abilitățile.  Fiecare laborator poate antrena până la 10 soldați.  Antrenamentul este alocat la sfarșitul fiecărei luni.  Abilitățile psionice pot fi folosite împreună cu un Amplificator Psi în lupta pentru atacurile psionice.
STR_HYPER_WAVE_DECODER_UFOPEDIA
Comunicațiile extraterestre se bazează pe o undă supradimensională care se transmite aproape instantaneu.  Instalația interceptează trasmisiunile OZN și decodează informația.  Aceasta va arata tipul OZNului, specia extraterestră și natura activității desfășurate.
STR_HANGAR_UFOPEDIA
Fiecare hangar poate găzdui o singură navă.  Conține instalații pentru întreținerea, alimentarea și repararea navelor XCom.  Fiecare navă alocată unei baze trebuie sa aibă un hangar liber atribuit ce nu poate fi folosit de altă navă, chiar dacă nava atribuită se află într-o misiune.
STR_PISTOL_UFOPEDIA
Pistolul standard emis de către XCom este un semiautomat puternic având un încarcător cu 12 gloanțe.
STR_RIFLE_UFOPEDIA
Această pușcă cu lunetă foarte precisă are cătare laser și încarcatoare cu 20 de gloanțe de calibrul 6.7mm.
STR_HEAVY_CANNON_UFOPEDIA
Tunul greu este o armă devastatoare dar anevoioasă.  Versatilitatea ei vine din faptul că poate folosi trei tipuri de muniție - percutantă, incendiară și explozivă.
STR_AUTO_CANNON_UFOPEDIA
Tunul automat combină versatilitatea și puterea tunului greu cu o rată de foc mai mare.
STR_ROCKET_LAUNCHER_UFOPEDIA
Lansatorul de rachete este un sistem ghidat prin laser care poate trage cu trei tipuri de rachete de diferite mărimi.
STR_LASER_PISTOL_UFOPEDIA
Pistolul laser este o implementare eficientă a noii tehnologii.  Prezintă confortul unui pistol dar este mai precis și are o rată de foc mai mare.
STR_LASER_RIFLE_UFOPEDIA
Pușca laser este o versiune mai puternică și mai precisă a modelului de pistol laser.
STR_HEAVY_LASER_UFOPEDIA
Laserul greu este anevoios, dar extrem de eficient.
STR_GRENADE_UFOPEDIA
Această grenadă standard prezintă un cronometru sofisticat, pentru un control de precizie.
STR_SMOKE_GRENADE_UFOPEDIA
Grenadele fumigene sunt utile, oferind adăpost într-un câmp de luptă deschis.  A se folosi cu grijă, inamicul putând beneficia de asemenea de ele.
STR_PROXIMITY_GRENADE_UFOPEDIA
O grenadă de proximitate poate fi aruncată precum o grenadă normală dar este declanșată de mișcările din apropiere.  Pentru a folosi corect aceste echipamente este nevoie de abilități bune și multă prudență.
STR_HIGH_EXPLOSIVE_UFOPEDIA
Acest explozibil ar trebui folosit numai pentru demolări.  Ține personalul la distanță de zonele în curs de demolare.
STR_MOTION_SCANNER_UFOPEDIA
Acest dispozitiv sofisticat folosește o varietate de detectori și algoritmi avansați pentru a identifica unitățile aflate în mișcare.  Totuși necesită practică pentru a fi folosit eficient.  Apasă pe reprezentarea detectorului de mișcare de pe afișajul tactic.  Alege 'Folosește Scaner' din meniu.  Afișajul scanerului arată o săgeată în mijloc, direcția în care se uită soldatul (nordul este în sus).  Cercurile pulsatorii arată unitățile care s-au mișcat recent.  Unitățile mari sau care se mișcă repede vor produce cercuri mai mari.  Unitățile statice nu vor fi detectate.
STR_MEDI_KIT_UFOPEDIA
Aceasta combină facilitatea de vindecare cu analgezice și stimulenți.  Pentru a folosi trusa trebuie să stai cu fața la soldatul care are nevoie de tratament.  Dacă soldatul este paralizat trebuie să stai deasupra corpului acestuia.  Apasă pe reprezentarea trusei și alege 'Folosește Trusa' din meniu.{NEWLINE}VINDECARE> Părțile cu roșu sunt rănile grave.  Apasă pe o zonă rănită, apoi pe butonul 'Vindecă'.  O rană gravă va fi vindecată și o parte din sănătate refăcută.{NEWLINE}STIMULENT> Va restaura energia și resuscita soldații inconștienți (paralizați).  Pentru a resuscita un soldat incoștient trebuie să stai deasupra corpului acestuia.{NEWLINE}ANALGEZIC> Va restaura moralul soldaților răniți până la un nivel echivalent cu sănătatea pierdută.
STR_PSI_AMP_UFOPEDIA
Poate fi folosit numai de către soldații cu abilități psionice.  În luptă, apasă pe Amplificator, alege tipul atacului și selectează o țintă.  Sunt două tipuri de atac psionic:{NEWLINE}PANICARE> Dacă atacul are succes va reduce moralul țintei, putând induce panica.{NEWLINE}CONTROL MENTAL> Dacă are succes vei avea imediat control asupra unității inamice ca și cum ți-ar fi aparținut (numai că nu poți să accesezi ecranul cu echipamente).  Este mai dificil să ai succes cu acest tip de atac.
STR_STUN_ROD_UFOPEDIA
Acest dispozitiv poate fi folosit numai în lupta corp la corp și va paraliza un organism viu folosind șocuri electrice, însă fără să îl omoare.
STR_THE_SUBJECT_HAS_DIED
Subiectul a murit datorită traumelor îndurate în timpul interogării.
STR_MIND_PROBE_UFOPEDIA
Acesta este un dispozitiv extraterestru de comunicare care este folosit pentru a extrage informații direct din undele cerebrale.  Soldații XCom pot folosi acest dispozitiv în luptă pentru a afișa caracteristicile extraterestrului.  Apasă pe reprezentarea sondei și alege opțiunea 'Folosește', apoi selectează un extraterestru.
STR_PLASMA_PISTOL_UFOPEDIA
Pistolul cu plasmă este o armă letală bazată pe accelerarea particulelor din cadrul unui minuscul câmp antigravitațional.
STR_PLASMA_RIFLE_UFOPEDIA
Aceasta este o armă de mare putere bazată pe accelerarea particulelor din cadrul unui minuscul câmp antigravitațional.
STR_SIZE
Mărime
STR_THE_CORPSE_MAY_BE_RESEARCHED
Cadavrul poate fi cercetat pentru realizarea unui raport de autopsie complet.
STR_NOT_ENOUGH_AMMUNITION_TO_ARM
Muniție insuficientă pentru înarmare
STR_BLASTER_LAUNCHER_UFOPEDIA
Acesta este un lansator de rachete teleghidate care proiectează puternice bombe explozive.  Când tragi cu arma, aceasta va genera puncte pe traseu pe care bomba le va traversa.  După ce ai trasat suficiente puncte apasă pe butonul de lansare.
STR_SMALL_LAUNCHER_UFOPEDIA
Un mic lansator care proiectează bombe paralizante.  Foarte folositor pentru capturarea extratereștrilor vii.
STR_ALIEN_GRENADE_UFOPEDIA
Acest dispozitiv funcționează asemenea unei grenade pământene - numai că este mult mai puternică.
STR_SMALL_SCOUT
Navă de Observare mică
STR_MEDIUM_SCOUT
Navă de Observare medie
STR_LARGE_SCOUT
Navă de Observare mare
STR_HARVESTER
Navă de Recoltare
STR_ABDUCTOR
Navă de Răpire
STR_TERROR_SHIP
Navă de Terorizare
STR_BATTLESHIP
Navă de Luptă
STR_SUPPLY_SHIP
Navă de Aprovizionare
STR_RATING
EVALUARE> 
STR_RATING_TERRIBLE
GROAZNIC!
STR_RATING_POOR
SLAB!
STR_RATING_OK
ACCEPTABIL
STR_RATING_GOOD
BUN!
STR_RATING_EXCELLENT
EXCELENT!
STR_SCORE
PUNCTAJ
STR_XCOM_PROJECT_MONTHLY_REPORT
RAPORT LUNAR-PROIECTUL XCOM
STR_MONTH
Luna> 
STR_COUNCIL_IS_GENERALLY_SATISFIED
Consiliul națiunilor finanțatoare este mulțumit de progresul realizat.
STR_COUNCIL_IS_VERY_PLEASED
Consiliul națiunilor finanțatoare este foarte mulțumit de progresul realizat.  Continuă tot așa!
STR_COUNCIL_IS_DISSATISFIED
Consiliul națiunilor finanțatoare este nemulțumit de performanța ta.  Trebuie să îți mărești eficacitatea în lupta cu amenințarea extraterestră sau riști încheierea proiectului.
STR_YOU_HAVE_NOT_SUCCEEDED
Nu ai reușit să faci față amenințării extraterestre iar consiliul națiunilor finanțatoare a decis cu regret închiderea proiectului.  Fiecare națiune va trata problema așa cum crede de cuviință.  Nu putem decât să sperăm că vom ajunge la un oarecare nivel de împăcare cu aceste forțe aparent ostile și că populația va ajunge la o întelegere cu vizitatorii extratereștrii.
STR_COUNTRY_IS_PARTICULARLY_PLEASED
 este în mod special satisfăcută de competențele de care ai dat dovadă în lupta cu amenințarea locală și a decis să își mărească contribuția.
STR_COUNTRIES_ARE_PARTICULARLY_HAPPY
 sunt în mod special fericite de progresul făcut în lupta cu incursiunile locale ale extratereștrilor și au decis să își mărească contribuția.
STR_AND
 și 
STR_COUNTRY_IS_UNHAPPY_WITH_YOUR_ABILITY
 este nemulțumită de abilitățile de care ai dat dovadă în lupta cu extratereștrii din teritoriul ei și a decis să își reducă implicarea financiară.
STR_COUNTRIES_ARE_UNHAPPY_WITH_YOUR_ABILITY
 sunt nemulțumite de capacitatea ta de a face față activităților extratereștrilor din teritoriile lor și au decis să își reducă contribuțiile.
STR_KNOTS
noduri
STR_COUNTRY_HAS_SIGNED_A_SECRET_PACT
 a semnat un tratat secret cu forțe extraterestre necunoscute și s-a retras din proiect.
STR_COUNTRIES_HAVE_SIGNED_A_SECRET_PACT
 au semnat un tratat secret cu forțe extraterestre necunoscute și s-au retras din proiect.
STR_MONTHLY_RATING
Evaluare Lunară> 
STR_FUNDING_CHANGE
Variație Finanțe> 
STR_COUNCIL_REDUCE_DEBTS
Consiliul nu este mulțumit de situația ta financiară.  Trebuie să îți micșorezi datoriile la o valoare de până în 2 milioane $ sau proiectul va fi închis.
STR_HYPER_WAVE_TRANSMISSIONS_ARE_DECODED
TRANSMISIILE HIPER-UNDĂ SUNT DECODATE
STR_CRAFT_TYPE
TIP NAVĂ
STR_RACE
RASĂ
STR_MISSION
MISIUNE
STR_ZONE
ZONĂ
STR_ALLOCATE_RESEARCH
Alocă Cercetare
STR_ALLOCATE_MANUFACTURE
Alocă Producție
STR_NEW_YORK
New York
STR_WASHINGTON
Washington
STR_LOS_ANGELES
Los Angeles
STR_MONTREAL
Montreal
STR_HAVANA
Havana
STR_MEXICO_CITY
Mexico City
STR_CHICAGO
Chicago
STR_VANCOUVER
Vancouver
STR_DALLAS
Dallas
STR_BRASILIA
Brasilia
STR_BOGOTA
Bogota
STR_BUENOS_AIRES
Buenos Aires
STR_SANTIAGO
Santiago
STR_RIO_DE_JANEIRO
Rio De Janeiro
STR_LIMA
Lima
STR_CARACAS
Caracas
STR_LONDON
Londra
STR_PARIS
Paris
STR_BERLIN
Berlin
STR_MOSCOW
Moscova
STR_ROME
Roma
STR_MADRID
Madrid
STR_BUDAPEST
Budapesta
STR_LAGOS
Lagos
STR_CAIRO
Cairo
STR_CASABLANCA
Casablanca
STR_PRETORIA
Pretoria
STR_NAIROBI
Nairobi
STR_CAPE_TOWN
Cape Town
STR_KINSHASA
Kinshasa
STR_ANKARA
Ankara
STR_DELHI
Delhi
STR_KARACHI
Karachi
STR_BAGHDAD
Baghdad
STR_TEHRAN
Teheran
STR_BOMBAY
Bombay
STR_CALCUTTA
Calcutta
STR_TOKYO
Tokyo
STR_BEIJING
Beijing
STR_BANGKOK
Bangkok
STR_MANILA
Manila
STR_SEOUL
Seul
STR_SINGAPORE
Singapore
STR_JAKARTA
Jakarta
STR_SHANGHAI
Shanghai
STR_HONG_KONG
Hong Kong
STR_NOVOSIBIRSK
Novosibirsk
STR_CANBERRA
Canberra
STR_WELLINGTON
Wellington
STR_MELBOURNE
Melbourne
STR_PERTH
Perth
STR_NEW_GAME
Joc Nou
STR_LOAD_SAVED_GAME
Încarcă Joc Salvat
STR_SELECT_DIFFICULTY_LEVEL
Alege Nivelul de Dificultate
STR_1_BEGINNER
1> Începător
STR_2_EXPERIENCED
2> Experimentat
STR_3_VETERAN
3> Veteran
STR_4_GENIUS
4> Geniu
STR_5_SUPERHUMAN
5> Supraom
STR_TIME
Timp
STR_DATE
Dată
STR_SELECT_GAME_TO_LOAD
Alege Jocul de Încărcat
STR_SELECT_SAVE_POSITION
Alege Locația de Salvat
STR_PSIONIC_TRAINING
ANTRENAMENT PSIONIC
STR_REMAINING_PSI_LAB_CAPACITY
Spațiu liber în Laborator> 
STR_PSIONIC__STRENGTH
Rezistență{NEWLINE}Psionică
STR_PSIONIC_SKILL_IMPROVEMENT
Abilități Psionice{NEWLINE}/Îmbunătățire
STR_PSI_AMP
Amplificator Psi
STR_IN_TRAINING
Sub{NEWLINE}Antrenament?
STR_TARGETTED_BY
ȚINTIT DE CĂTRE:
STR_WEAPONS_CREW_HWPS
ARME/ECHIPAJ/{NEWLINE}TANCURI
STR_ABANDON_GAME
PĂRĂSIȚI JOCUL
STR_QUIT
Ieșire
STR_IS_LOW_ON_FUEL_RETURNING_TO_BASE
a terminat combustibilul{NEWLINE}și se întoarce la bază
STR_SOLDIER_LIST
Listă Soldați
STR_RANK_
RANG> 
STR_MISSIONS
MISIUNI> 
STR_KILLS
VICTIME> 
STR_WOUND_RECOVERY
VINDECARE> 
STR_TIME_UNITS
UNITĂȚI DE TIMP
STR_STAMINA
ENERGIE
STR_HEALTH
SĂNĂTATE
STR_BRAVERY
VITEJIE
STR_REACTIONS
REACȚII
STR_FIRING_ACCURACY
PRECIZIE DE FOC
STR_THROWING_ACCURACY
PRECIZIE ARUNCARE
STR_STRENGTH
FORȚĂ
STR_PSIONIC_STRENGTH
REZISTENȚĂ PSIONICĂ
STR_PSIONIC_SKILL
ABILITĂȚI PSIONICE
STR_NEW_RANK
RANG NOU
STR_PROMOTIONS
Promovări
STR_SOLDIERS_UC
SOLDAȚI
STR_TANK_CANNON_UFOPEDIA
Tancurile sunt proiectate pentru a fi complementare unei echipe XCom.  Combinația dintre puterea mare de foc și armura solidă pun în valoare aceste unități în luptele din teren deschis.  Asigură-te că ai proiectile de tanc suficiente în depozite pentru reînarmarea tancurilor.  Se înarmează automat când le aloci unei echipe.
STR_TANK_ROCKET_LAUNCHER_UFOPEDIA
Acest tanc este înarmat cu lansatoare de rachete devastatoare pentru orice inamic extraterestru.  Asigură-te că ai în depozit suficiente rachete de tanc.
STR_TANK_LASER_CANNON_UFOPEDIA
Armele laser sunt o adăugire folositoare în arsenalul tancurilor.  Combină puterea mare de foc cu muniția practic nelimitată.
STR_HOVERTANK_PLASMA_UFOPEDIA
Tehnologia extraterestră a dat o nouă utilitate tancurilor.  Manevrabilitatea sporită dată de plutirea prin aer împreună cu fasciculele de plasmă formează o combinație letală.
STR_HOVERTANK_LAUNCHER_UFOPEDIA
Acest hovertanc are un lansator de sfere de fuziune care poate fi devastator.  A se folosi cu grijă.  Vei fi nevoit să produci sferele pentru a păstra hovertancurile înarmate.  Sfera de fuziune este o armă inteligentă teleghidată.  Pentru a o lansa, alegi un număr de puncte pe traseu după care apeși pe butonul de lansare.
STR_HEAVY_PLASMA_CLIP_UFOPEDIA
Acest dispozitiv compact este folosit drept muniție pentru tunul cu plasmă.  Conține o cantitate mică de Elerium.
STR_PLASMA_RIFLE_CLIP_UFOPEDIA
Acest mic dispozitiv este folosit drept sursă de energie pentru pușca cu plasmă - o armă extraterestră de putere medie.   Conține o cantitate mică de Elerium.
STR_PLASMA_PISTOL_CLIP_UFOPEDIA
Sursa de energie pentru pistolul cu plasmă extraterestru.  Conține Elerium - sursa de energie folosită de către extratereștrii.
STR_STUN_BOMB_UFOPEDIA
Bomba paralizantă este folosită pentru capturarea în viață a specimenelor umane, dar poate fi de asemenea utilizată împotriva majorității speciilor extraterestre.  Este proiectată la țintă cu ajutorul unui mic lansator.
STR_ALIEN_RESEARCH_UFOPEDIA
Misiunea de cercetare a extratereștrilor este folosită pentru a colecta date despre Pământ și locuitorii acestuia.  Predominant sunt folosite vehicule mici, dar au loc și aterizări ocazionale în zone pustii.  Acest tip de activitate constituie cea mai mică amenințare pentru XCom, preocupând în mică masură guvernele sau publicul.
STR_ALIEN_HARVEST_UFOPEDIA
Extratereștrii au multe întrebuințări pentru fauna Pământului.  Animalele sunt luate în secret și apoi înapoiate cu diverse organe lipsă.  Bovine mutilate sunt semnalate preponderent în zone unde au fost observate OZNuri.  Această activitate a extratereștrilor are loc în principal în zonele rurale, provocând mare îngrijorare pentru guverne și teamă printre locuitori.  Teoria din spatele acestei 'recoltări' sugerează că rasele extraterestre au 'însămânțat' inițial planeta cu floră și faună iar acum s-au întors să își culeagă recolta.
STR_ALIEN_ABDUCTION_UFOPEDIA
Aceasta este cea mai perfidă dintre activitățile extraterestre.  Răpirile sunt raportate la scară largă în ciuda încercărilor extratereștrilor de a șterge întâmplările din memoria victimelor.  Răpiții au declarat că au fost supuși la examinări fizice umilitoare, inclusiv impregnarea cu fetuși extratereștrii precum și experimente genetice.  Motivul din spatele acestora pare sa fie legat de mutația și manipularea materialului genetic extraterestru.  Aceste activități provoacă o teamă puternică și au loc în zone populate sau orașe.
STR_ALIEN_INFILTRATION_UFOPEDIA
Guvernele Pământene pot fi infiltrate de către agenți extratereștrii cu aspect uman.  Acest lucru poate duce la întâlniri oficiale la cel mai înalt nivel între extratereștrii și guverne.  Apogeul este caracterizat de activități OZN intense în apropierea marilor orașe.  Extratereștrii vor încerca să semneze un pact cu unul din guverne prin oferirea cunoștințelor lor tehnologice avansate.  Guvernul va permite în schimb extratereștrilor să își continue activitățile.  Această misiune a extratereștrilor reprezintă cea mai mare amenințare pentru XCom.  Dacă un guvern acceptă pactul atunci contribuția financiară va înceta.
STR_ALIEN_BASE_UFOPEDIA
Extratereștrii vor construi baze subterane în zone izolate.  După zborurile de observare inițiale va urma o activitate OZN intensă pe masură ce baza este construită.  Aceasta conține laboratoare pentru experimentele asupra victimelor umane precum și diverse provizii pentru viitoarele activități din regiune.  Prezența bazelor extraterestre va genera o activitate intensă chiar și fară apariția OZNurilor.  Pentru a localiza baza, o navă XCom trebuie să patruleze zona câteva ore pentru a avea o șansă de detecție.
STR_ALIEN_TERROR_UFOPEDIA
Când extratereștrii terorizează un oraș vor desfășura forțe speciale cu puteri incredibile.  Civilii vor fi în pericol, iar guvernele vor fi nevoite să evacueze zone întinse.  Scopul principal este de a genera o isterie publică suficient de mare pentru ca guvernele să amenințe buna desfașurare a proiectului XCom.
STR_ALIEN_RETALIATION_UFOPEDIA
Dacă interceptoarele XCom reușesc să doboare multe OZNuri atunci pot apărea represalii din partea extratereștrilor.  Acestea pot duce la un atac direct împotriva bazelor XCom.  Totuși, extratereștrii trebuie să găsească o bază pentru a o putea ataca, însă dacă OZNurile sunt ținute la distanță atunci acestea nu ar trebui să reprezinte un pericol foarte mare.
STR_ALIEN_SUPPLY_UFOPEDIA
Odată ce baza extraterestră este construită, aceasta va fi aprovizionată în mod regulat de către o navă specială.  Dacă una din aceste nave este detectată în timp ce aterizează atunci este sigur că în apropiere se află o bază extraterestră.
STR_SMALL_SCOUT_UFOPEDIA
Această navă minusculă este folosită pentru observare sau cercetare.  În mod normal precede navele mai mari de la începutul unei misiuni extraterestre.
STR_MEDIUM_SCOUT_UFOPEDIA
O navă de observare de dimensiune medie ce nu reprezintă o amenințare puternică pentru forțele Pământene.  Apare în mod normal înaintea navelor mari din timpul misiunilor extraterestre.
STR_LARGE_SCOUT_UFOPEDIA
Cea mai mare navă de observare extraterestră este o navă cu scop general care este folosită în toate tipurile de misiuni ale extratereștrilor.
STR_HARVESTER_UFOPEDIA
Nava de recoltare prezintă o poartă de acces la baza ei și este echipată cu mecanisme de manipulare a vitelor sau altor ființe.  Unelte laser de tăiat sunt folosite pentru a extrage materialele dorite iar corpul este aruncat la pământ.  Prezintă de asemenea recipiente pentru organe.
STR_ABDUCTOR_UFOPEDIA
Această navă prezintă o cameră de examinare în care au loc experimente groaznice pe subiecți umani.  În mod obișnuit victima este paralizată cu ajutorul puterilor telepatice dar rămâne conștientă pe masa de operație.
STR_TERROR_SHIP_UFOPEDIA
Nava de terorizare prezintă o cameră mare pentru arme sau creaturi de groază.  Este folosită pentru a trasporta acești extratereștrii în zone populate.
STR_BATTLESHIP_UFOPEDIA
Nava de luptă este cea mai mare și puternică navă extraterestră.  În mod normal este nava principală pentru misiunile extraterestre, dotată cu arme puternice și având un echipaj numeros.
STR_SUPPLY_SHIP_UFOPEDIA
Această navă este folosită în timpul construcției bazelor extraterestre sau pentru aprovizionarea bazelor existente.  Transportă recipiente cu mâncare extraterestră și camere de reproducție.
STR_DISMANTLE
Dezafectează
STR_FACILITY_IN_USE
INSTALAȚIE ÎN FOLOSINȚĂ
STR_CANNOT_DISMANTLE_FACILITY
NU SE POATE DEZAFECTA!{SMALLLINE}Toate instalațiile trebuie să aibă legături către liftul de acces.
STR_TRANSFER_ITEMS_TO
Transferă Articole la 
STR_NO_ALIEN_CONTAINMENT_FOR_TRANSFER
NU EXISTĂ CARANTINĂ PENTRU TRANSFER!{SMALLLINE}Extratereștrii vii au nevoie de o carantină pentru a supraviețui.
STR_AMOUNT_AT_DESTINATION
CANTITATE LA{NEWLINE}DESTINAȚIE
STR_ALIEN_DIES_NO_ALIEN_CONTAINMENT_FACILITY
Extraterestrul moare pentru că nu există carantină
STR_NO_FREE_ACCOMODATION_CREW
NU EXISTĂ LOCURI LIBERE!{SMALLLINE}Baza destinată nu are locuri libere în locuințe pentru echipajul alocat navei.
STR_ITEMS_ARRIVING
Sosesc Articolele
STR_DESTINATION_UC
DESTINAȚIE
STR_PISTOL
Pistol
STR_PISTOL_CLIP
Muniție Pistol
STR_RIFLE
Pușcă
STR_RIFLE_CLIP
Muniție Pușcă
STR_HEAVY_CANNON
Tun Greu
STR_HC_AP_AMMO
Muniție TG-P
STR_HC_HE_AMMO
Muniție TG-E
STR_HC_I_AMMO
Muniție TG-I
STR_AUTO_CANNON
Tun Automat
STR_AC_AP_AMMO
Muniție TA-P
STR_AC_HE_AMMO
Muniție TA-E
STR_AC_I_AMMO
Muniție TA-I
STR_ROCKET_LAUNCHER
Lansator De Rachete
STR_SMALL_ROCKET
Rachetă Mică
STR_LARGE_ROCKET
Rachetă Mare
STR_INCENDIARY_ROCKET
Rachetă Incendiară
STR_GRENADE
Grenadă
STR_SMOKE_GRENADE
Grenadă Fumigenă
STR_PROXIMITY_GRENADE
Grenadă De Proximitate
STR_HIGH_EXPLOSIVE
Exploziv
STR_STUN_ROD
Baston Paralizant
STR_HEAVY_PLASMA
Tun Plasmă
STR_HEAVY_PLASMA_CLIP
Muniție Tun Plasmă
STR_PLASMA_RIFLE
Pușcă Plasmă
STR_PLASMA_RIFLE_CLIP
Încarcator Pușcă Plasmă
STR_PLASMA_PISTOL
Pistol Plasmă
STR_PLASMA_PISTOL_CLIP
Muniție Pistol Plasmă
STR_BLASTER_LAUNCHER
Lansator De Bombe
STR_BLASTER_BOMB
Bombă Teleghidată
STR_SMALL_LAUNCHER
Lansator Mic
STR_STUN_BOMB
Bombă Paralizantă
STR_ALIEN_GRENADE
Grenadă Extraterestră
STR_ELERIUM_115
Elerium-115
STR_MIND_PROBE
Sondă Mentală
STR_SECTOID_CORPSE
Cadavru Sectoid
STR_SNAKEMAN_CORPSE
Cadavru Snakeman
STR_ETHEREAL_CORPSE
Cadavru Ethereal
STR_MUTON_CORPSE
Cadavru Muton
STR_FLOATER_CORPSE
Cadavru Floater
STR_CELATID_CORPSE
Cadavru Celatid
STR_SILACOID_CORPSE
Cadavru Silacoid
STR_CHRYSSALID_CORPSE
Cadavru Chryssalid
STR_REAPER_CORPSE
Cadavru Reaper
STR_SECTOPOD_CORPSE
Cadavru Sectopod
STR_CYBERDISC_CORPSE
Cadavru Cyberdisc
STR_NOT_ENOUGH_EQUIPMENT_TO_FULLY_RE_EQUIP_SQUAD
Echipamente insuficiente pentru utilarea trupelor
STR_MARS_CYDONIA_LANDING
Marte: Aterizarea În Cydonia
STR_MARS_CYDONIA_LANDING_BRIEFING
Nava ta a aterizat pe suprafața planetei Marte, în regiunea Cydonia.  Informațiile noastre sugerează că una dintre construcțiile piramidale conține un lift de acces verde care conduce într-un complex subteran.  Odată ce ai plasat toți soldații în lift apasă pe butonul 'Anulează Misiunea' pentru a trece la următoarea fază.
STR_MARS_THE_FINAL_ASSAULT
Marte: Asaltul Final
STR_MARS_THE_FINAL_ASSAULT_BRIEFING
Liftul îți conduce soldații osteniți de luptă mult sub suprafața planetei.  Aceștia ajung în inima unui complex mare de tuneluri și camere.  Creierul extraterestru este ascuns undeva în labirint.  Daca vrem ca Pământul să fie salvat de extratereștrii atunci acesta trebuie distrus.{NEWLINE}{NEWLINE}Succes!
STR_IN_ORDER_TO_USE_OR_PRODUCE_THE
{NEWLINE}pentru a folosi sau produce{NEWLINE}
STR_THE_ALIENS_HAVE_DESTROYED_THE_UNDEFENDED_BASE
Extratereștrii au distrus baza lipsită de aparare 
STR_XCOM_AGENTS_HAVE_LOCATED_AN_ALIEN_BASE_IN
Agenții XCom au localizat o bază extraterestră în 
STR_STANDOFF
PĂSTREAZĂ DISTANȚA
STR_CAUTIOUS_ATTACK
ATAC PRECAUT
STR_STANDARD_ATTACK
ATAC STANDARD
STR_AGGRESSIVE_ATTACK
ATAC AGRESIV
STR_DISENGAGING
RETRAGERE
STR_UFO_HIT
OZN LOVIT!
STR_UFO_CRASH_LANDS
OZN PRĂBUȘIT!
STR_MINIMISE_AT_STANDOFF_RANGE_ONLY
Minimizează numai la distanță mare
STR_UFO_RETURN_FIRE
OZNul RIPOSTEAZĂ!
STR_INTERCEPTOR_DAMAGED
>>> INTERCEPTOR AVARIAT <<<
STR_INTERCEPTOR_DESTROYED
>>> INTERCEPTOR DISTRUS <<<
STR_UFO_OUTRUNNING_INTERCEPTOR
INTERCEPTOR DEVANSAT DE CĂTRE OZN!
STR_ALIENS_TERRORISE
EXTRATEREȘTRII TERORIZEAZĂ
STR_LONG_RANGE_DETECTION
Detecție Cu Rază Lungă
STR_STORES_UC
DEPOZITE
STR_DIFFICULTY_LEVEL
Nivel De Dificultate
STR_INTERCEPT
INTERCEPTEAZĂ
STR_BASES
BAZE
STR_GRAPHS
GRAFICE
STR_UFOPAEDIA_UC
UFOPEDIA
STR_OPTIONS_UC
OPȚIUNI
STR_FUNDING_UC
FINANȚARE
STR_5_SECS
5 Sec
STR_1_MIN
1 Min
STR_5_MINS
5 Min
STR_30_MINS
30 Min
STR_1_HOUR
1 Ora
STR_1_DAY
1 Zi
STR_XCOM_PERFORMANCE_ROSTER
Listă Performanțe XCom
STR_ENTER_NAME
Introdu Numele
STR_PERFORMANCE_RATING
Evaluare Performanță
STR_VICTORY_DATE
Data Victoriei
STR_ELECTRO_FLARE
Semnal Luminos
STR_ELECTRO_FLARE_UFOPEDIA
Când este aruncat, acest dispozitiv produce o lumină puternică.  În timpul misiunilor de noapte va evidenția inamicii din proximitatea semnalului luminos.
STR_MONTHLY_COSTS
Costuri Lunare
STR_CRAFT_RENTAL
Chiria Navelor
STR_SALARIES
Salarii
STR_BASE_MAINTENANCE
Întreținerea bazei
STR_COST_PER_UNIT
Cost unitar
STR_QUANTITY
Cantitate
STR_TOTAL
Total
STR_IN_PSIONIC_TRAINING
Sub Antrenament Psionic
STR_BLASTER_BOMB_UFOPEDIA
Acest dispozitiv este o rachetă explozivă dotată cu un sistem inteligent de ghidare.  Este proiectată de un lansator de bombe.
STR_FRONT_ARMOR
Armură Frontală
STR_LEFT_ARMOR
Armură Stânga
STR_RIGHT_ARMOR
Armură Dreapta
STR_REAR_ARMOR
Armură Spate
STR_UNDER_ARMOR
Sub Armură
STR_ROUNDS
Ture
STR_CURRENT_SAVE_ABORTED
Salvarea curentă oprită
STR_CURRENT_LOAD_ABORTED
Încărcarea curentă oprită
STR_FORMAT
FORMAT
STR_SAVING_GAME
Salvare Joc
STR_LOADING_GAME
Încărcare Joc
STR_PROCEED
CONTINUĂ
STR_NO_SAVED_GAME_PRESENT
Nu există joc salvat
STR_LOAD_UNSUCCESSFUL
Încărcare eșuată
STR_SAVE_UNSUCCESSFUL
Salvare eșuată
STR_LOAD_SUCCESSFUL
Încărcare reușită
STR_SAVE_SUCCESSFUL
Salvare reușită
STR_DELETE
ȘTERGE
STR_DELETE_UNSUCCESSFUL
Ștergere eșuată
STR_PREVIOUS_X_COM_SAVED_GAME_DETECTED
Salvare anterioară detectată
STR_IS_IT_OK_TO_DELETE_THE_SAVED_GAME
Se poate șterge salvarea?
STR_SOUND_OPTIONS
OPȚIUNI SUNET
STR_MUSIC_VOLUME
Volum Muzică
STR_SFX_VOLUME
Volum Sunete
STR_CONTROLLER_OPTIONS
OPȚIUNI CONTROL
STR_CONTROLLER_MODE_1_HOTSPOT_INTERFACE
MOD CONTROL 1{NEWLINE}(INTERFAȚĂ HOTSPOT)
STR_CONTROLLER_MODE_2_POINT_CLICK_INTERFACE
MOD CONTROL 2{NEWLINE}(INTERFAȚĂ POINT & CLICK)
STR_LOADING
Încărcare...
STR_FORMAT_UNSUCCESSFUL
Format Eșuat
STR_UNIT
UNITATE>
STR_ENERGY
ENERGIE
STR_MORALE
MORAL
STR_ARMOR_
ARMURĂ>
STR_FRONT_ARMOR_UC
ARMURĂ FRONTALĂ
STR_LEFT_ARMOR_UC
ARMURĂ STÂNGA
STR_RIGHT_ARMOR_UC
ARMURĂ DREAPTA
STR_REAR_ARMOR_UC
ARMURĂ SPATE
STR_SKILLS
ABILITĂȚI>
STR_LEVEL
NIVEL>
STR_HEAD
CAP
STR_TORSO
TRUNCHI
STR_RIGHT_ARM
MÂNA DREAPTĂ
STR_LEFT_ARM
MÂNA STÂNGĂ
STR_RIGHT_LEG
PICIOR DREPT
STR_LEFT_LEG
PICIOR STÂNG
STR_PAIN_KILLER
ANALGEZIC
STR_STIMULANT
STIMULENT
STR_HEAL
VINDECĂ
STR_TUS
UT>
STR_WEIGHT
Greut.>
STR_FACCURACY
Prec.>
STR_REACT
Reac.>
STR_PSKILL
Abi.P.>
STR_PSTRENGTH
Rez.P.>
STR_ALIEN_ARTIFACT
Artefact Extraterestru
STR_AMMO_ROUNDS_LEFT
MUNIȚIE:{NEWLINE}SALVE{NEWLINE}RĂMASE=
STR_THROW
Aruncă
STR_AUTO_SHOT
Foc Automat
STR_SNAP_SHOT
Foc Rapid
STR_AIMED_SHOT
Foc Ochit
STR_OPEN
Deschide
STR_CLOSE
Închide
STR_STUN
Paralizează
STR_PRIME_GRENADE
Amorsează
STR_USE_SCANNER
Folosește Scaner
STR_USE_MEDI_KIT
Folosește Trusa
STR_LAUNCH_MISSILE
Lansează Racheta
STR_ACC
Pr>
STR_NOT_ENOUGH_TIME_UNITS
Unități de Timp Insuficiente!
STR_NOT_ENOUGH_ENERGY
Energie Insuficientă!
STR_NO_ROUNDS_LEFT
Salve Terminate!
STR_NO_AMMUNITION_LOADED
Arma este descărcată!
STR_WRONG_AMMUNITION_FOR_THIS_WEAPON
Muniție improprie pentru această Armă!
STR_WEAPON_IS_ALREADY_LOADED
Arma este deja încărcată!
STR_NO_LINE_OF_FIRE
Linie de Foc Blocată!
STR_GRENADE_IS_ACTIVATED
Grenada este Amorsată!
STR_THERE_IS_NO_ONE_THERE
Nu este nimeni acolo!
STR_UNABLE_TO_USE_ALIEN_ARTIFACT_UNTIL_RESEARCHED
Artefactul nu se poate folosi până nu este cercetat!
STR_OUT_OF_RANGE
În Afara Razei De Acțiune!
STR_UNABLE_TO_THROW_HERE
Nu se poate arunca acolo!
STR_NUMBER_OF_ROUNDS
Număr De Ture?
STR_SET_TIMER
Setează Cronometrul
STR_HIDDEN_MOVEMENT
MIȘCĂRI ASCUNSE
STR_TURN
RUNDA>
STR_SIDE
ECHIPA> 
STR_X_COM
X-COM
STR_PRESS_BUTTON_TO_CONTINUE
Apasă pentru a continua
STR_MIND_CONTROL
Control Mental
STR_PANIC_UNIT
Panicare Unitate
STR_MIND_CONTROL_SUCCESSFUL
Control Mental Reușit
STR_HAS_GONE_BERSERK_MALE
a Înnebunit
STR_HAS_GONE_BERSERK_FEMALE
a Înnebunit
STR_HAS_PANICKED_MALE
s-a Panicat
STR_HAS_PANICKED_FEMALE
s-a Panicat
STR_XCOM
XCom
STR_ALIENS
Extratereștrii
STR_RIGHT_HAND
MÂNA DREAPTĂ
STR_LEFT_HAND
MÂNA STÂNGĂ
STR_RIGHT_SHOULDER
UMĂR DREPT
STR_LEFT_SHOULDER
UMĂR STÂNG
STR_BACK_PACK
RUCSAC
STR_BELT
CENTURĂ
STR_IS_UNDER_ALIEN_CONTROL
se află sub control străin
STR_SCROLL_SPEED
VITEZĂ GLISARE
STR_SCROLL_TYPE
TIP GLISARE
STR_TRIGGER_SCROLL
GLISARE DECLANȘATĂ
STR_AUTO_SCROLL
GLISARE AUTOMATĂ
STR_FIRE_SPEED
VITEZĂ DE FOC
STR_XCOM_MOVEMENT_SPEED
VITEZĂ MIȘCARE XCOM
STR_ALIEN_MOVEMENT_SPEED
VITEZĂ MIȘCARE EXTRATEREȘTRII
STR_HAS_BECOME_UNCONSCIOUS_MALE
 și-a pierdut cunoștința
STR_HAS_BECOME_UNCONSCIOUS_FEMALE
 și-a pierdut cunoștința
STR_HAS_DIED_FROM_A_FATAL_WOUND_MALE
 a murit din cauza rănilor grave
STR_HAS_DIED_FROM_A_FATAL_WOUND_FEMALE
 a murit din cauza rănilor grave
STR_USE_MIND_PROBE
Folosește Sonda Mentală
STR_FATAL_WOUNDS
RĂNI GRAVE
STR_UNDER_ARMOR_UC
SUB ARMURĂ
STR_TIME_UNITS_RESERVED_FOR_SNAP_SHOT
Unități De Timp rezervate pentru Foc Rapid
STR_TIME_UNITS_RESERVED_FOR_AUTO_SHOT
Unități De Timp rezervate pentru Foc Automat
STR_TIME_UNITS_RESERVED_FOR_AIMED_SHOT
Unități De Timp rezervate pentru Foc Țintit
STR_ABORT_MISSION_QUESTION
Anulează Misiunea?
STR_CORPSE
Cadavru
STR_UNLOAD
Descarcă
STR_NEW_SAVED_GAME
<SALVARE NOUĂ>
STR_NEW_BATTLE
Luptă Nouă
STR_OPTIONS
Opțiuni
STR_TERRAIN
TEREN
STR_DARKNESS
ÎNTUNERIC
STR_DISPLAY_RESOLUTION
Rezoluție Afișare
STR_DISPLAY_MODE
Mod Afișare
STR_WINDOWED
În Fereastră
STR_FULLSCREEN
Pe Tot Ecranul
STR_LANGUAGE
LIMBĂ
CULTA
Fermă
FOREST
Pădure
JUNGLE
Junglă
MOUNT
Munte
DESERT
Deșert
POLAR
Polar
STR_RANDOM_BATTLE
Luptă Aleatoare
STR_MIXED
Amestecate
STR_RIGHT_CLICK_TO_DELETE
Click dreapta pentru a șterge.
STR_NOT_ENOUGH_ammotype_TO_ARM_HWP
Lipsă {1} pentru înarmare Tanc
STR_DAY_1
{N} zi
STR_DAY_2
{N} zile
STR_EQUIPMENT_FOR_craftname
Echipament pentru {1}
STR_SELECT_SQUAD_FOR_craftname
Alege Echipa din {1}
STR_n_UNITS_IN_EXIT_AREA_1
{N} Soldat În Zona De Evacuare
STR_n_UNITS_IN_EXIT_AREA_2
{N} Soldați În Zona De Evacuare
STR_n_UNITS_IN_EXIT_AREA_3
{N} Soldați În Zona De Evacuare
STR_n_UNITS_OUTSIDE_EXIT_AREA_1
{N} Soldat În Afara Zonei De Evacuare
STR_n_UNITS_OUTSIDE_EXIT_AREA_2
{N} Soldați În Afara Zonei De Evacuare
STR_n_UNITS_OUTSIDE_EXIT_AREA_3
{N} Soldați În Afara Zonei De Evacuare
STR_ABANDON_GAME_QUESTION
PĂRĂSIȚI JOCUL?
STR_HAS_BEEN_KILLED_MALE
a fost Ucis
STR_HAS_BEEN_KILLED_FEMALE
a fost Ucisă
STR_DRAG_SCROLL
GLISARE MANUALĂ
STR_HIT_MELEE
Lovire
STR_CONTROLS
COMENZI
STR_RESTORE_DEFAULTS
Valori Inițiale
STR_GENERAL
General
STR_GEOSCAPE
Geoscape
STR_BATTLESCAPE
Battlescape
STR_SCREENSHOT
Captură Ecran
STR_FPS_COUNTER
Contor FPS
STR_ROTATE_LEFT
Rotire Stânga
STR_ROTATE_RIGHT
Rotire Dreapta
STR_ROTATE_UP
Rotire Sus
STR_ROTATE_DOWN
Rotire Jos
STR_ZOOM_IN
Apropiere
STR_ZOOM_OUT
Depărtare
STR_TOGGLE_COUNTRY_DETAIL
Comutare Detalii Țări
STR_TOGGLE_RADAR_RANGES
Comutare Zone Radar
STR_SCROLL_LEFT
Glisare Stânga
STR_SCROLL_RIGHT
Glisare Dreapta
STR_SCROLL_UP
Glisare Sus
STR_SCROLL_DOWN
Glisare Jos
STR_VIEW_LEVEL_ABOVE
Afișare Nivel Superior
STR_VIEW_LEVEL_BELOW
Afișare Nivel Inferior
STR_CENTER_SELECTED_UNIT
Centrează Unitatea Selectată
STR_PREVIOUS_UNIT
Unitatea Anterioară
STR_NEXT_UNIT
Unitatea Următoare
STR_DESELECT_UNIT
Deselectează Unitatea
STR_INVENTORY
Inventar
STR_MINIMAP
Mini-Hartă
STR_END_TURN
Finalizează Runda
STR_ABORT_MISSION
Anulează Misiunea
STR_UNIT_STATS
Abilități Unitate
STR_KNEEL
Îngenunchere
STR_RELOAD
Reîncărcare
STR_TOGGLE_PERSONAL_LIGHTING
Comutare Iluminare Personală
STR_DONT_RESERVE_TUS
Fără rezervare UT
STR_RESERVE_TUS_FOR_SNAP_SHOT
Rezervare UT pentru Foc Rapid
STR_RESERVE_TUS_FOR_AIMED_SHOT
Rezervare UT pentru Foc Ochit
STR_RESERVE_TUS_FOR_AUTO_SHOT
Rezervare UT pentru Foc Automat
STR_CENTER_ON_ENEMY_1
Centrare pe Inamicul 1
STR_CENTER_ON_ENEMY_2
Centrare pe Inamicul 2
STR_CENTER_ON_ENEMY_3
Centrare pe Inamicul 3
STR_CENTER_ON_ENEMY_4
Centrare pe Inamicul 4
STR_CENTER_ON_ENEMY_5
Centrare pe Inamicul 5
STR_CENTER_ON_ENEMY_6
Centrare pe Inamicul 6
STR_CENTER_ON_ENEMY_7
Centrare pe Inamicul 7
STR_CENTER_ON_ENEMY_8
Centrare pe Inamicul 8
STR_CENTER_ON_ENEMY_9
Centrare pe Inamicul 9
STR_ENEMY_WEAPON_LEVEL
Nivel Armament Inamic
STR_GROUNDED
LA SOL
STR_LIVING_QUARTERS_PLURAL
Ansamblu Locuințe
STR_OPENXCOM
OpenXcom
STR_LIST_ITEM
ARTICOL
STR_DISPLAY_FILTER
Filtru Afișaj
STR_ADVANCED
AVANSAT
STR_ADVANCED_OPTIONS
OPȚIUNI AVANSATE
STR_AGGRESSIVERETALIATION
Represalii agresive
STR_AGGRESSIVERETALIATION_DESC
OZNurile vor încerca să îți detecteze bazele întotdeauna, indiferent de parametrii misiunii lor.
STR_ALIENCONTAINMENTHASUPPERLIMIT
Limite carantină extratereștrii
STR_ALIENCONTAINMENTHASUPPERLIMIT_DESC
Vor fi impuse limite pentru numărul de extratereștrii vii din carantină.
STR_CANSELLLIVEALIENS
Vânzarea extratereștrilor vii
STR_CANSELLLIVEALIENS_DESC
Permite vânzarea extratereștrilor vii, recomandat a se folosi împreună cu Limite Carantină Extratereștrii.
STR_ALLOWAUTOSELLPRODUCTION
Producție cu vânzare automată
STR_ALLOWAUTOSELLPRODUCTION_DESC
Click dreapta pe butonul de creștere de la "total de produs" din cadrul unui proiect pentru a vinde automat.
STR_ALLOWBUILDINGQUEUE
Permite ordine de construcție
STR_ALLOWBUILDINGQUEUE_DESC
Construcțiile neterminate servesc drept legătură cu liftul de acces în momentul în care sunt plasate construcții noi.
STR_BATTLEAUTOEND
Termină lupta automat
STR_BATTLEAUTOEND_DESC
Lupta se termină automat în momentul în care ultimul inamic este neutralizat.
STR_BATTLEINSTANTGRENADE
Grenade instant
STR_BATTLEINSTANTGRENADE_DESC
Grenadele amorsate pentru explozie în 0 runde vor exploda imediat ce sunt aruncate și nu la finalul rundei.
STR_BATTLENOTIFYDEATH
Afișează notificări decese
STR_BATTLENOTIFYDEATH_DESC
Afișează notificări de fiecare dată când un soldat propriu moare.
STR_BATTLEPREVIEWPATH
Previzualizarea rutelor
STR_BATTLEPREVIEWPATH_DESC
Click stânga previzualizează ruta urmată de unitate la alegerea unei destinații, dublu click mișcă unitatea.
STR_BATTLERANGEBASEDACCURACY
Precizie bazată pe distanță
STR_BATTLERANGEBASEDACCURACY_DESC
Precizia de foc ține cont de vizibilitate, distanță și alți factori.
STR_CANMANUFACTUREMOREITEMSPERHOUR
Reguli de producție TFTD
STR_CANMANUFACTUREMOREITEMSPERHOUR_DESC
Permite proiectelor să producă mai mult de un articol pe oră.
STR_CANTRANSFERCRAFTSWHILEAIRBORNE
Transferuri aeriene
STR_CANTRANSFERCRAFTSWHILEAIRBORNE_DESC
Aeronavele pot fi transferate între baze în timpul zborului.
STR_CRAFTLAUNCHALWAYS
Forțează lansarea aeronavelor
STR_CRAFTLAUNCHALWAYS_DESC
Forțează lansarea aeronavei, fără a ține cont de nevoia de a o alimenta și arma complet.
STR_CUSTOMINITIALBASE
Bază inițială particularizată
STR_CUSTOMINITIALBASE_DESC
La începerea unui joc nou, construcțiile de start se vor plasa manual, fără a folosi așezarea implicită.
STR_GLOBESEASONS
Iluminare realistică pe glob
STR_GLOBESEASONS_DESC
Activează proiecția realistică a luminii solare pe glob conform axei de înclinare a Pământului.
STR_PLAYINTRO
Rulează introducerea
STR_PLAYINTRO_DESC
Rulează filmul de introducere la pornire.
STR_SHOWFUNDSONGEOSCAPE
Arată fondurile
STR_SHOWFUNDSONGEOSCAPE_DESC
Extinde panoul cu data pentru a include informații adiționale privind situația financiară curentă.
STR_SHOWMORESTATSININVENTORYVIEW
Abilități în inventar
STR_SHOWMORESTATSININVENTORYVIEW_DESC
Afișează informații suplimentare în inventarul soldatului selectat.
STR_SNEAKYAI
AI viclean
STR_SNEAKYAI_DESC
Unitățile AI evită pe cât posibil expunerea în fața jucătorului.
STR_STRAFE
Setare pas lateral
STR_STRAFE_DESC
Activează pasul lateral, fuga și rotirea independentă a turelei tancului. Mișcările alternative se activează cu tasta CTRL.
STR_BATTLESCROLLDRAGINVERT
Inversează glisarea manuală
STR_BATTLESCROLLDRAGINVERT_DESC
Inversează direcția glisării manuale pe câmpul de luptă.
STR_BATTLEEXPLOSIONHEIGHT
Înălțimea exploziilor
STR_BATTLEEXPLOSIONHEIGHT_DESC
Modifică înălțimea la care pot ajunge exploziile.{NEWLINE}(Plată: 0, Sferică: 3)
STR_ALLOWPSIONICCAPTURE
Permite captura psi
STR_ALLOWPSIONICCAPTURE_DESC
Controlul mental al tuturor extratereștrilor rămași finalizează automat misiunea și capturarea acestora ca fiind vii.
<<<<<<< HEAD
STR_ANYTIMEPSITRAINING
Psionic training at any time
STR_ANYTIMEPSITRAINING_DESC
You can at any time send soldiers into (or removed from) psionic training. Remember, initial training takes from 30 to 60 days.
=======
STR_NOT_ENOUGH_SPACE
Not Enough Space!
>>>>>>> 10e0daf9
<|MERGE_RESOLUTION|>--- conflicted
+++ resolved
@@ -2375,12 +2375,9 @@
 Permite captura psi
 STR_ALLOWPSIONICCAPTURE_DESC
 Controlul mental al tuturor extratereștrilor rămași finalizează automat misiunea și capturarea acestora ca fiind vii.
-<<<<<<< HEAD
 STR_ANYTIMEPSITRAINING
 Psionic training at any time
 STR_ANYTIMEPSITRAINING_DESC
 You can at any time send soldiers into (or removed from) psionic training. Remember, initial training takes from 30 to 60 days.
-=======
 STR_NOT_ENOUGH_SPACE
-Not Enough Space!
->>>>>>> 10e0daf9
+Not Enough Space!