ENGLISH (US)
STR_AVENGER_UFOPEDIA
TRANSPORTER AND COMBAT SPACECRAFT.  THE ULTIMATE REPLICATION OF ALIEN TECHNOLOGY.
STR_INTERCEPTOR_UFOPEDIA
COMBAT AIRCRAFT WITH DUAL PULSE DETONATION ENGINES AND SPECIALLY SHIELDED ELECTRONIC SYSTEMS.  THE BEST AVAILABLE EARTH BASED TECHNOLOGY.
STR_LIGHTNING_UFOPEDIA
TRANSPORTER AND COMBAT CRAFT.  A CRUDE BUT EFFECTIVE REPLICATION OF ALIEN PROPULSION SYSTEMS.
STR_SKYRANGER_UFOPEDIA
TROOP TRANSPORTER.  THE FASTEST OF ITS KIND, WITH VERTICAL TAKE OFF AND LANDING (V.T.O.L.) CAPABILITY.
STR_FIRESTORM_UFOPEDIA
COMBAT CRAFT.  THIS ONE-MAN FIGHTER REPLICATES THE CLASSIC ALIEN FLYING SAUCER DESIGN, WITH CENTRAL PROPULSION UNIT.
STR_STINGRAY_UFOPEDIA
ADVANCED AIR TO AIR MISSILE WITH SPECIALLY SHIELDED ELECTRONICS.
STR_AVALANCHE_UFOPEDIA
AIR TO AIR MISSILE WITH NUCLEAR WARHEAD, BUT AN EXTREMELY HEAVY LOAD.
STR_CANNON_UFOPEDIA
HIGH POWERED CANNON WHICH FIRES ARMOR PIERCING ROUNDS CAPABLE OF PENETRATING 16 INCHES OF STEEL.
STR_FUSION_BALL_UFOPEDIA
THIS LAUNCHER FIRES A BALL SHAPED MISSILE POWERED BY ANTI-MATTER REACTION.  THE BALL DESTROYS THE TARGET WITH A GRAVITY WAVE IMPLOSION.
STR_LASER_CANNON_UFOPEDIA
THIS CONVENTIONAL LASER BEAM IS POWERED BY AN ANTI-MATTER REACTION CHAMBER.
STR_PLASMA_BEAM_UFOPEDIA
THE GRAVITY BEAM DIRECTS A FINELY CHANNELED IMPLODING GRAVITY FIELD.
STR_SECTOID_UFOPEDIA
The Sectoid Hierarchy ranges from soldiers to leaders with powerful psionic abilities.  These psionic powers can be used to demoralize soldiers in combat, or even take control of their minds.  They tend to indulge in human abductions and cattle mutilation.  The abduction is used to extract genetic material for cross breeding and developing clones for infiltrating human society.  The cattle provide both nutrition and genetic material.  This race appears to want to develop superior genetic hybrids to increase the efficiency of their hive-like society.
STR_SECTOID_AUTOPSY
Sectoid autopsy
STR_SECTOID_AUTOPSY_UFOPEDIA
The autopsy reveals vestigial digestive organs and a simple structure.  The brain and eyes are very well developed.  The structure suggests genetic alteration or mutation.  The small mouth and nose appear to have little function.  The webbing between the fingers, and the flat feet suggest aquatic origins.  There are no reproductive organs, and no clues as to how this species can reproduce.  They are most probably a genetically engineered species.
STR_SNAKEMAN_UFOPEDIA
This race developed in an extremely hostile environment.  They are extremely tough and can resist extreme temperature variations.  Their mobility depends on a snake-like giant 'foot' which protects all the vital organs.  Their objectives appear to be purely predatory and they appear to be under the command of some other Intelligence which directs their military-style incursions on earth.
STR_SNAKEMAN_AUTOPSY
Snakeman autopsy
STR_SNAKEMAN_AUTOPSY_UFOPEDIA
The skin is extremely tough and heat resistant.  The cardio-vascular system is part of the muscular system which uses the hydraulic principle to create motion.  The only true muscle is the 'heart'.  The reproductive system appears to be very efficient.  Reproduction is asexual, with each snakeman carrying up to fifty eggs inside its body at any one time.  Left to its own devices this species would be a severe threat to life on earth.
STR_ETHEREAL_UFOPEDIA
This being has awesome mental powers which allow for telepathic communication and telekinetic abilities.  The apparently weak physical abilities of this creature are sustained by its mental powers.  We do not understand how these telekinetic powers work, since they seem to defy the laws of physics as we know them.  They are extremely dangerous in any combat situation, where they rely on their mental powers for combat.  They rarely appear on earth since they seem to rely on other races to pursue their objectives.
STR_ETHEREAL_AUTOPSY
Ethereal autopsy
STR_ETHEREAL_AUTOPSY_UFOPEDIA
This being is physically retarded and seems incapable of sustaining any life functions.  The muscles are severely atrophied and the internal organs appear to be under-developed.  The sensory organs, including the eyes, do not appear to function at all.  The brain, however, is well developed and draws on a high proportion of the body's blood supply.  It is a mystery as to how this creature can sustain itself without external support.
STR_MUTON_UFOPEDIA
This humanoid creature is physically powerful and intelligent.  They have a particular appetite for consuming raw flesh of any kind, which they need for sustenance like earth based carnivores.  They appear to rely on telepathic commands from a race known as 'Ethereals'.  Once separated from this telepathic link their mental system appears to break down and they die.  The cybernetic implants are used to enhance their combat performance.  They are clearly the foot soldiers for a higher intelligence.
STR_MUTON_AUTOPSY
Muton autopsy
STR_MUTON_AUTOPSY_UFOPEDIA
The 'skin' of this creature appears to be an organically created protective armor which is grafted onto the body.  There are numerous cybernetic implants which are used to enhance the cardio-vascular system and the senses.  The reproductive organs appear to have been surgically removed.  Evidently these unfortunate creatures are limited to a life of warfare and conquest.  Armor piercing ammunition is not very effective against their toughened skin.
STR_CELATID_UFOPEDIA
This life-form has the mysterious natural ability to float through the air.  It appears to detect human brain waves and will move towards a human target even if well hidden.  Once a target is detected the Celatid lands and fires small globules of extremely corrosive venom.  The creature has the ability to clone itself at an alarming rate.  It accompanies the Muton race in its wanderings.
STR_CELATID_AUTOPSY
Celatid autopsy
STR_CELATID_AUTOPSY_UFOPEDIA
The core contains a small bio-mechanical device which appears to be a naturally evolved anti-gravity propulsion system.  The sac of venom is the largest organ and there does not appear to be a separate brain structure.  There is no discernible digestive or reproductive system. A small organ contains embryos which can grow rapidly into a new being.
STR_SILACOID_UFOPEDIA
This silicon based life form generates an enormous amount of heat.  It has the strength to crush rocks which can then be ingested by the hot core.  It has a primitive intelligence and can be controlled by implants or telepathic beings.  It works with the Muton alien race.
STR_SILACOID_AUTOPSY
Silacoid autopsy
STR_SILACOID_AUTOPSY_UFOPEDIA
The core of the creature is extremely hot, and seems to be the basis for a digestive system.  Its unique muscle system has tremendous power and speed.  Its rock like skin is not harmed by fire or incendiary ammunition.
STR_CHRYSSALID_UFOPEDIA
The crab like claws of this creature are a powerful weapon in close combat.  The high metabolism and strength of this creature give it speed and dexterity.  Instead of killing its victim it impregnates it with an egg and injects a venom which turns it into a walking zombie.  A new Chryssalid will burst from the victim shortly after impregnation.  Chryssalids are associated with the Snakeman race.
STR_CHRYSSALID_AUTOPSY
Chryssalid autopsy
STR_CHRYSSALID_AUTOPSY_UFOPEDIA
The exo-skeleton of this creature is extremely tough, but surprisingly vulnerable to explosive ammunition.  The brain is well developed, and its cell growth rate very fast.  The creature carries twenty eggs which are laid inside other organisms.  This creature is a very effective terror weapon.
STR_FLOATER_UFOPEDIA
The Floaters are primarily soldiers and terror agents. They are naturally predatory beasts, genetically engineered and cybernetically enhanced to make formidable warriors.  The lower half of the body and most internal organs are surgically removed, and a life support system is installed.  This implant contains an anti-grav unit which enables the creature to float, albeit unsteadily, through the air.
STR_FLOATER_AUTOPSY
Floater autopsy
STR_FLOATER_AUTOPSY_UFOPEDIA
The creature has been drastically altered by surgery.  The device which seems to form the core of the body is a life support system, taking over the function of heart, lungs and digestive system.  This would enable the creature to survive in extremely hostile environments.  The brain is smaller than ours, but the sensory organs are well developed.
STR_REAPER_UFOPEDIA
This bipedal carnivore has powerful jaws and a voracious appetite.  It has a number of brain implants which are used to control its activity.  The primitive predatory instincts of this creature are of little use except to terrorize and destroy.  Reapers are commonly associated with Floaters.
STR_REAPER_AUTOPSY
Reaper autopsy
STR_REAPER_AUTOPSY_UFOPEDIA
The Reaper contains two 'brains' and two 'hearts' which allow it to function even when heavily wounded.  However its furry skin is highly flammable, making the creature vulnerable to incendiary weapons.
STR_SECTOPOD_UFOPEDIA
Sectopods are robot creatures with a powerful plasma beam weapon.  The control of these mechanical beasts is via a telepathic link to their controllers, the Ethereals.  Sectopods are the most powerful terror weapon available to the alien forces.
STR_SECTOPOD_AUTOPSY
Sectopod autopsy
STR_SECTOPOD_AUTOPSY_UFOPEDIA
The robot is sturdily constructed with powered armor capable of resisting most forms of attack, in particular plasma weapons.  However, the sensing circuitry seems particularly vulnerable to laser weapons.
STR_CYBERDISC_UFOPEDIA
This miniature flying saucer is an automated terror weapon armed with a powerful plasma beam.  The anti-grav propulsion gives it a big advantage in difficult terrain.  Its primary function is destruction and terror in the service of the Sectoid race.
STR_CYBERDISC_AUTOPSY
Cyberdisc autopsy
STR_CYBERDISC_AUTOPSY_UFOPEDIA
The Cyberdisc is well shielded and is particularly good at withstanding explosive ammunition.  The primary anti-gravity system is too badly damaged to gain any understanding of its functioning.
STR_UFO_POWER_SOURCE_UFOPEDIA
The power source of alien craft is an anti-matter reactor which uses Elerium (element 115) to generate powerful gravity waves as well as other forms of energy.  The conversion of matter to energy is an incredible 99% efficient, therefore tiny quantities of Elerium can produce a huge amount of power.  This unit can be reproduced easily using alien alloys.
STR_UFO_NAVIGATION_UFOPEDIA
Alien craft use sophisticated computers to navigate on earth and through space.  The system is based on optical processors arranged in network fashion.  The control interface is relatively simple - the navigator controls the direction of gravity waves generated by the power source to move the craft in any direction.  This system can be used easily by humans, and it can be reproduced using alien alloys and other components.
STR_UFO_CONSTRUCTION_UFOPEDIA
Alien craft consist of three main components - a power source, a navigation system and a hull built from alien alloys.  The hull is specially designed to allow gravity waves to be directed and controlled.  In addition a small quantity of Elerium is required to fuel the power source.  Once the principles of construction are understood, and the functions of each component are known, then it is possible to build these types of craft.
STR_ALIEN_FOOD_UFOPEDIA
These chambers contain various enzymes which are used to digest the body parts of cattle, other animals and even humans.  The liquid is then consumed as ready digested food - probably direct to the bloodstream.  This suggests a certain dependence on earth for food - a symbiosis between earth and alien society.
STR_ALIEN_REPRODUCTION_UFOPEDIA
These chambers contain alien fetuses.  The design of these containers seems to suggest that the aliens which use this process rely completely on laboratory reproduction.  The rich nutrients ensure rapid development of the fetus.  This factory line system could generate thousands of alien clones in a short space of time.  The process could be easily adapted for human reproduction, or alien-human hybrids.
STR_ALIEN_ENTERTAINMENT_UFOPEDIA
The most likely function of these spheres is recreational.  The psionic circuitry stimulates various centers of the brain.  The effect is similar to hallucinogenic drugs.  This is the only evidence that aliens have any cultural or recreational pastimes.
STR_ALIEN_SURGERY_UFOPEDIA
This surgical equipment uses laser cutters to extract certain body parts from cattle and other animals.  The widespread cattle mutilations can be accounted for by this bizarre alien activity.  It is likely that these parts are used for nutritional or genetic purposes.
STR_EXAMINATION_ROOM_UFOPEDIA
In the past many thousands of people have claimed to have been abducted by aliens, sometimes repeatedly.  The truth is far more horrific.  Humans are abducted, researched and monitored.  The best specimens have genetic material extracted.  Women have human-alien hybrid fetuses implanted, and then removed several months later.  Who knows what sinister motives the aliens have?
STR_ALIEN_ALLOYS_UFOPEDIA
Alien craft are constructed from special alloys with unique properties.  They are extremely light and durable, and can be molded by electro-magnetic methods.  This material can be reproduced and used in many kinds of manufacturing processes.
STR_YOU_WILL_NEED_TO_RESEARCH_A
You will need to research a{NEWLINE}
STR_ELERIUM_115_UFOPEDIA
This element has the unusual property of generating anti-matter power when bombarded with certain particles.  This creates gravity waves and other forms of energy.  It is not naturally found in our solar system and cannot be reproduced.
STR_ALIEN_ORIGINS_UFOPEDIA
It is clear that we are fighting a losing battle on earth.  The alien hordes are overwhelming in number.  The best we can do is slow down their progress.  The only hope for humanity is to tackle the aliens at their source.  Our research seems to indicate a nearby base of operations within our solar system.  Aliens indicate this place to be the center of an ancient civilization that pre-dates Human history.  We must locate this place as soon as possible.  However we need to capture and interrogate an alien leader to gain more detailed information.  The larger UFOs probably contain at least one Alien leader.
STR_THE_MARTIAN_SOLUTION_UFOPEDIA
Our research now points to Mars as the base of alien operations.  The base is well hidden, and contains all the manufacturing and cloning facilities to fuel the infiltration of earth.  It also seems to contain a controlling computer of some kind that controls the whole operation.  It seems that the hive-like alien society has some kind of 'queen bee'.  This is their fundamental weakness - if we can eliminate the 'brain' then the body will die.  We must step up our research efforts before it is too late.  In order to progress we must capture the highest ranking aliens - the commanders - which only reside in alien bases.
STR_CYDONIA_OR_BUST_UFOPEDIA
It is now clear that the alien hordes are being controlled from an underground base in Cydonia - which is an unusual area of Mars featuring five sided pyramids and a large formation resembling a human face.  Cydonian civilization once flourished on Mars many millions of years ago, but we do not know why it died out, or what the connection is with the latest alien activity there.  Whatever the explanation we must send an expedition to Cydonia.  This is the only way that we can defeat the aliens.  We must destroy the controlling master 'brain'.  We will need an Avenger craft equipped with the most awesome destructive power at our disposal.  There is nothing more we can learn here - we must await the outcome of the Cydonian assault.
STR_TERROR_SITE
Terror Site-
STR_CENTER_ON_SITE_TIME_5_SECS
CENTER ON SITE-TIME=5 Secs
STR_CANCEL_UC
CANCEL
STR_NONE
None
STR_UNKNOWN
Unknown
STR_POOR
Poor
STR_AVERAGE
Average
STR_GOOD
Good
STR_EXCELLENT
Excellent
STR_BUILD_NEW_BASE_UC
BUILD NEW BASE
STR_BASE_INFORMATION
BASE INFORMATION
STR_EQUIP_CRAFT
EQUIP CRAFT
STR_BUILD_FACILITIES
BUILD FACILITIES
STR_RESEARCH
RESEARCH
STR_MANUFACTURE
MANUFACTURE
STR_TRANSFER_UC
TRANSFER
STR_PURCHASE_RECRUIT
PURCHASE/RECRUIT
STR_SELL_SACK_UC
SELL/SACK
STR_GEOSCAPE
GEOSCAPE
STR_XCOM_BASES
XCom Bases
STR_NAME
Name
STR_AREA
Area
STR_BUILD_NEW_BASE
Build New Base
STR_CANCEL
Cancel
STR_COST_UC
COST>
STR_CONSTRUCTION_TIME_UC
CONSTRUCTION TIME>
STR_MAINTENANCE_UC
MAINTENANCE>
STR_OK
OK
STR_INSTALLATION
Installation
STR_CURRENT_RESEARCH
CURRENT RESEARCH
STR_SCIENTISTS_AVAILABLE
Scientists Available>
STR_SCIENTISTS_ALLOCATED
Scientists Allocated>
STR_LABORATORY_SPACE_AVAILABLE
Laboratory Space Available>
STR_RESEARCH_PROJECT
RESEARCH PROJECT
STR_SCIENTISTS_ALLOCATED_UC
SCIENTISTS ALLOCATED
STR_PROGRESS
PROGRESS
STR_NEW_PROJECT
New Project
STR_NEW_RESEARCH_PROJECTS
NEW RESEARCH PROJECTS
STR_SCIENTISTS_AVAILABLE_UC
SCIENTISTS AVAILABLE>
STR_LABORATORY_SPACE_AVAILABLE_UC
LABORATORY SPACE AVAILABLE>
STR_INCREASE
Increase
STR_DECREASE
Decrease
STR_START_PROJECT
START PROJECT
STR_CURRENT_PRODUCTION
CURRENT PRODUCTION
STR_ENGINEERS_AVAILABLE
Engineers Available>
STR_ENGINEERS_ALLOCATED
Engineers Allocated>
STR_WORKSHOP_SPACE_AVAILABLE
Workshop Space Available>
STR_CURRENT_FUNDS
Current Funds>
STR_ITEM
ITEM
STR_ENGINEERS__ALLOCATED
Engineers{NEWLINE}Allocated
STR_UNITS_PRODUCED
Units{NEWLINE}Produced
STR_TOTAL_TO_PRODUCE
Total to{NEWLINE}Produce
STR_COST__PER__UNIT
Cost{NEWLINE}per{NEWLINE}Unit
STR_DAYS_HOURS_LEFT
Days/Hours{NEWLINE}Left
STR_NEW_PRODUCTION
New Production
STR_PRODUCTION_ITEMS
Production Items
STR_CATEGORY
CATEGORY
STR_START_PRODUCTION
START PRODUCTION
STR_ENGINEER_HOURS_TO_PRODUCE_ONE_UNIT
 Engineer hours to produce one unit
STR_COST_PER_UNIT_
Cost per unit>$
STR_WORK_SPACE_REQUIRED
Work Space Required>
STR_SPECIAL_MATERIALS_REQUIRED
SPECIAL MATERIALS REQUIRED
STR_ITEM_REQUIRED
ITEM{NEWLINE}REQUIRED
STR_UNITS_REQUIRED
UNITS{NEWLINE}REQUIRED
STR_UNITS_AVAILABLE
UNITS{NEWLINE}AVAILABLE
STR_STOP_PRODUCTION
STOP PRODUCTION
STR_ENGINEERS_AVAILABLE_UC
ENGINEERS AVAILABLE>
STR_WORKSHOP_SPACE_AVAILABLE_UC
WORKSHOP SPACE AVAILABLE>
STR_ENGINEERS
Engineers
STR_ALLOCATED
Allocated 
STR_INCREASE_UC
INCREASE
STR_DECREASE_UC
DECREASE
STR_UNITS_TO
Units to
STR_PRODUCE
Produce 
STR_PURCHASE_HIRE_PERSONNEL
Purchase/Hire Personnel
STR_COST_OF_PURCHASES
Cost of Purchases>
STR_COST_PER_UNIT_UC
COST PER UNIT
STR_QUANTITY_UC
QUANTITY
STR_PERSONNEL_AVAILABLE_PERSONNEL_TOTAL
PERSONNEL AVAILABLE:PERSONNEL TOTAL>
STR_SOLDIERS
Soldiers
STR_SCIENTISTS
Scientists
STR_SPACE_USED_SPACE_AVAILABLE
SPACE USED:SPACE AVAILABLE>
STR_LIVING_QUARTERS
Living Quarters
STR_STORES
Stores
STR_LABORATORIES
Laboratories
STR_WORK_SHOPS
Work Shops
STR_HANGARS
Hangars
STR_SHORT_RANGE_DETECTION
Short Range Detection
STR_DEFENSE_STRENGTH
Defense Strength
STR_TRANSFERS_UC
TRANSFERS
STR_TRANSFERS
Transfers
STR_ARRIVAL_TIME_HOURS
Arrival Time (hours)
STR_COST_
Cost>$
STR_AREA_
Area>
STR_BASE_NAME
Base Name?
STR_SELECT_POSITION_FOR_ACCESS_LIFT
SELECT POSITION FOR ACCESS LIFT
STR_TRANSFER
Transfer
STR_AMOUNT_TO_TRANSFER
AMOUNT TO{NEWLINE} TRANSFER
STR_SELECT_DESTINATION_BASE
Select Destination Base
STR_COST
Cost
STR_VICTORY_1
As you enter the chamber you see the alien brain - the object of your quest.  Before you can fire it communicates to you via a screen at its base.  It implores you to listen to its arguments for survival before you make the decision to pull the trigger...
STR_VICTORY_2
The brain speaks: 'Many millions of years ago the planet you call Mars was alive.  This life was brought to a barren planet by our civilization as it was to yours.  For millions of years we have visited your planet and genetically developed your species.  You cannot kill us, you are part of us...
STR_VICTORY_3
Here is the center of Martian civilization - the pyramids built millions of years before yours - by a species which is your ancestor.  No planet is beyond our reach.  This power could be yours before long.  All we ask is your co-operation...
STR_GAME_OVER_1
The aliens attempt to exterminate all humanity, destroying cities and poisoning the air and sea.  The resistance of earth armies is futile in the face of vastly superior technology.  Surviving generations suffer terrible mutations as they flee alien destruction.  They are rounded up into slave camps to help transform earth into an alien colony which is part of some unknown empire.
STR_GAME_OVER_2
The knowledge gained through the XCom project is lost forever.  You have failed to save the earth.
STR_VICTORY_4
The alien brain is interrupted by a burst of hot plasma, and the entire alien force is defeated.
STR_VICTORY_5
Once the aliens have lost Mars they have lost the earth.  Before long the XCom research allows humanity to flourish once more, and claim Mars for itself.  The alien menace has gone, but for how long, no one knows...
STR_YOU_HAVE_FAILED
You have failed to stop the alien onslaught.  One by one the funding nations sign pacts with aliens promising technology, prosperity and peace.  However it soon becomes clear that the aliens have other plans...
STR_TOTAL_UC
TOTAL
STR_INCOME
Income
STR_EXPENDITURE
Expenditure
STR_MAINTENANCE
Maintenance
STR_BALANCE
Balance
STR_UFO_ACTIVITY_IN_AREAS
UFO Activity in Areas
STR_UFO_ACTIVITY_IN_COUNTRIES
UFO Activity in Countries
STR_XCOM_ACTIVITY_IN_AREAS
XCom Activity in Areas
STR_XCOM_ACTIVITY_IN_COUNTRIES
XCom Activity in Countries
STR_FINANCE
Finance
STR_ST
st
STR_ND
nd
STR_RD
rd
STR_TH
th
STR_NOT_ENOUGH_SPECIAL_MATERIALS_TO_PRODUCE
Not enough special materials to produce{NEWLINE}
STR_NOT_ENOUGH_MONEY_TO_PRODUCE
Not enough money to produce{NEWLINE}
STR_PRODUCTION_COMPLETE
Production complete:{NEWLINE}
STR_PRODUCTION_OF
Production of{NEWLINE}
STR__AT__
{NEWLINE}at{NEWLINE}
STR_IS_COMPLETE
{NEWLINE} is complete
STR_OK_5_SECS
OK - 5 secs
STR_RESEARCH_COMPLETED
Research Completed
STR_VIEW_REPORTS
VIEW REPORTS
STR_WE_CAN_NOW_RESEARCH
We can now research
STR_WE_CAN_NOW_PRODUCE
We can now produce
STR_SUNDAY
SUNDAY
STR_MONDAY
MONDAY
STR_TUESDAY
TUESDAY
STR_WEDNESDAY
WEDNESDAY
STR_THURSDAY
THURSDAY
STR_FRIDAY
FRIDAY
STR_SATURDAY
SATURDAY
STR_NOT_ENOUGH
Not enough 
STR_TO_REFUEL
 to refuel 
STR_TO_REARM
 to rearm 
STR_AT_
 at 
STR_UFO_IS_NOT_RECOVERED
UFO is not recovered
STR_UFO_IS_RECOVERED
UFO is recovered
STR_CRAFT_IS_LOST
Craft is lost
STR_TERROR_CONTINUES
Terror continues
STR_ALIENS_DEFEATED
Aliens defeated
STR_BASE_IS_LOST
Base is lost
STR_BASE_IS_SAVED
Base is saved
STR_ALIEN_BASE_STILL_INTACT
Alien Base still intact
STR_ALIEN_BASE_DESTROYED
Alien Base destroyed
STR_ALIENS_KILLED
ALIENS KILLED
STR_ALIEN_CORPSES_RECOVERED
ALIEN CORPSES RECOVERED
STR_LIVE_ALIENS_RECOVERED
LIVE ALIENS RECOVERED
STR_ALIEN_ARTIFACTS_RECOVERED
ALIEN ARTIFACTS RECOVERED
STR_ALIEN_BASE_CONTROL_DESTROYED
ALIEN BASE CONTROL DESTROYED
STR_CIVILIANS_KILLED_BY_ALIENS
CIVILIANS KILLED BY ALIENS
STR_CIVILIANS_KILLED_BY_XCOM_OPERATIVES
CIVILIANS KILLED BY XCOM OPERATIVES
STR_CIVILIANS_SAVED
CIVILIANS SAVED
STR_XCOM_OPERATIVES_KILLED
XCOM OPERATIVES KILLED
STR_XCOM_OPERATIVES_RETIRED_THROUGH_INJURY
XCOM OPERATIVES RETIRED THROUGH INJURY
STR_XCOM_OPERATIVES_MISSING_IN_ACTION
XCOM OPERATIVES MISSING IN ACTION
STR_TANKS_DESTROYED
TANKS DESTROYED
STR_XCOM_CRAFT_LOST
XCOM CRAFT LOST
STR_UFO_RECOVERY
UFO RECOVERY
STR_ALIEN_BASE_RECOVERY
ALIEN BASE RECOVERY
STR_UNDER_ATTACK
 under attack!
STR_BASE_DEFENSES_INITIATED
BASE DEFENSES INITIATED
STR_GRAV_SHIELD_REPELS_UFO
GRAV SHIELD REPELS UFO!
STR_FIRING
FIRING
STR_HIT
HIT!
STR_UFO_DESTROYED
UFO DESTROYED!
STR_MISSED
MISSED!
STR_SELL_ITEMS_SACK_PERSONNEL
Sell Items/Sack Personnel
STR_VALUE_OF_SALES
VALUE OF SALES> 
STR_FUNDS
FUNDS> 
STR_SELL_SACK
Sell/Sack
STR_VALUE
Value
STR_CRAFT_
CRAFT> 
STR_UFO_CRASH_RECOVERY
UFO CRASH RECOVERY
STR_UFO_CRASH_RECOVERY_BRIEFING
Exercise caution - There may be operatives in the UFO or around the crash site.  Mission will be successful when all enemy units have been eliminated or neutralized.  Recovery of UFO remains, artifacts and alien corpses can then be initiated.  To abort the mission return XCom operatives to transport vehicle and click on the 'Abort Mission' icon.
STR_UFO_GROUND_ASSAULT
UFO GROUND ASSAULT
STR_UFO_GROUND_ASSAULT_BRIEFING
Explore landing site and, if possible, gain entry to the UFO.  Mission will be successful when all enemy units have been eliminated or neutralized.  Recovery of UFO, artifacts and alien corpses can then be initiated.  To abort the mission return XCom operatives to transport vehicle and click on the 'Abort Mission' icon.
STR_BASE_DEFENSE
BASE DEFENSE
STR_BASE_UC_
BASE> 
STR_BASE_DEFENSE_BRIEFING
An Alien vessel has landed nearby.  Our base is in severe danger.  As per standard procedure all non-combat personnel and XCom craft have been evacuated.  Alien units will enter the base via hangar doors or the access lift.  Defend the base and its vital installations at all costs - this is a fight to the death.  If you click on the 'abort mission' icon you will concede defeat and lose the base.
STR_ALIEN_BASE_ASSAULT
ALIEN BASE ASSAULT
STR_ALIEN_BASE_ASSAULT_BRIEFING
XCom operatives have gained entrance to an alien base.  The control center must be destroyed to render the base inoperative.  The Mission will terminate when all enemies are eliminated, or when your squad has returned to the green exit area (click on the 'abort mission' icon to escape).
STR_CYDONIA_BRIEFING
You have arrived in Cydonia.  You gain entry to a large underground complex near the Martian Sphinx.  You must destroy the Alien Brain that controls all alien activity.  The fate of humanity is in your hands....
STR_TERROR_MISSION
TERROR MISSION
STR_TERROR_MISSION_BRIEFING
Mission will be successful when all enemy units have been eliminated or neutralized.  You must attempt to save the lives of any civilians in the area by neutralizing the alien menace.  To abort the mission return XCom operatives to transport vehicle and click on the 'Abort Mission' icon.
STR_NO_FREE_HANGARS_FOR_CRAFT_PRODUCTION
NO FREE HANGARS FOR CRAFT PRODUCTION!{SMALLLINE}Each craft assigned to a base, transferred to a base, purchased or constructed uses one hangar.  Build a new hangar or transfer a craft to another base.
STR_NO_FREE_HANGARS_FOR_PURCHASE
NO FREE HANGARS FOR PURCHASE!{SMALLLINE}Each craft assigned to a base, transferred to a base, purchased or constructed uses one hangar.  Build a new hangar or transfer a craft to another base.
STR_NO_FREE_HANGARS_FOR_TRANSFER
NO FREE HANGARS FOR TRANSFER!{SMALLLINE}Each craft assigned to a base, transferred to a base, purchased or constructed uses one hangar.  Build a new hangar or transfer a craft to another base.
STR_CANNOT_BUILD_HERE
CANNOT BUILD HERE!{SMALLLINE}You must build next to an existing base facility.
STR_NO_FREE_ACCOMODATION
NO FREE ACCOMMODATION!{SMALLLINE}The destination base does not have enough space in living quarters.
STR_NOT_ENOUGH_WORK_SPACE
NOT ENOUGH WORK SPACE AVAILABLE!{SMALLLINE}Build a new workshop or reduce work on other projects.
STR_NOT_ENOUGH_MONEY
NOT ENOUGH MONEY!
STR_NOT_ENOUGH_TRANSFER_SUPPORT
NOT ENOUGH TRANSFER SUPPORT!{SMALLLINE}Wait for existing transfers or purchases to reach destination.
STR_NO_MORE_SOLDIERS_ALLOWED
NO MORE SOLDIERS ALLOWED!{SMALLLINE}You have already recruited the maximum number of soldiers.
STR_NOT_ENOUGH_STORE_SPACE
NOT ENOUGH STORE SPACE!{SMALLLINE}Build a new store facility or transfer existing stores to other bases.
STR_NOT_ENOUGH_LIVING_SPACE
NOT ENOUGH LIVING SPACE!{SMALLLINE}Build new living quarters or transfer personnel to other bases.
STR_NO_MORE_EQUIPMENT_ALLOWED_ON_BOARD
NO MORE EQUIPMENT ALLOWED ON BOARD!{SMALLLINE}You are only allowed to take a maximum of 80 items of equipment on missions.
STR_LAUNCH_INTERCEPTION
LAUNCH INTERCEPTION
STR_CRAFT
CRAFT
STR_STATUS
STATUS
STR_BASE
BASE
STR_READY
READY
STR_OUT
OUT
STR_REPAIRS
REPAIRS
STR_REFUELLING
REFUELING
STR_REARMING
REARMING
STR_TARGET
TARGET: 
STR_TARGET_WAY_POINT
TARGET: WAY POINT
STR_ARE_YOU_SURE_CYDONIA
Are you sure you want to send this craft on a mission to Cydonia?
STR_YES
YES
STR_NO
NO
STR_SELECT_DESTINATION
SELECT DESTINATION
STR_CYDONIA
CYDONIA
STR_SELECT_SITE_FOR_NEW_BASE
SELECT SITE FOR NEW BASE
STR_RETURN_TO_BASE
RETURN TO BASE
STR_SELECT_NEW_TARGET
SELECT NEW TARGET
STR_PATROL
PATROL
STR_STATUS_
STATUS>
STR_DAMAGED_RETURNING_TO_BASE
DAMAGED - RETURNING TO BASE
STR_LOW_FUEL_RETURNING_TO_BASE
LOW FUEL - RETURNING TO BASE
STR_PATROLLING
PATROLLING
STR_TAILING_UFO
TAILING UFO
STR_INTERCEPTING_UFO
INTERCEPTING UFO-
STR_RETURNING_TO_BASE
RETURNING TO BASE
STR_DESTINATION_UC_
DESTINATION: 
STR_SPEED_
SPEED>
STR_MAXIMUM_SPEED_UC
MAXIMUM SPEED>
STR_ALTITUDE_
ALTITUDE>
STR_VERY_LOW
VERY LOW
STR_LOW_UC
LOW
STR_HIGH_UC
HIGH
STR_VERY_HIGH
VERY HIGH
STR_FUEL
FUEL>
STR_WEAPON_1
WEAPON-1>
STR_NONE_UC
NONE
STR_ROUNDS_
ROUNDS>
STR_WEAPON_2
WEAPON-2>
STR_HOSTILE
HOSTILE
STR_NEUTRAL
NEUTRAL
STR_FRIENDLY
FRIENDLY
STR_COMMITTED
COMMITTED
STR_GAME_OPTIONS
GAME OPTIONS
STR_LOAD_GAME
LOAD GAME
STR_SAVE_GAME
SAVE GAME
STR_INTERCEPTION_CRAFT
INTERCEPTION CRAFT
STR_BASE_
Base>
STR_NAME_UC
NAME
STR_AMMO_
AMMO>
STR_CREW
CREW
STR_EQUIPMENT_UC
EQUIPMENT
STR_ARMOR
ARMOR
STR_MAX
MAX>
STR_ROOKIE
Rookie
STR_SQUADDIE
Squaddie
STR_SERGEANT
Sergeant
STR_CAPTAIN
Captain
STR_COLONEL
Colonel
STR_COMMANDER
Commander
STR_SELECT_SQUAD_FOR
Select Squad for 
STR_SPACE_AVAILABLE
SPACE AVAILABLE>
STR_SPACE_USED
SPACE USED>
STR_RANK
RANK
STR_WOUNDED
WOUNDED
STR_EQUIPMENT_FOR
Equipment for 
STR_ARM
Arm 
STR_DEFENSE_VALUE
Defense Value
STR_HIT_RATIO
Hit Ratio
STR_READY_TO_LAND_NEAR
ready to{NEWLINE}land near
STR_BEGIN_MISSION
Begin Mission?
STR_SELECT_ARMAMENT
Select Armament
STR_AMMUNITION_UC
AMMUNITION
STR_ARMAMENT
ARMAMENT
STR_AVAILABLE
AVAILABLE
STR_NOT_AVAILABLE
N.A.
STR_SELECT_ARMOR_FOR
SELECT ARMOR FOR
STR_TYPE
TYPE
STR_PERSONAL_ARMOR_UC
PERSONAL ARMOR
STR_POWER_SUIT_UC
POWER SUIT
STR_FLYING_SUIT_UC
FLYING SUIT
STR_SELECT_ARMOR
Select Armor
STR_NORTH
NORTH
STR_NORTH_EAST
NORTH EAST
STR_EAST
EAST
STR_SOUTH_EAST
SOUTH EAST
STR_SOUTH
SOUTH
STR_SOUTH_WEST
SOUTH WEST
STR_WEST
WEST
STR_NORTH_WEST
NORTH WEST
STR_SELECT_ACTION
SELECT ACTION
STR_CONTINUE_INTERCEPTION_PURSUIT
CONTINUE INTERCEPTION PURSUIT
STR_PURSUE_WITHOUT_INTERCEPTION
PURSUE WITHOUT INTERCEPTION
STR_VERY_LARGE
VERY LARGE
STR_LARGE
LARGE
STR_MEDIUM_UC
MEDIUM
STR_SMALL
SMALL
STR_VERY_SMALL
VERY SMALL
STR_GROUND
GROUND
STR_DETECTED
Detected
STR_SIZE_UC
SIZE
STR_ALTITUDE
ALTITUDE
STR_HEADING
HEADING
STR_SPEED
SPEED
STR_CENTER_ON_UFO_TIME_5_SECS
CENTER ON UFO-TIME=5 Secs
STR_TRACKING_LOST
TRACKING LOST
STR_REDIRECT_CRAFT
REDIRECT CRAFT
STR_GO_TO_LAST_KNOWN_UFO_POSITION
GO TO LAST KNOWN UFO POSITION
STR_UFO_
UFO-
STR_ALIEN_BASE_
ALIEN BASE-
STR_CRASH_SITE_
CRASH SITE-
STR_LANDING_SITE_
LANDING SITE-
STR_WAY_POINT_
WAY POINT-
STR_TERROR_SITE_UC
TERROR SITE-
STR_HAS_REACHED
has reached
STR_DESTINATION
Destination
STR_NOW_PATROLLING
Now patrolling
STR_ALIEN_ORIGINS
Alien Origins
STR_THE_MARTIAN_SOLUTION
The Martian Solution
STR_CYDONIA_OR_BUST
Cydonia or Bust
STR_UFOPAEDIA
UFOpedia
STR_XCOM_CRAFT_ARMAMENT
XCOM CRAFT & ARMAMENT
STR_HEAVY_WEAPONS_PLATFORMS
HEAVY WEAPONS PLATFORMS
STR_WEAPONS_AND_EQUIPMENT
WEAPONS AND EQUIPMENT
STR_ALIEN_ARTIFACTS
ALIEN ARTIFACTS
STR_BASE_FACILITIES
BASE FACILITIES
STR_ALIEN_LIFE_FORMS
ALIEN LIFE FORMS
STR_ALIEN_RESEARCH_UC
ALIEN RESEARCH
STR_UFO_COMPONENTS
UFO COMPONENTS
STR_UFOS
UFOs
STR_SELECT_ITEM
SELECT ITEM
STR_ACCELERATION
ACCELERATION>
STR_FUEL_CAPACITY
FUEL CAPACITY>
STR_WEAPON_PODS
WEAPON PODS>
STR_DAMAGE_CAPACITY_UC
DAMAGE CAPACITY>
STR_CARGO_SPACE
CARGO SPACE>
STR_HWP_CAPACITY
HWP CAPACITY>
STR_DAMAGE
Damage
STR_RANGE
Range
STR_KM
 km
STR_ACCURACY
Accuracy
STR_RE_LOAD_TIME
Re-load time
STR_S
s
STR_ARMOR_PIERCING
ARMOR PIERCING
STR_INCENDIARY
INCENDIARY
STR_HIGH_EXPLOSIVE_UC
HIGH EXPLOSIVE
STR_LASER_BEAM
LASER BEAM
STR_PLASMA_BEAM_UC
PLASMA BEAM
STR_STUN_UC
STUN
STR_SHOT_TYPE
SHOT TYPE
STR_ACCURACY_UC
ACCURACY
STR_TU_COST
TU COST
STR_DAMAGE_UC
DAMAGE
STR_AMMO
AMMO
STR_AUTO
Auto
STR_SNAP
Snap
STR_AIMED
Aimed
STR_CONSTRUCTION_TIME
Construction Time
STR_CONSTRUCTION_COST
Construction Cost
STR_MAINTENANCE_COST
Maintenance Cost
STR_LOW
Low
STR_MEDIUM
Medium
STR_HIGH
High
STR_CRAFT_WEAPON
Craft Weapon
STR_CRAFT_AMMUNITION
Craft Ammunition
STR_HEAVY_WEAPONS_PLATFORM
Heavy Weapons Platform
STR_WEAPON
Weapon
STR_AMMUNITION
Ammunition
STR_EQUIPMENT
Equipment
STR_ALIEN_CORPSE
Alien Corpse
STR_UFO_COMPONENT
UFO component
STR_PERSONAL_ARMOR
Personal Armor
STR_RAW_MATERIALS
Raw Materials
STR_HWP_CANNON_SHELLS
HWP Cannon Shells
STR_ALIEN
Alien
STR_SECTOID
Sectoid
STR_SNAKEMAN
Snakeman
STR_ETHEREAL
Ethereal
STR_MUTON
Muton
STR_FLOATER
Floater
STR_CELATID
Celatid
STR_SILACOID
Silacoid
STR_CHRYSSALID
Chryssalid
STR_REAPER
Reaper
STR_SECTOPOD
Sectopod
STR_CYBERDISC
Cyberdisc
STR_LIVE_COMMANDER
 Commander
STR_LIVE_LEADER
 Leader
STR_LIVE_ENGINEER
 Engineer
STR_LIVE_MEDIC
 Medic
STR_LIVE_NAVIGATOR
 Navigator
STR_LIVE_SOLDIER
 Soldier
STR_LIVE_TERRORIST
 Terrorist
STR_UFO_POWER_SOURCE
UFO Power Source
STR_UFO_NAVIGATION
UFO Navigation
STR_UFO_CONSTRUCTION
UFO Construction
STR_ALIEN_FOOD
Alien Food
STR_ALIEN_REPRODUCTION
Alien Reproduction
STR_ALIEN_ENTERTAINMENT
Alien Entertainment
STR_ALIEN_SURGERY
Alien Surgery
STR_EXAMINATION_ROOM
Examination Room
STR_ALIEN_ALLOYS
Alien Alloys
STR_ALIEN_HABITAT
Alien Habitat
STR_POWER_SUIT
Power Suit
STR_FLYING_SUIT
Flying Suit
STR_HWP_ROCKETS
HWP Rockets
STR_HWP_FUSION_BOMB
HWP Fusion Bomb
STR_LASER_WEAPONS
Laser Weapons
STR_NEW_FIGHTER_CRAFT
New Fighter Craft
STR_NEW_FIGHTER_TRANSPORTER
New Fighter-Transporter
STR_ULTIMATE_CRAFT
Ultimate Craft
STR_LASER_PISTOL
Laser Pistol
STR_LASER_RIFLE
Laser Rifle
STR_HEAVY_LASER
Heavy Laser
STR_LASER_CANNON
Laser Cannon
STR_PLASMA_CANNON
Plasma Cannon
STR_FUSION_MISSILE
Fusion Missile
STR_LASER_DEFENSE
Laser Defense
STR_PLASMA_DEFENSE
Plasma Defense
STR_FUSION_DEFENSE
Fusion Defense
STR_GRAV_SHIELD
Grav Shield
STR_MIND_SHIELD
Mind Shield
STR_PSI_LAB
Psi-Lab
STR_MOTION_SCANNER
Motion Scanner
STR_MEDI_KIT
Medi-Kit
STR_TANK_CANNON
Tank/Cannon
STR_TANK_ROCKET_LAUNCHER
Tank/Rocket Launcher
STR_TANK_LASER_CANNON
Tank/Laser Cannon
STR_HOVERTANK_PLASMA
Hovertank/Plasma
STR_HOVERTANK_LAUNCHER
Hovertank/Launcher
STR_STINGRAY_LAUNCHER
Stingray Launcher
STR_AVALANCHE_LAUNCHER
Avalanche Launcher
STR_CANNON
Cannon
STR_FUSION_BALL_LAUNCHER
Fusion Ball Launcher
STR_PLASMA_BEAM
Plasma Beam
STR_STINGRAY_MISSILES
Stingray Missiles
STR_AVALANCHE_MISSILES
Avalanche Missiles
STR_CANNON_ROUNDS_X50
Cannon Rounds(x50)
STR_FUSION_BALL
Fusion Ball
STR_SOLDIER
Soldier
STR_SCIENTIST
Scientist
STR_ENGINEER
Engineer
STR_NORTH_AMERICA
North America
STR_ARCTIC
Arctic
STR_ANTARCTICA
Antarctica
STR_SOUTH_AMERICA
South America
STR_EUROPE
Europe
STR_NORTH_AFRICA
North Africa
STR_SOUTHERN_AFRICA
Southern Africa
STR_CENTRAL_ASIA
Central Asia
STR_SOUTH_EAST_ASIA
South East Asia
STR_SIBERIA
Siberia
STR_AUSTRALASIA
Australasia
STR_PACIFIC
Pacific
STR_NORTH_ATLANTIC
North Atlantic
STR_SOUTH_ATLANTIC
South Atlantic
STR_INDIAN_OCEAN
Indian Ocean
STR_ALIEN_RESEARCH
Alien Research
STR_ALIEN_HARVEST
Alien Harvest
STR_ALIEN_ABDUCTION
Alien Abduction
STR_ALIEN_INFILTRATION
Alien Infiltration
STR_ALIEN_BASE
Alien Base
STR_ALIEN_TERROR
Alien Terror
STR_ALIEN_RETALIATION
Alien Retaliation
STR_ALIEN_SUPPLY
Alien Supply
STR_POWER_SOURCES
Power Sources
STR_MAXIMUM_SPEED
Maximum Speed
STR_HYPER_WAVE_DECODER_UC
HYPER-WAVE DECODER
STR_SKYRANGER
SKYRANGER
STR_LIGHTNING
LIGHTNING
STR_AVENGER
AVENGER
STR_INTERCEPTOR
INTERCEPTOR
STR_FIRESTORM
FIRESTORM
STR_UFO
UFO
STR_STINGRAY
STINGRAY
STR_AVALANCHE
AVALANCHE
STR_CANNON_UC
CANNON
STR_FUSION_BALL_UC
FUSION BALL
STR_LASER_CANNON_UC
LASER CANNON
STR_DAMAGE_CAPACITY
Damage Capacity
STR_WEAPON_POWER
Weapon Power
STR_WEAPON_RANGE
Weapon Range
STR_ACCESS_LIFT
Access Lift
STR_LABORATORY
Laboratory
STR_WORKSHOP
Workshop
STR_SMALL_RADAR_SYSTEM
Small Radar System
STR_LARGE_RADAR_SYSTEM
Large Radar System
STR_MISSILE_DEFENSES
Missile Defenses
STR_GENERAL_STORES
General Stores
STR_ALIEN_CONTAINMENT
Alien Containment
STR_LASER_DEFENSES
Laser Defenses
STR_PLASMA_DEFENSES
Plasma Defenses
STR_FUSION_BALL_DEFENSES
Fusion Ball Defenses
STR_PSIONIC_LABORATORY
Psionic Laboratory
STR_HYPER_WAVE_DECODER
Hyper-wave Decoder
STR_HANGAR
Hangar
STR_USA
USA
STR_RUSSIA
RUSSIA
STR_UK
UK
STR_FRANCE
FRANCE
STR_GERMANY
GERMANY
STR_ITALY
ITALY
STR_SPAIN
SPAIN
STR_CHINA
CHINA
STR_JAPAN
JAPAN
STR_INDIA
INDIA
STR_BRAZIL
BRAZIL
STR_AUSTRALIA
AUSTRALIA
STR_NIGERIA
NIGERIA
STR_SOUTH_AFRICA
SOUTH AFRICA
STR_EGYPT
EGYPT
STR_CANADA
CANADA
STR_FLOATER_SOLDIER
Floater Soldier
STR_FLOATER_NAVIGATOR
Floater Navigator
STR_FLOATER_MEDIC
Floater Medic
STR_FLOATER_ENGINEER
Floater Engineer
STR_FLOATER_LEADER
Floater Leader
STR_FLOATER_COMMANDER
Floater Commander
STR_TANK
Tank
STR_CIVILIAN
Civilian
STR_JAN
Jan
STR_FEB
Feb
STR_MAR
Mar
STR_APR
Apr
STR_MAY
May
STR_JUN
Jun
STR_JUL
Jul
STR_AUG
Aug
STR_SEP
Sep
STR_OCT
Oct
STR_NOV
Nov
STR_DEC
Dec
STR_INTERNATIONAL_RELATIONS
International Relations
STR_COUNTRY
Country
STR_FUNDING
Funding
STR_CHANGE
Change
STR_WEAPON_SYSTEMS
WEAPON{NEWLINE}SYSTEMS
STR_HWPS
HWPs
STR_DAMAGE_UC_
DAMAGE>
STR_ACCESS_LIFT_UFOPEDIA
The access lift allows equipment and personnel to be transferred into or out of an underground base.  It is always the first facility to be constructed on a new site.  The lift area is vulnerable to intrusion from any potential hostile force.
STR_LIVING_QUARTERS_UFOPEDIA
Each accommodation block provides for up to 50 personnel.  The facility provides basic recreation, food and sleeping areas.
STR_LABORATORY_UFOPEDIA
Up to 50 scientists can work in a laboratory facility.  Laboratories are equipped with the latest technology for research into materials, biochemistry and cosmology.  There is privileged access to the best research labs throughout the world, including military establishments.
STR_WORKSHOP_UFOPEDIA
A workshop contains all the equipment necessary to manufacture equipment based on designs from the science labs.  Up to 50 engineers can occupy a workshop, although items under construction will also consume some space.
STR_SMALL_RADAR_SYSTEM_UFOPEDIA
A small detection system has an effective radar range of 300 nautical miles and is linked to satellite systems for ground search.  Each system has a 5% chance of detecting an average sized object every 10 minutes.
STR_LARGE_RADAR_SYSTEM_UFOPEDIA
A large detection system has an effective range of 450 nautical miles and is linked to satellite systems for ground search.  Each system has a 5% chance of detecting an average sized object every 10 minutes.
STR_MISSILE_DEFENSES_UFOPEDIA
Missile defenses provide some protection against incursion by hostile craft which are attempting to land near the base.
STR_GENERAL_STORES_UFOPEDIA
All equipment, weapons systems, munitions, recovered material and Heavy Weapons Platforms are placed in stores, with the exception of equipment assigned to craft in hangars.
STR_ALIEN_CONTAINMENT_UFOPEDIA
Living aliens are likely to require a special habitat to maintain their life systems.  The containment facility can keep up to 10 alien life forms in self-contained units.
STR_LASER_DEFENSES_UFOPEDIA
Laser defenses provide protection against incursion by hostile craft.
STR_PLASMA_DEFENSES_UFOPEDIA
Plasma beam defenses provide powerful and efficient protection against incursion by hostile craft.
STR_FUSION_BALL_DEFENSES_UFOPEDIA
Fusion missiles provide the most effective defense against alien attacks.  These missiles create an anti-matter implosion which destroys everything within a specific radius.
STR_GRAV_SHIELD_UFOPEDIA
The Gravity shield repels alien craft attempting to land near the base long enough for all defense systems to fire again.  In practice this will double the effectiveness of any defense systems at your base.
STR_MIND_SHIELD_UFOPEDIA
Since alien craft rely on brain waves to detect human presence then the most effective counter measure is to shield brain waves from the base.  This facility will drastically reduce the chances of detection by alien craft.
STR_PSIONIC_LABORATORY_UFOPEDIA
The psionics lab can assess the psionic potential of all soldiers at the base and give them the necessary training to utilize their psionic skills.  Each lab can train up to ten soldiers.  Training is allocated at the end of each month.  Psionic skills used in conjunction with a Psi-amp can be used for psionic attacks during combat.
STR_HYPER_WAVE_DECODER_UFOPEDIA
Alien communications rely on a supra-dimensional wave which travels almost instantaneously.  The decoder facility intercepts UFO transmissions and decodes the information.  This will show the type of UFO, the alien race and the type of activity.
STR_HANGAR_UFOPEDIA
Each hangar can accommodate one craft.  There are facilities for maintenance, refueling and repair of XCom craft.  Each craft stationed at a base must have a free hangar assigned to it which cannot be used by other craft, even if the assigned craft is out on a mission.
STR_PISTOL_UFOPEDIA
The standard issue XCom pistol is a high powered semi-automatic with a 12 round capacity.
STR_RIFLE_UFOPEDIA
This highly accurate sniper rifle has laser guided sights and takes 6.7mm ammunition in 20 round clips.
STR_HEAVY_CANNON_UFOPEDIA
The heavy cannon is a devastating, but cumbersome, weapon.  Its versatility comes from the fact that it can take three types of ammunition - armor piercing, incendiary and high explosive.
STR_AUTO_CANNON_UFOPEDIA
The auto-cannon combines the versatility and power of a heavy cannon with a faster fire rate.
STR_ROCKET_LAUNCHER_UFOPEDIA
The rocket launcher is a laser guided system which can fire three different sizes of missile.
STR_LASER_PISTOL_UFOPEDIA
The laser pistol is an effective implementation of new technology.  It has the convenience of a pistol with faster and more accurate firing.
STR_LASER_RIFLE_UFOPEDIA
The laser rifle is a more powerful and accurate version of the earlier pistol design.
STR_HEAVY_LASER_UFOPEDIA
The heavy laser is cumbersome, but extremely effective.
STR_GRENADE_UFOPEDIA
This standard issue grenade has an accurate and sophisticated timer for precision control.
STR_SMOKE_GRENADE_UFOPEDIA
Smoke grenades are useful for providing cover in exposed combat situations.  Use with care because they can benefit the enemy as well
STR_PROXIMITY_GRENADE_UFOPEDIA
A proximity grenade can be thrown like an ordinary grenade but is triggered by nearby movement after it lands.  Great skill and care is required to use these devices properly.
STR_HIGH_EXPLOSIVE_UFOPEDIA
This explosive should only be used for demolition purposes.  Keep personnel clear of demolition sites.
STR_MOTION_SCANNER_UFOPEDIA
This sophisticated device uses a variety of detectors and advanced computer algorithms to identify moving enemy units. However, it requires some practice to use effectively. Click on the motion scanner icon on the tactical display. Select 'Use Scanner' from the menu.  The Scanner display shows an arrow in the center which is the direction the soldier is facing (North is at the top). The flashing blobs show units which have moved recently. Large units, or fast moving units, will produce larger blobs. Static units will not be detected.
STR_MEDI_KIT_UFOPEDIA
The medi-kit combines a healing facility with pain killers and stimulants. In order to use the medi-kit you must face towards the soldier requiring treatment. If the soldier is stunned you must stand over the body. Click on the medi-kit icon and select 'use medi-kit' from the menu.{NEWLINE}HEALING> Red body parts show fatal wounds. Click on a body part that is wounded. Click on the 'Heal' button. One fatal wound will be cured and some health restored.{NEWLINE}STIMULANT> This will restore energy and revive unconscious (stunned) soldiers. In order to revive an unconscious soldier you must stand directly over the body.{NEWLINE}PAIN KILLER> This will restore the morale of wounded soldiers up to an amount equivalent to the soldier's lost health.
STR_PSI_AMP_UFOPEDIA
The Psi-amp can only be used by soldiers with psionic skill. During combat, click on the Psi-amp, select the type of attack, and select a target unit with the cursor. There are two types of psionic attack:{NEWLINE}PANIC UNIT> If the attack is successful it will reduce the target's morale and may cause it to panic.{NEWLINE}MIND CONTROL> If this is successful then you will gain immediate control of the enemy unit as if it was one of your own (except that you cannot access the object screen). It is more difficult to be successful with this type of attack.
STR_STUN_ROD_UFOPEDIA
This device can only be used in close combat, but will stun a living organism without killing it by using electric shocks.
STR_THE_SUBJECT_HAS_DIED
The subject has died due to the trauma of interrogation.
STR_MIND_PROBE_UFOPEDIA
The mind probe is an alien communication device which is used to take information directly from brain waves.  XCom units can use this device in combat to display an alien's characteristics.  Click on the mind probe and the 'use' option.  Then click on an alien with the cursor.
STR_PLASMA_PISTOL_UFOPEDIA
Plasma pistols are a lethal alien weapon based on accelerating particles from within a minute anti-gravity field
STR_PLASMA_RIFLE_UFOPEDIA
This is a devastatingly powerful weapon based on accelerating particles from within a minute anti-gravity field
STR_SIZE
Size
STR_THE_CORPSE_MAY_BE_RESEARCHED
The corpse may be researched for a full autopsy report.
STR_NOT_ENOUGH_AMMUNITION_TO_ARM
Not enough ammunition to arm
STR_BLASTER_LAUNCHER_UFOPEDIA
This is an alien guided missile launcher which fires powerful 'blaster bombs'. When you click to fire the weapon it will generate 'way points' for the blaster bomb to follow.  When you have positioned enough way points click on the special launch icon.
STR_SMALL_LAUNCHER_UFOPEDIA
A small launcher which fires stun bombs.  Very useful for capturing live aliens.
STR_ALIEN_GRENADE_UFOPEDIA
This device works in the same way as a terrestrial grenade - except that it is more powerful.
STR_SMALL_SCOUT
Small Scout
STR_MEDIUM_SCOUT
Medium Scout
STR_LARGE_SCOUT
Large Scout
STR_HARVESTER
Harvester
STR_ABDUCTOR
Abductor
STR_TERROR_SHIP
Terror ship
STR_BATTLESHIP
Battleship
STR_SUPPLY_SHIP
Supply ship
STR_RATING
RATING> 
STR_RATING_TERRIBLE
TERRIBLE!
STR_RATING_POOR
POOR!
STR_RATING_OK
OK
STR_RATING_GOOD
GOOD!
STR_RATING_EXCELLENT
EXCELLENT!
STR_SCORE
SCORE
STR_XCOM_PROJECT_MONTHLY_REPORT
XCOM PROJECT MONTHLY REPORT
STR_MONTH
Month> 
STR_COUNCIL_IS_GENERALLY_SATISFIED
The council of funding nations is generally satisfied with your progress so far.
STR_COUNCIL_IS_VERY_PLEASED
The council of funding nations is very pleased with your excellent progress.  Keep up the good work.
STR_COUNCIL_IS_DISSATISFIED
The council of funding nations is dissatisfied with your performance.  You must improve your effectiveness in dealing with the alien menace or risk termination of the project.
STR_YOU_HAVE_NOT_SUCCEEDED
You have not succeeded in dealing with the alien invasion and the council of funding nations has regrettably decided to terminate the project.  Each nation shall deal with the problem as they see fit.  We can only hope that we can come to some accommodation with these apparently hostile forces, and that the general population will come to terms with the alien visitors.
STR_COUNTRY_IS_PARTICULARLY_PLEASED
 is particularly pleased with your ability to deal with the localized threat and has agreed to increase its funding.
STR_COUNTRIES_ARE_PARTICULARLY_HAPPY
 are particularly happy with your progress in dealing with local alien incursion and have agreed to increase their funding.
STR_AND
 and 
STR_COUNTRY_IS_UNHAPPY_WITH_YOUR_ABILITY
 is unhappy with your ability to deal with alien activity in its territory and has decided to reduce its financial commitment.
STR_COUNTRIES_ARE_UNHAPPY_WITH_YOUR_ABILITY
 are unhappy with your ability to deal with alien activity in their territory and have decided to reduce their funding.
STR_KNOTS
knots
STR_COUNTRY_HAS_SIGNED_A_SECRET_PACT
 has signed a secret pact with unknown alien forces and has withdrawn from the project.
STR_COUNTRIES_HAVE_SIGNED_A_SECRET_PACT
 have signed a secret pact with unknown alien forces and have withdrawn from the project.
STR_MONTHLY_RATING
Monthly Rating> 
STR_FUNDING_CHANGE
Funding change> 
STR_COUNCIL_REDUCE_DEBTS
The funding council is not happy with your financial position.  You must reduce your debts below $2million or the project will be terminated.
STR_HYPER_WAVE_TRANSMISSIONS_ARE_DECODED
HYPER-WAVE TRANSMISSIONS ARE DECODED
STR_CRAFT_TYPE
CRAFT TYPE
STR_RACE
RACE
STR_MISSION
MISSION
STR_ZONE
ZONE
STR_ALLOCATE_RESEARCH
Allocate Research
STR_ALLOCATE_MANUFACTURE
Allocate Manufacture
STR_NEW_YORK
New York
STR_WASHINGTON
Washington
STR_LOS_ANGELES
Los Angeles
STR_MONTREAL
Montreal
STR_HAVANA
Havana
STR_MEXICO_CITY
Mexico City
STR_CHICAGO
Chicago
STR_VANCOUVER
Vancouver
STR_DALLAS
Dallas
STR_BRASILIA
Brasilia
STR_BOGOTA
Bogota
STR_BUENOS_AIRES
Buenos Aires
STR_SANTIAGO
Santiago
STR_RIO_DE_JANEIRO
Rio De Janeiro
STR_LIMA
Lima
STR_CARACAS
Caracas
STR_LONDON
London
STR_PARIS
Paris
STR_BERLIN
Berlin
STR_MOSCOW
Moscow
STR_ROME
Rome
STR_MADRID
Madrid
STR_BUDAPEST
Budapest
STR_LAGOS
Lagos
STR_CAIRO
Cairo
STR_CASABLANCA
Casablanca
STR_PRETORIA
Pretoria
STR_NAIROBI
Nairobi
STR_CAPE_TOWN
Cape Town
STR_KINSHASA
Kinshasa
STR_ANKARA
Ankara
STR_DELHI
Delhi
STR_KARACHI
Karachi
STR_BAGHDAD
Baghdad
STR_TEHRAN
Tehran
STR_BOMBAY
Bombay
STR_CALCUTTA
Calcutta
STR_TOKYO
Tokyo
STR_BEIJING
Beijing
STR_BANGKOK
Bangkok
STR_MANILA
Manila
STR_SEOUL
Seoul
STR_SINGAPORE
Singapore
STR_JAKARTA
Jakarta
STR_SHANGHAI
Shanghai
STR_HONG_KONG
Hong Kong
STR_NOVOSIBIRSK
Novosibirsk
STR_CANBERRA
Canberra
STR_WELLINGTON
Wellington
STR_MELBOURNE
Melbourne
STR_PERTH
Perth
STR_NEW_GAME
New Game
STR_LOAD_SAVED_GAME
Load Game
STR_SELECT_DIFFICULTY_LEVEL
Select Difficulty Level
STR_1_BEGINNER
1> Beginner
STR_2_EXPERIENCED
2> Experienced
STR_3_VETERAN
3> Veteran
STR_4_GENIUS
4> Genius
STR_5_SUPERHUMAN
5> Superhuman
STR_TIME
Time
STR_DATE
Date
STR_SELECT_GAME_TO_LOAD
Select game to load
STR_SELECT_SAVE_POSITION
Select save position
STR_PSIONIC_TRAINING
PSIONIC TRAINING
STR_REMAINING_PSI_LAB_CAPACITY
Remaining Psi-lab capacity> 
STR_PSIONIC__STRENGTH
Psionic{NEWLINE}Strength
STR_PSIONIC_SKILL_IMPROVEMENT
Psionic Skill{NEWLINE}/Improvement
STR_PSI_AMP
Psi-Amp
STR_IN_TRAINING
In{NEWLINE}Training?
STR_TARGETTED_BY
TARGETTED BY:
STR_WEAPONS_CREW_HWPS
WEAPONS/{NEWLINE}CREW/HWPs
STR_ABANDON_GAME
ABANDON GAME
STR_QUIT
Quit
STR_IS_LOW_ON_FUEL_RETURNING_TO_BASE
is low on fuel,{NEWLINE}returning to base
STR_SOLDIER_LIST
Soldier List
STR_RANK_
RANK> 
STR_MISSIONS
MISSIONS> 
STR_KILLS
KILLS> 
STR_WOUND_RECOVERY
WOUND RECOVERY> 
STR_TIME_UNITS
TIME UNITS
STR_STAMINA
STAMINA
STR_HEALTH
HEALTH
STR_BRAVERY
BRAVERY
STR_REACTIONS
REACTIONS
STR_FIRING_ACCURACY
FIRING ACCURACY
STR_THROWING_ACCURACY
THROWING ACCURACY
STR_STRENGTH
STRENGTH
STR_PSIONIC_STRENGTH
PSIONIC STRENGTH
STR_PSIONIC_SKILL
PSIONIC SKILL
STR_NEW_RANK
NEW RANK
STR_PROMOTIONS
Promotions
STR_SOLDIERS_UC
SOLDIERS
STR_TANK_CANNON_UFOPEDIA
Automated heavy weapons platforms are designed to complement an XCom squad.  The combination of high fire power and strong armor makes these units valuable for open terrain fire fights.  Make sure that there are sufficient cannon shells in your stores to re-arm tanks.  They are armed automatically when you assign them to a squad.
STR_TANK_ROCKET_LAUNCHER_UFOPEDIA
This automated heavy weapons platform is armed with powerful rockets.  This will be devastating for any alien foe.  Make sure your stores are kept supplied with HWP rockets.
STR_TANK_LASER_CANNON_UFOPEDIA
Laser weapons are a useful addition for HWPs.  It combines heavy firepower with no ammunition restrictions.
STR_HOVERTANK_PLASMA_UFOPEDIA
Alien technology has given the HWP a new lease of life.  The added maneuverability of air travel and the power of plasma beams is a lethal combination.
STR_HOVERTANK_LAUNCHER_UFOPEDIA
This hovertank has a fusion ball launcher that is capable of immense devastation.  Use it with great care.  You will have to manufacture the fusion balls to keep these HWPs fully armed.  A fusion ball is an intelligent guided weapon.  In order to fire it you select a number of 'way points' with the cursor and then click on the launch icon to fire the fusion ball.
STR_HEAVY_PLASMA_CLIP_UFOPEDIA
This compact device is used as ammunition for a Heavy Plasma Gun.  It contains a small quantity of Elerium.
STR_PLASMA_RIFLE_CLIP_UFOPEDIA
This small object is used as a power source for a plasma rifle - a medium powered alien weapon.  Contains a small quantity of Elerium.
STR_PLASMA_PISTOL_CLIP_UFOPEDIA
Power source for the small alien plasma pistol.  Contains Elerium - the source of all alien power.
STR_STUN_BOMB_UFOPEDIA
The Stun bomb is used for capturing live human specimens, but it can also be used against most alien races.  It is fired from a small launcher.
STR_ALIEN_RESEARCH_UFOPEDIA
The alien research mission is used for collecting basic data on earth and its inhabitants.  Small vehicles are predominantly used, with occasional landings in deserted areas.  This type of alien activity poses the least threat to XCom, with little concern from governments or the public.
STR_ALIEN_HARVEST_UFOPEDIA
The aliens have many uses for earth's fauna.  Animals are abducted secretly, and returned with various organs removed.  Cattle mutilations are predominantly reported along with UFO sightings.  This type of alien activity causes great concern by governments and considerable anxiety amongst the population.  This type of activity occurs mainly in farming land.  The theory behind the 'alien harvest' suggests that alien races originally 'seeded' the planet with its flora and fauna, and now they have returned to reap the harvest they have sown.
STR_ALIEN_ABDUCTION_UFOPEDIA
This is the most insidious form of alien activity.  The abduction by aliens is widely reported, despite the aliens' attempts to erase the experience from their victims' memories.  Abductees report being subject to humiliating physical examinations, including impregnation of alien fetuses and bizarre genetic experiments.  The purpose behind this activity appears to be linked to genetic mutation and manipulation of the aliens own genetic material.  This activity causes great alarm, and occurs in populated areas or cities
STR_ALIEN_INFILTRATION_UFOPEDIA
Earth governments can be infiltrated by alien agents which are human in appearance.  This can result in official contact between aliens and governments at the highest level.  The climax of this activity is characterized by intense UFO activity in the vicinity of major cities.  The aliens will attempt to sign a pact with an earth government by offering knowledge of their superior technology.  In return the government will allow the aliens to conduct their activity unhindered.  This alien mission represents the worst threat to XCom.  If a government agrees to a pact then its funding will cease.
STR_ALIEN_BASE_UFOPEDIA
Aliens will construct secret underground bases in remote locations.  After some initial reconnaissance flights some intense UFO activity will occur as the base is being built.  These bases are known to contain experimental labs for human abductees, and supplies for further activity in the region.  The presence of alien bases will generate a large amount of reported alien activity without the presence of UFOs.  In order to locate a base an XCom craft must patrol an area for a few hours to stand some chance of detection.
STR_ALIEN_TERROR_UFOPEDIA
When the aliens terrorize a city they will deploy some special forces with awesome powers.  Civilians will be directly threatened, and governments will be forced to evacuate whole areas.  The main purpose behind this activity is to generate sufficient public hysteria so that governments will threaten the XCom project.
STR_ALIEN_RETALIATION_UFOPEDIA
If XCom interceptors are being particularly successful in shooting down UFOs then the aliens may take some retaliatory action.  This could result in a direct attack against an XCom base.  However, the aliens have to find an XCom base in order to attack it, and provided UFOs are kept away then there should be little danger of an assault.
STR_ALIEN_SUPPLY_UFOPEDIA
Once an alien base is constructed then it is resupplied on a regular basis by a special supply vessel.  If one of these vessels is detected while landing then it is certain that an alien base is nearby.
STR_SMALL_SCOUT_UFOPEDIA
This tiny craft is primarily used for reconnaissance or research.  It normally precedes larger vessels at the start of an alien mission.
STR_MEDIUM_SCOUT_UFOPEDIA
A medium sized scout vessel that poses little threat to earth forces.  Normally appears before larger vessels during missions.
STR_LARGE_SCOUT_UFOPEDIA
The largest alien scout craft is a general purpose vessel that is used in all types of alien mission.
STR_HARVESTER_UFOPEDIA
The harvester has a trap door in its base and is equipped with lifting gear to haul up cattle or other beasts.  Laser cutters are used to extract the desired material and the carcass is dumped on the ground.  There are also storage containers for body parts.
STR_ABDUCTOR_UFOPEDIA
This vessel is equipped with an examination room for performing horrific experiments on human subjects.  The victim is normally paralyzed by telepathic powers, but remains conscious while on the operating table.
STR_TERROR_SHIP_UFOPEDIA
The terror ship has a containment facility for large alien terror weapons or creatures.  It is used to transport these alien terrorists into populated areas.
STR_BATTLESHIP_UFOPEDIA
The battleship is the largest and most powerful alien craft.  It is normally the primary alien mission craft, equipped with powerful weapons and numerous crew members.
STR_SUPPLY_SHIP_UFOPEDIA
The supply vessel is used during the construction of alien bases or for supplying existing bases.  It carries alien food containers and reproduction chambers.
STR_DISMANTLE
Dismantle
STR_FACILITY_IN_USE
FACILITY IN USE
STR_CANNOT_DISMANTLE_FACILITY
CANNOT DISMANTLE FACILITY!{SMALLLINE}All base facilities must be linked to the access lift.
STR_TRANSFER_ITEMS_TO
Transfer Items to 
STR_NO_ALIEN_CONTAINMENT_FOR_TRANSFER
NO ALIEN CONTAINMENT FOR TRANSFER!{SMALLLINE}Live aliens need an alien containment facility in order to survive.
STR_AMOUNT_AT_DESTINATION
AMOUNT AT{NEWLINE}DESTINATION
STR_ALIEN_DIES_NO_ALIEN_CONTAINMENT_FACILITY
Alien dies as there is no alien containment facility
STR_NO_FREE_ACCOMODATION_CREW
NO FREE ACCOMMODATION!{SMALLLINE}The destination base does not have enough space in the living quarters for the crew assigned to the craft.
STR_ITEMS_ARRIVING
Items Arriving
STR_DESTINATION_UC
DESTINATION
STR_PISTOL
Pistol
STR_PISTOL_CLIP
Pistol Clip
STR_RIFLE
Rifle
STR_RIFLE_CLIP
Rifle Clip
STR_HEAVY_CANNON
Heavy Cannon
STR_HC_AP_AMMO
HC-AP Ammo
STR_HC_HE_AMMO
HC-HE Ammo
STR_HC_I_AMMO
HC-I Ammo
STR_AUTO_CANNON
Auto-Cannon
STR_AC_AP_AMMO
AC-AP Ammo
STR_AC_HE_AMMO
AC-HE Ammo
STR_AC_I_AMMO
AC-I Ammo
STR_ROCKET_LAUNCHER
Rocket Launcher
STR_SMALL_ROCKET
Small Rocket
STR_LARGE_ROCKET
Large Rocket
STR_INCENDIARY_ROCKET
Incendiary Rocket
STR_GRENADE
Grenade
STR_SMOKE_GRENADE
Smoke Grenade
STR_PROXIMITY_GRENADE
Proximity Grenade
STR_HIGH_EXPLOSIVE
High Explosive
STR_STUN_ROD
Stun Rod
STR_HEAVY_PLASMA
Heavy Plasma
STR_HEAVY_PLASMA_CLIP
Heavy Plasma Clip
STR_PLASMA_RIFLE
Plasma Rifle
STR_PLASMA_RIFLE_CLIP
Plasma Rifle Clip
STR_PLASMA_PISTOL
Plasma Pistol
STR_PLASMA_PISTOL_CLIP
Plasma Pistol Clip
STR_BLASTER_LAUNCHER
Blaster Launcher
STR_BLASTER_BOMB
Blaster Bomb
STR_SMALL_LAUNCHER
Small Launcher
STR_STUN_BOMB
Stun Bomb
STR_ALIEN_GRENADE
Alien Grenade
STR_ELERIUM_115
Elerium-115
STR_MIND_PROBE
Mind Probe
STR_SECTOID_CORPSE
Sectoid Corpse
STR_SNAKEMAN_CORPSE
Snakeman Corpse
STR_ETHEREAL_CORPSE
Ethereal Corpse
STR_MUTON_CORPSE
Muton Corpse
STR_FLOATER_CORPSE
Floater Corpse
STR_CELATID_CORPSE
Celatid Corpse
STR_SILACOID_CORPSE
Silacoid Corpse
STR_CHRYSSALID_CORPSE
Chryssalid Corpse
STR_REAPER_CORPSE
Reaper Corpse
STR_SECTOPOD_CORPSE
Sectopod Corpse
STR_CYBERDISC_CORPSE
Cyberdisc Corpse
STR_NOT_ENOUGH_EQUIPMENT_TO_FULLY_RE_EQUIP_SQUAD
Not enough equipment to fully re-equip squad
STR_MARS_CYDONIA_LANDING
Mars: Cydonia Landing
STR_MARS_CYDONIA_LANDING_BRIEFING
Your Avenger craft has landed in the region of Cydonia on the surface of Mars.  Our information indicates that one of the pyramid constructions contains a green access lift to an underground complex.  Once you have assembled all your soldiers in the lift area click on the 'abort mission' icon to continue to the next stage.
STR_MARS_THE_FINAL_ASSAULT
Mars: The Final Assault
STR_MARS_THE_FINAL_ASSAULT_BRIEFING
The pyramid lift takes your battle weary soldiers deep below the planet's surface.  They arrive in the heart of a large complex of tunnels and chambers.  The alien brain is hidden somewhere in the labyrinth.  It must be destroyed if the earth is to be saved from alien enslavement.{NEWLINE}{NEWLINE}Good Luck!
STR_IN_ORDER_TO_USE_OR_PRODUCE_THE
{NEWLINE}in order to use or produce the{NEWLINE}
STR_THE_ALIENS_HAVE_DESTROYED_THE_UNDEFENDED_BASE
The aliens have destroyed the undefended base 
STR_XCOM_AGENTS_HAVE_LOCATED_AN_ALIEN_BASE_IN
XCom agents have located an alien base in 
STR_STANDOFF
STANDOFF
STR_CAUTIOUS_ATTACK
CAUTIOUS ATTACK
STR_STANDARD_ATTACK
STANDARD ATTACK
STR_AGGRESSIVE_ATTACK
AGGRESSIVE ATTACK
STR_DISENGAGING
DISENGAGING
STR_UFO_HIT
UFO HIT!
STR_UFO_CRASH_LANDS
UFO CRASH LANDS!
STR_MINIMISE_AT_STANDOFF_RANGE_ONLY
Minimize at Standoff Range Only
STR_UFO_RETURN_FIRE
UFO RETURN FIRE!
STR_INTERCEPTOR_DAMAGED
>>> INTERCEPTOR DAMAGED <<<
STR_INTERCEPTOR_DESTROYED
>>> INTERCEPTOR DESTROYED <<<
STR_UFO_OUTRUNNING_INTERCEPTOR
UFO OUTRUNNING INTERCEPTOR!
STR_ALIENS_TERRORISE
ALIENS TERRORIZE
STR_LONG_RANGE_DETECTION
Long Range Detection
STR_STORES_UC
STORES
STR_DIFFICULTY_LEVEL
Difficulty Level
STR_INTERCEPT
INTERCEPT
STR_BASES
BASES
STR_GRAPHS
GRAPHS
STR_UFOPAEDIA_UC
UFOPEDIA
STR_OPTIONS_UC
OPTIONS
STR_FUNDING_UC
FUNDING
STR_5_SECS
5 Secs
STR_1_MIN
1 Min
STR_5_MINS
5 Mins
STR_30_MINS
30 Mins
STR_1_HOUR
1 Hour
STR_1_DAY
1 Day
STR_XCOM_PERFORMANCE_ROSTER
XCom Performance Roster
STR_ENTER_NAME
Enter Name
STR_PERFORMANCE_RATING
Performance Rating
STR_VICTORY_DATE
Victory Date
STR_ELECTRO_FLARE
Electro-flare
STR_ELECTRO_FLARE_UFOPEDIA
This compact device produces a bright flare light when it is thrown.  This will highlight enemy units in the vicinity of the electro-flare during night time missions.
STR_MONTHLY_COSTS
Monthly Costs
STR_CRAFT_RENTAL
Craft Rental
STR_SALARIES
Salaries
STR_BASE_MAINTENANCE
Base maintenance
STR_COST_PER_UNIT
Cost per unit
STR_QUANTITY
Quantity
STR_TOTAL
Total
STR_IN_PSIONIC_TRAINING
In Psionic Training
STR_BLASTER_BOMB_UFOPEDIA
This device is a highly explosive missile that has an intelligent guidance system.  It is fired from a blaster launcher.
STR_FRONT_ARMOR
Front Armor
STR_LEFT_ARMOR
Left Armor
STR_RIGHT_ARMOR
Right Armor
STR_REAR_ARMOR
Rear Armor
STR_UNDER_ARMOR
Under Armor
STR_ROUNDS
Rounds
STR_CURRENT_SAVE_ABORTED
Current save aborted
STR_CURRENT_LOAD_ABORTED
Current load aborted
STR_FORMAT
FORMAT
STR_SAVING_GAME
Saving game
STR_LOADING_GAME
Loading game
STR_PROCEED
PROCEED
STR_NO_SAVED_GAME_PRESENT
No saved game present
STR_LOAD_UNSUCCESSFUL
Load unsuccessful
STR_SAVE_UNSUCCESSFUL
Save unsuccessful
STR_LOAD_SUCCESSFUL
Load successful
STR_SAVE_SUCCESSFUL
Save successful
STR_DELETE
DELETE
STR_PREVIOUS_X_COM_SAVED_GAME_DETECTED
Previous X-COM saved game detected
STR_IS_IT_OK_TO_DELETE_THE_SAVED_GAME
Is it OK to delete the saved game?
STR_SOUND_OPTIONS
SOUND OPTIONS
STR_MUSIC_VOLUME
Music volume
STR_SFX_VOLUME
SFX volume
STR_CONTROLLER_OPTIONS
CONTROLLER OPTIONS
STR_CONTROLLER_MODE_1_HOTSPOT_INTERFACE
CONTROLLER MODE 1{NEWLINE}(HOTSPOT INTERFACE)
STR_CONTROLLER_MODE_2_POINT_CLICK_INTERFACE
CONTROLLER MODE 2{NEWLINE}(POINT & CLICK INTERFACE)
STR_LOADING
Loading...
STR_FORMAT_UNSUCCESSFUL
Format Unsuccessful
STR_UNIT
UNIT>
STR_ENERGY
ENERGY
STR_MORALE
MORALE
STR_ARMOR_
ARMOR>
STR_FRONT_ARMOR_UC
FRONT ARMOR
STR_LEFT_ARMOR_UC
LEFT ARMOR
STR_RIGHT_ARMOR_UC
RIGHT ARMOR
STR_REAR_ARMOR_UC
REAR ARMOR
STR_SKILLS
SKILLS>
STR_LEVEL
LEVEL>
STR_HEAD
HEAD
STR_TORSO
TORSO
STR_RIGHT_ARM
RIGHT ARM
STR_LEFT_ARM
LEFT ARM
STR_RIGHT_LEG
RIGHT LEG
STR_LEFT_LEG
LEFT LEG
STR_PAIN_KILLER
PAIN KILLER
STR_STIMULANT
STIMULANT
STR_HEAL
HEAL
STR_TUS
TU>
STR_ALIEN_ARTIFACT
Alien Artifact
STR_AMMO_ROUNDS_LEFT
AMMO:{NEWLINE}ROUNDS{NEWLINE}LEFT=
STR_THROW
Throw
STR_AUTO_SHOT
Auto Shot
STR_SNAP_SHOT
Snap Shot
STR_AIMED_SHOT
Aimed Shot
STR_OPEN
Open
STR_CLOSE
Close
STR_STUN
Stun
STR_PRIME_GRENADE
Prime Grenade
STR_USE_SCANNER
Use Scanner
STR_USE_MEDI_KIT
Use Medi-kit
STR_LAUNCH_MISSILE
Launch Missile
STR_ACC
Acc>
STR_NOT_ENOUGH_TIME_UNITS
Not Enough Time Units!
STR_NOT_ENOUGH_ENERGY
Not Enough Energy!
STR_NO_ROUNDS_LEFT
No Rounds left!
STR_NO_AMMUNITION_LOADED
No Ammunition Loaded!
STR_WRONG_AMMUNITION_FOR_THIS_WEAPON
Wrong Ammunition for this Weapon!
STR_WEAPON_IS_ALREADY_LOADED
Weapon is already loaded!
STR_NO_LINE_OF_FIRE
No Line of Fire!
STR_GRENADE_IS_ACTIVATED
Grenade is Activated!
STR_THERE_IS_NO_ONE_THERE
There is no one there!
STR_UNABLE_TO_USE_ALIEN_ARTIFACT_UNTIL_RESEARCHED
Unable to use alien artifact until researched!
STR_OUT_OF_RANGE
Out of Range!
STR_UNABLE_TO_THROW_HERE
Unable to throw here!
STR_NUMBER_OF_ROUNDS
Number of Rounds?
STR_SET_TIMER
Set Timer
STR_HIDDEN_MOVEMENT
HIDDEN MOVEMENT
STR_TURN
TURN>
STR_SIDE
SIDE> 
STR_X_COM
X-COM
STR_PRESS_BUTTON_TO_CONTINUE
Press button to continue
STR_MIND_CONTROL
Mind Control
STR_PANIC_UNIT
Panic Unit
STR_MIND_CONTROL_SUCCESSFUL
Mind Control Successful
STR_HAS_GONE_BERSERK
has gone Berserk
STR_HAS_PANICKED
Has Panicked
STR_XCOM
Xcom
STR_ALIENS
Aliens
STR_RIGHT_HAND
RIGHT HAND
STR_LEFT_HAND
LEFT HAND
STR_RIGHT_SHOULDER
RIGHT SHOULDER
STR_LEFT_SHOULDER
LEFT SHOULDER
STR_BACK_PACK
BACK PACK
STR_BELT
BELT
STR_IS_UNDER_ALIEN_CONTROL
is under alien control
STR_SCROLL_SPEED
SCROLL SPEED
STR_SCROLL_TYPE
SCROLL TYPE
STR_TRIGGER_SCROLL
TRIGGER SCROLL
STR_AUTO_SCROLL
AUTO-SCROLL
STR_FIRE_SPEED
FIRE SPEED
STR_XCOM_MOVEMENT_SPEED
XCOM MOVEMENT SPEED
STR_ALIEN_MOVEMENT_SPEED
ALIEN MOVEMENT SPEED
STR_HAS_BECOME_UNCONSCIOUS
 has become unconscious
STR_HAS_DIED_FROM_A_FATAL_WOUND
 has died from a fatal wound
STR_USE_MIND_PROBE
Use Mind Probe
STR_FATAL_WOUNDS
FATAL WOUNDS
STR_UNDER_ARMOR_UC
UNDER ARMOR
STR_TIME_UNITS_RESERVED_FOR_SNAP_SHOT
Time Units reserved for Snap Shot
STR_TIME_UNITS_RESERVED_FOR_AUTO_SHOT
Time Units reserved for Auto Shot
STR_TIME_UNITS_RESERVED_FOR_AIMED_SHOT
Time Units reserved for Aimed Shot
STR_UNITS_IN_EXIT_AREA
 Units in Exit Area
STR_UNITS_OUTSIDE_EXIT_AREA
 Units outside Exit Area
STR_ABORT_MISSION
Abort Mission ?
STR_CORPSE
Corpse
STR_UNLOAD
Unload
STR_NEW_SAVED_GAME
<NEW SAVED GAME>
STR_NEW_BATTLE
New Battle
STR_OPTIONS
Options
STR_TERRAIN
TERRAIN
STR_DARKNESS
DARKNESS
STR_DISPLAY_RESOLUTION
Display Resolution
STR_DISPLAY_MODE
Display Mode
STR_WINDOWED
Windowed
STR_FULLSCREEN
Fullscreen
STR_LANGUAGE
LANGUAGE
STR_FARM
Farm
STR_FOREST
Forest
STR_JUNGLE
Jungle
STR_MOUNTAIN
Mountain
STR_DESERT
Desert
STR_POLAR
Polar
STR_RANDOM_BATTLE
Random Battle
<<<<<<< HEAD
STR_MIXED
Mixed
STR_RIGHT_CLICK_TO_DELETE
Right click to delete.
=======
STR_NOT_ENOUGH_ammotype_TO_ARM_HWP
Not enough {1} to arm HWP
STR_DAY_1
{N} day
STR_DAY_2
{N} days
>>>>>>> ede9f5ae
<|MERGE_RESOLUTION|>--- conflicted
+++ resolved
@@ -2079,16 +2079,13 @@
 Polar
 STR_RANDOM_BATTLE
 Random Battle
-<<<<<<< HEAD
-STR_MIXED
-Mixed
-STR_RIGHT_CLICK_TO_DELETE
-Right click to delete.
-=======
 STR_NOT_ENOUGH_ammotype_TO_ARM_HWP
 Not enough {1} to arm HWP
 STR_DAY_1
 {N} day
 STR_DAY_2
 {N} days
->>>>>>> ede9f5ae
+STR_MIXED
+Mixed
+STR_RIGHT_CLICK_TO_DELETE
+Right click to delete.