--- conflicted
+++ resolved
@@ -2077,18 +2077,15 @@
 Wüste
 STR_POLAR
 Arktis
-<<<<<<< HEAD
 STR_RANDOM_BATTLE
 Zufallskampf
 STR_MIXED
 Gemischt
 STR_RIGHT_CLICK_TO_DELETE
 Rechts klicken, um zu Löschen.
-=======
 STR_NOT_ENOUGH_ammotype_TO_ARM_HWP
 Nicht genug {1} für SWT
 STR_DAY_1
 {N} Tag
 STR_DAY_2
-{N} Tage
->>>>>>> ede9f5ae
+{N} Tage